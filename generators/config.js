--- conflicted
+++ resolved
@@ -3,6 +3,7 @@
 
 const { version: fabricaVersion } = require('../package.json');
 const schema = require('../docs/schema.json');
+const { version } = require('./repositoryUtils');
 
 const supportedVersionPrefix = `${fabricaVersion.split('.').slice(0, 2).join('.')}.`;
 
@@ -13,22 +14,9 @@
 
 const isFabricaVersionSupported = (versionName) => versionName.startsWith(supportedVersionPrefix);
 
-<<<<<<< HEAD
-const supportedFabricVersions = [
-  '1.3.0',
-  '1.4.0', '1.4.1', '1.4.2', '1.4.3', '1.4.4', '1.4.5', '1.4.6', '1.4.7', '1.4.8', '1.4.9', '1.4.10', '1.4.11',
-  '2.0.1', '2.1.0', '2.1.1', '2.2.0', '2.2.1',
-];
-
-const versionsSupportingRaft = [
-  '1.4.1', '1.4.2', '1.4.3', '1.4.4', '1.4.5', '1.4.6', '1.4.7', '1.4.8', '1.4.9', '1.4.10', '1.4.11',
-  '2.0.1', '2.1.0', '2.1.1', '2.2.0', '2.2.1',
-];
-=======
 const supportedFabricVersions = schema.properties.networkSettings.properties.fabricVersion.enum;
 
-const versionsSupportingRaft = supportedFabricVersions.filter((v) => v !== '1.3.0' && v !== '1.4.0');
->>>>>>> 321555ac
+const versionsSupportingRaft = supportedFabricVersions.filter((v) => version(v).isGreaterOrEqual('1.4.3'));
 
 const splashScreen = () => `${'Fabrica is powered by :\n'
   + ' _____        __ _                         ___  ____ _ _ \n'
