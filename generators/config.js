--- conflicted
+++ resolved
@@ -13,22 +13,9 @@
 
 const isFabricaVersionSupported = (versionName) => versionName.startsWith(supportedVersionPrefix);
 
-<<<<<<< HEAD
-const supportedFabricVersions = [
-  '1.3.0',
-  '1.4.0', '1.4.1', '1.4.2', '1.4.3', '1.4.4', '1.4.5', '1.4.6', '1.4.7', '1.4.8', '1.4.9', '1.4.10', '1.4.11',
-  '2.0.1', '2.1.0', '2.1.1', '2.2.0', '2.2.1',
-];
-
-const versionsSupportingRaft = [
-  '1.4.1', '1.4.2', '1.4.3', '1.4.4', '1.4.5', '1.4.6', '1.4.7', '1.4.8', '1.4.9', '1.4.10', '1.4.11',
-  '2.0.1', '2.1.0', '2.1.1', '2.2.0', '2.2.1',
-];
-=======
 const supportedFabricVersions = schema.properties.networkSettings.properties.fabricVersion.enum;
 
 const versionsSupportingRaft = supportedFabricVersions.filter((v) => v !== '1.3.0' && v !== '1.4.0');
->>>>>>> 801c4562
 
 const splashScreen = () => `${'Fabrica is powered by :\n'
   + ' _____        __ _                         ___  ____ _ _ \n'
