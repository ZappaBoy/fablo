--- conflicted
+++ resolved
@@ -5,10 +5,6 @@
 */
 const Generator = require('yeoman-generator');
 const mkdirp = require('mkdirp');
-<<<<<<< HEAD
-const fs = require('fs');
-=======
->>>>>>> b92f3eb1
 const utils = require('../utils');
 
 const configTransformers = require('./configTransformers');
@@ -38,80 +34,17 @@
   }
 
   async writing() {
-<<<<<<< HEAD
-    const thisGenerator = this;
-    const networkConfig = this.fs.readJSON(this.options.fabrikkaConfigPath);
-
-    this._validateFabrikkaVersion(networkConfig.fabrikkaVersion);
-    this._validateFabricVersion(networkConfig.networkSettings.fabricVersion);
-    this._validateOrderer(networkConfig.rootOrg.orderer);
-=======
     const _ = this;
     const networkConfig = this.fs.readJSON(this.options.fabrikkaConfigPath);
 
     validationFunctions.validateFabrikkaVersion(networkConfig.fabrikkaVersion, _.emit);
     validationFunctions.validateFabricVersion(networkConfig.networkSettings.fabricVersion, _.emit);
     validationFunctions.validateOrderer(networkConfig.rootOrg.orderer, this.emit);
->>>>>>> b92f3eb1
 
     this.log(`Used network config: ${this.options.fabrikkaConfigPath}`);
     this.log(`Fabric version is: ${networkConfig.networkSettings.fabricVersion}`);
     this.log('Generating docker-compose network...');
 
-<<<<<<< HEAD
-    const capabilities = this._getNetworkCapabilities(networkConfig.networkSettings.fabricVersion);
-
-    // ======= fabric-config =======================================================================================
-
-    this.fs.copyTpl(
-      this.templatePath('fabric-config/crypto-config-root.yaml'),
-      this.destinationPath('fabric-config/crypto-config-root.yaml'),
-      { rootOrg: thisGenerator._transformRootOrg(networkConfig.rootOrg) },
-    );
-
-    const generator = this;
-    networkConfig.orgs.forEach((org) => {
-      generator.fs.copyTpl(
-        generator.templatePath('fabric-config/crypto-config-org.yaml'),
-        generator.destinationPath(`fabric-config/crypto-config-${org.organization.name.toLowerCase()}.yaml`),
-        { org },
-      );
-    });
-
-    this.fs.copyTpl(
-      this.templatePath('fabric-config/configtx.yaml'),
-      this.destinationPath('fabric-config/configtx.yaml'),
-      {
-        capabilities,
-        networkSettings: networkConfig.networkSettings,
-        rootOrg: thisGenerator._transformRootOrg(networkConfig.rootOrg),
-        orgs: networkConfig.orgs,
-      },
-    );
-
-    this.fs.copyTpl(
-      this.templatePath('fabric-config/.gitignore'),
-      this.destinationPath('fabric-config/.gitignore'),
-    );
-
-    // ======= fabric-compose ======================================================================================
-
-    this.fs.copyTpl(
-      this.templatePath('fabric-compose/.env'),
-      this.destinationPath('fabric-compose/.env'),
-      {
-        networkSettings: networkConfig.networkSettings,
-        orgs: networkConfig.orgs,
-      },
-    );
-
-    this.fs.copyTpl(
-      this.templatePath('fabric-compose/docker-compose.yaml'),
-      this.destinationPath('fabric-compose/docker-compose.yaml'),
-      {
-        networkSettings: networkConfig.networkSettings,
-        rootOrg: thisGenerator._transformRootOrg(networkConfig.rootOrg),
-=======
     const capabilities = configTransformers.getNetworkCapabilities(
       networkConfig.networkSettings.fabricVersion,
     );
@@ -153,79 +86,11 @@
       {
         networkSettings: networkConfig.networkSettings,
         rootOrg: rootOrgTransformed,
->>>>>>> b92f3eb1
         orgs: networkConfig.orgs,
         chaincodes: networkConfig.chaincodes,
       },
     );
 
-<<<<<<< HEAD
-    // ======= scripts =============================================================================================
-
-    this.fs.copyTpl(
-      this.templatePath('fabric-compose.sh'),
-      this.destinationPath('fabric-compose.sh'),
-    );
-
-    this.fs.copyTpl(
-      this.templatePath('fabric-compose/scripts/cli/channel_fns.sh'),
-      this.destinationPath('fabric-compose/scripts/cli/channel_fns.sh'),
-    );
-
-    this.fs.copyTpl(
-      this.templatePath('fabric-compose/scripts/cli/channel_fns.sh'),
-      this.destinationPath('fabric-compose/scripts/cli/channel_fns.sh'),
-    );
-
-    this.fs.copyTpl(
-      this.templatePath('fabric-compose/scripts/base-functions.sh'),
-      this.destinationPath('fabric-compose/scripts/base-functions.sh'),
-    );
-
-    this.fs.copyTpl(
-      this.templatePath('fabric-compose/scripts/base-help.sh'),
-      this.destinationPath('fabric-compose/scripts/base-help.sh'),
-    );
-
-    const transformedChannels = networkConfig.channels.map((channel) => {
-      const orgKeys = channel.orgs.map((o) => o.key);
-      const orgPeers = channel.orgs.map((o) => o.peers).reduce(thisGenerator._flatten);
-      const orgsForChannel = networkConfig.orgs
-        .filter((o) => orgKeys.includes(o.organization.key))
-        .map((o) => thisGenerator._transformToShortened(o))
-        .map((o) => thisGenerator._filterToAvailablePeers(o, orgPeers));
-
-      return {
-        key: channel.key,
-        name: channel.name,
-        orgs: orgsForChannel,
-      };
-    });
-
-    const chaincodes = thisGenerator._extendChaincodes(networkConfig.chaincodes, transformedChannels);
-
-    this.fs.copyTpl(
-      this.templatePath('fabric-compose/scripts/commands-generated.sh'),
-      this.destinationPath('fabric-compose/scripts/commands-generated.sh'),
-      {
-        networkSettings: networkConfig.networkSettings,
-        rootOrg: thisGenerator._transformRootOrg(networkConfig.rootOrg),
-        orgs: networkConfig.orgs,
-        channels: transformedChannels,
-        chaincodes,
-      },
-    );
-
-    networkConfig.chaincodes.forEach((chaincode) => {
-      mkdirp.sync(chaincode.directory);
-    });
-    // TODO outbox pattern
-    // TODO transaction outbox pattern
-
-    this.on('end', function () {
-      chaincodes.filter((c) => !c.chaincodePathExists).forEach((chaincode) => {
-        thisGenerator.log(`INFO: chaincode '${chaincode.name}' not found. Use generated folder and place it there.`);
-=======
     // ======= scripts ==================================================================
     this._copyCommandsGeneratedScript(
       {
@@ -246,7 +111,6 @@
     this.on('end', () => {
       chaincodesTransformed.filter((c) => !c.chaincodePathExists).forEach((chaincode) => {
         _.log(`INFO: chaincode '${chaincode.name}' not found. Use generated folder and place it there.`);
->>>>>>> b92f3eb1
       });
       this.log('Done & done !!! Try the network out: ');
       this.log('-> fabric-compose.sh up - to start network');
@@ -254,108 +118,6 @@
     });
   }
 
-<<<<<<< HEAD
-  _extendChaincodes(chaincodes, transformedChannels) {
-    const thisClass = this;
-    return chaincodes.map((chaincode) => {
-      const matchingChannel = transformedChannels
-        .filter((c) => c.key === chaincode.channel)
-        .slice(0, 1)
-        .reduce(thisClass._flatten);
-      const chaincodePath = thisClass._getFullPathOf(chaincode.name);
-      const chaincodePathExists = fs.existsSync(chaincodePath);
-      return {
-        directory: chaincode.directory,
-        name: chaincode.name,
-        version: chaincode.version,
-        lang: chaincode.lang,
-        channel: matchingChannel,
-        init: chaincode.init,
-        endorsement: chaincode.endorsement,
-        chaincodePathExists,
-      };
-    });
-  }
-
-  _transformRootOrg(rootOrg) {
-    const orderersExtended = this._extendOrderers(rootOrg.orderer, rootOrg.organization.domain);
-    const ordererHead = orderersExtended.slice(0, 1).reduce(this._flatten);
-    return {
-      organization: rootOrg.organization,
-      ca: rootOrg.ca,
-      orderers: orderersExtended,
-      ordererHead,
-    };
-  }
-
-  _extendOrderers(orderer, domain) {
-    return Array(orderer.instances).fill().map((x, i) => i).map((i) => {
-      const name = `${orderer.prefix}${i}`;
-      return {
-        name,
-        address: `${name}.${domain}`,
-        consensus: orderer.consensus,
-      };
-    });
-  }
-
-  _transformToShortened(org) {
-    return {
-      name: org.organization.name,
-      mspName: org.organization.mspName,
-      domain: org.organization.domain,
-      peers: this._extendPeers(org.peer, org.organization.domain),
-    };
-  }
-
-  _filterToAvailablePeers(shortenedOrg, availablePeers) {
-    const filteredPeers = shortenedOrg.peers.filter((p) => availablePeers.includes(p.name));
-    return {
-      name: shortenedOrg.name,
-      mspName: shortenedOrg.mspName,
-      domain: shortenedOrg.domain,
-      peers: filteredPeers,
-    };
-  }
-
-  _extendPeers(peer, domain) {
-    return Array(peer.instances).fill().map((x, i) => i).map((i) => ({
-      name: `peer${i}`,
-      address: `peer${i}.${domain}`,
-    }));
-  }
-
-  _validateFabrikkaVersion(fabrikkaVersion) {
-    this._validationBase(
-      !supportFabrikkaVersions.includes(fabrikkaVersion),
-      `Fabrikka's ${fabrikkaVersion} version is not supported. Supported versions are: ${supportFabrikkaVersions}`,
-    );
-  }
-
-  _validateFabricVersion(fabricVersion) {
-    this._validationBase(
-      !supportedFabricVersions.includes(fabricVersion),
-      `Fabric's ${fabricVersion} version is not supported. Supported versions are: ${supportedFabricVersions}`,
-    );
-  }
-
-  _validateOrderer(orderer) {
-    this._validationBase(
-      (orderer.consensus === 'solo' && orderer.instances > 1),
-      `Orderer consesus type is set to 'solo', but number of instances is ${orderer.instances}. Only one instance is needed :).`,
-    );
-  }
-
-  _getNetworkCapabilities(fabricVersion) {
-    switch (fabricVersion) {
-      case '1.4.4':
-        return { channel: 'V1_4_3', orderer: 'V1_4_2', application: 'V1_4_2' };
-      case '1.4.3':
-        return { channel: 'V1_4_3', orderer: 'V1_4_2', application: 'V1_4_2' };
-      default:
-        return { channel: 'V1_4_3', orderer: 'V1_4_2', application: 'V1_4_2' };
-    }
-=======
   _copyConfigTx(settings) {
     this.fs.copyTpl(
       this.templatePath('fabric-config/configtx.yaml'),
@@ -439,24 +201,10 @@
       this.templatePath('fabric-compose/scripts/base-help.sh'),
       this.destinationPath('fabric-compose/scripts/base-help.sh'),
     );
->>>>>>> b92f3eb1
   }
 
   _getFullPathOf(configFile) {
     const currentPath = this.env.cwd;
     return `${currentPath}/${configFile}`;
   }
-<<<<<<< HEAD
-
-  _validationBase(condition, errorMessage) {
-    if (condition) {
-      this.emit('error', new Error(errorMessage));
-    }
-  }
-
-  _flatten(prev, curr) {
-    return prev.concat(curr);
-  }
-=======
->>>>>>> b92f3eb1
 };