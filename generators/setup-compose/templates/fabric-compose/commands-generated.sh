--- conflicted
+++ resolved
@@ -37,36 +37,20 @@
 
 function startNetwork() {
   printf "============ \U1F680 Starting network \U1F680 =========================================== \n"
-<<<<<<< HEAD
-  CURRENT_DIR=$(pwd)
-  cd "$BASEDIR"/fabric-compose
-  docker-compose up -d
-  cd $CURRENT_DIR
-  sleep 4
-=======
   (
-    cd fabric-compose
+    cd "$BASEDIR"/fabric-compose
     docker-compose up -d
     sleep 4
   )
->>>>>>> 72aa2fbb
 }
 
 function stopNetwork() {
   printf "============ \U1F68F Stopping network \U1F68F =========================================== \n"
-<<<<<<< HEAD
-  CURRENT_DIR=$(pwd)
-  cd "$BASEDIR"/fabric-compose
-  docker-compose stop
-  cd $CURRENT_DIR
-  sleep 4
-=======
   (
-    cd fabric-compose
+    cd "$BASEDIR"/fabric-compose
     docker-compose stop
     sleep 4
   )
->>>>>>> 72aa2fbb
 }
 
 function generateChannelsArtifacts() {
@@ -114,17 +98,10 @@
 
 function networkDown() {
   printf "============ \U1F916 Destroying network \U1F916 =========================================== \n"
-<<<<<<< HEAD
-  CURRENT_DIR=$(pwd)
-  cd "$BASEDIR"/fabric-compose
-  docker-compose down
-  cd $CURRENT_DIR
-=======
   (
-    cd fabric-compose
+    cd "$BASEDIR"/fabric-compose
     docker-compose down
   )
->>>>>>> 72aa2fbb
 
   printf "\nRemoving chaincode containers & images... \U1F5D1 \n"
    <% chaincodes.forEach(function(chaincode) {
