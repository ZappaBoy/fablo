#!/bin/bash

SCRIPT=$(readlink -f "$0")
BASEDIR=$(dirname "$SCRIPT")

function installChaincodes() {
  <% chaincodes.forEach(function(chaincode) {
     chaincode.channel.orgs.forEach(function (org) {
       org.peers.forEach(function (peer) {
  %>
  printHeadline "Installing '<%= chaincode.name %>' on <%= chaincode.channel.name %>/<%= org.name %>/<%= peer.name %>" "U1F60E"
  <% if(!networkSettings.tls) { -%>
  chaincodeInstall "$BASEDIR/<%= chaincode.directory %>" "<%= chaincode.name %>" "<%= chaincode.version %>" "java" "<%= chaincode.channel.name %>" "<%= peer.address %>:7051" "<%= rootOrg.ordererHead.address %>:7050" "cli.<%= org.domain %>" # TODO to mi sie nie podoba. a gdzie uprawnienia ?
  <% } else { -%>
  chaincodeInstallTls "$BASEDIR/<%= chaincode.directory %>" "<%= chaincode.name %>" "<%= chaincode.version %>" "java" "<%= chaincode.channel.name %>" "<%= peer.address %>:7051" "<%= rootOrg.ordererHead.address %>:7050" "cli.<%= org.domain %>" "crypto/daTls/msp/tlscacerts/tlsca.<%= rootOrg.organization.domain %>-cert.pem"
  <% } -%>

  printItalics "Instantiating '<%= chaincode.name %>' on <%= chaincode.channel.name %>/<%= org.name %>/<%= peer.name %>" "U1F618"
  <% if(!networkSettings.tls) { -%>
  chaincodeInstantiate "$BASEDIR/<%= chaincode.directory %>" "<%= chaincode.name %>" "<%= chaincode.version %>" "java" "<%= chaincode.channel.name %>" "<%= peer.address %>:7051" "<%= rootOrg.ordererHead.address %>:7050" "cli.<%= org.domain %>" '<%- chaincode.init %>' "<%- chaincode.endorsement %>"
  <% } else { -%>
  chaincodeInstantiateTls "$BASEDIR/<%= chaincode.directory %>" "<%= chaincode.name %>" "<%= chaincode.version %>" "java" "<%= chaincode.channel.name %>" "<%= peer.address %>:7051" "<%= rootOrg.ordererHead.address %>:7050" "cli.<%= org.domain %>" '<%- chaincode.init %>' "<%- chaincode.endorsement %>" "crypto/daTls/msp/tlscacerts/tlsca.<%= rootOrg.organization.domain %>-cert.pem"
  <% } -%>
  <% })})}) -%>

}

function generateArtifacts() {
  printHeadline "Generating basic configs" "U1F913"
  printItalics "Generating crypto material for org <%= rootOrg.organization.name %>" "U1F512"
  certsGenerate "$BASEDIR/fabric-config" "crypto-config-root.yaml" "ordererOrganizations/<%= rootOrg.organization.domain %>" "$BASEDIR/fabric-config/crypto-config/"
  <% orgs.forEach(function(org){  %>
  printItalics "Generating crypto material for <%= org.name %>" "U1F512"
  certsGenerate "$BASEDIR/fabric-config" "<%= org.cryptoConfigFileName %>.yaml" "peerOrganizations/<%= org.domain %>" "$BASEDIR/fabric-config/crypto-config/"
  <% }) %>
  printItalics "Generating genesis block" "U1F3E0"
  genesisBlockCreate "$BASEDIR/fabric-config" "$BASEDIR/fabric-config/config"
}

function startNetwork() {
<<<<<<< HEAD
  printHeadline "Starting network" "U1F680"
  CURRENT_DIR=$(pwd)
  cd "$BASEDIR"/fabric-compose
  docker-compose up -d
  cd $CURRENT_DIR
  sleep 4
}

function stopNetwork() {
  printHeadline "Stopping network" "U1F68F"
  CURRENT_DIR=$(pwd)
  cd "$BASEDIR"/fabric-compose
  docker-compose stop
  cd $CURRENT_DIR
  sleep 4
=======
  printf "============ \U1F680 Starting network \U1F680 =========================================== \n"
  (
    cd "$BASEDIR"/fabric-compose
    docker-compose up -d
    sleep 4
  )
}

function stopNetwork() {
  printf "============ \U1F68F Stopping network \U1F68F =========================================== \n"
  (
    cd "$BASEDIR"/fabric-compose
    docker-compose stop
    sleep 4
  )
>>>>>>> f84d1e00
}

function generateChannelsArtifacts() {
  <% channels.forEach(function(channel){  -%>
  printHeadline "Generating config for '<%= channel.name %>'" "U1F913"
  createChannelTx "<%= channel.name %>" "$BASEDIR/fabric-config" "AllOrgChannel" "$BASEDIR/fabric-config/config"
  <% }) -%>
}

function installChannels() {
  <% channels.forEach(function(channel){  -%>

  <% for (orgNo in channel.orgs) {
      var org = channel.orgs[orgNo]
  -%>
  <% for (peerNo in org.peers) {
      var peer = org.peers[peerNo]
  -%>

  <% if(orgNo==0 && peerNo==0) { -%>
  printHeadline "Creating '<%= channel.name %>' on <%= org.name %>/<%= peer.name %>" "U1F63B"
  <% if(!networkSettings.tls) { -%>
  docker exec -i cli.<%= org.domain %> bash -c \
    "source scripts/channel_fns.sh; createChannelAndJoin '<%= channel.name %>' '<%= org.mspName %>' '<%= peer.address %>:7051' 'crypto/users/Admin@<%= org.domain %>/msp' '<%= rootOrg.ordererHead.address %>:7050';"
  <% } else { -%>
  docker exec -i cli.<%= org.domain %> bash -c \
    "source scripts/channel_fns.sh; createChannelAndJoinTls '<%= channel.name %>' '<%= org.mspName %>' '<%= peer.address %>:7051' 'crypto/users/Admin@<%= org.domain %>/msp' 'crypto/users/Admin@<%= org.domain %>/tls' 'crypto/daTls/msp/tlscacerts/tlsca.<%= rootOrg.organization.domain %>-cert.pem' '<%= rootOrg.ordererHead.address %>:7050';"
  <% } %>
  <% } else { -%>
  printItalics "Joining '<%= channel.name %>' on  <%= org.name %>/<%= peer.name %>" "U1F638"
  <% if(!networkSettings.tls) { -%>
  docker exec -i cli.<%= org.domain %> bash -c \
    "source scripts/channel_fns.sh; fetchChannelAndJoin '<%= channel.name %>' '<%= org.mspName %>' '<%= peer.address %>:7051' 'crypto/users/Admin@<%= org.domain %>/msp' '<%= rootOrg.ordererHead.address %>:7050';"
  <% } else { -%>
  docker exec -i cli.<%= org.domain %> bash -c \
    "source scripts/channel_fns.sh; fetchChannelAndJoinTls '<%= channel.name %>' '<%= org.mspName %>' '<%= peer.address %>:7051' 'crypto/users/Admin@<%= org.domain %>/msp' 'crypto/users/Admin@<%= org.domain %>/tls' 'crypto/daTls/msp/tlscacerts/tlsca.<%= rootOrg.organization.domain %>-cert.pem' '<%= rootOrg.ordererHead.address %>:7050';"
  <% } %>
  <% } -%>
  <% } -%>
  <% } -%>
  <% }) -%>
}

function networkDown() {
<<<<<<< HEAD
  printHeadline "Destroying network" "U1F916"
  CURRENT_DIR=$(pwd)
  cd "$BASEDIR"/fabric-compose
  docker-compose down
  cd $CURRENT_DIR
=======
  printf "============ \U1F916 Destroying network \U1F916 =========================================== \n"
  (
    cd "$BASEDIR"/fabric-compose
    docker-compose down
  )
>>>>>>> f84d1e00

  printf "\nRemoving chaincode containers & images... \U1F5D1 \n"
   <% chaincodes.forEach(function(chaincode) {
     chaincode.channel.orgs.forEach(function (org) {
       org.peers.forEach(function (peer) {
        var chaincodeContainerName="dev-"+peer.address+"-"+chaincode.name+"-"+chaincode.version
  %>
  docker rm -f $(docker ps -a | grep <%= chaincodeContainerName %>-* | awk '{print $1}') || {
    echo "docker rm failed, Check if all fabric dockers properly was deleted"
  }
  docker rmi $(docker images <%= chaincodeContainerName %>-* -q) || {
    echo "docker rm failed, Check if all fabric dockers properly was deleted"
  }
  <% })})}) -%>

  printf "\nRemoving generated configs... \U1F5D1 \n"
  rm -rf $BASEDIR/fabric-config/config
  rm -rf $BASEDIR/fabric-config/crypto-config

  printHeadline "Done! Network was purged" "U1F5D1"
}<|MERGE_RESOLUTION|>--- conflicted
+++ resolved
@@ -38,24 +38,7 @@
 }
 
 function startNetwork() {
-<<<<<<< HEAD
   printHeadline "Starting network" "U1F680"
-  CURRENT_DIR=$(pwd)
-  cd "$BASEDIR"/fabric-compose
-  docker-compose up -d
-  cd $CURRENT_DIR
-  sleep 4
-}
-
-function stopNetwork() {
-  printHeadline "Stopping network" "U1F68F"
-  CURRENT_DIR=$(pwd)
-  cd "$BASEDIR"/fabric-compose
-  docker-compose stop
-  cd $CURRENT_DIR
-  sleep 4
-=======
-  printf "============ \U1F680 Starting network \U1F680 =========================================== \n"
   (
     cd "$BASEDIR"/fabric-compose
     docker-compose up -d
@@ -64,13 +47,12 @@
 }
 
 function stopNetwork() {
-  printf "============ \U1F68F Stopping network \U1F68F =========================================== \n"
+  printHeadline "Stopping network" "U1F68F"
   (
     cd "$BASEDIR"/fabric-compose
     docker-compose stop
     sleep 4
   )
->>>>>>> f84d1e00
 }
 
 function generateChannelsArtifacts() {
@@ -115,19 +97,11 @@
 }
 
 function networkDown() {
-<<<<<<< HEAD
   printHeadline "Destroying network" "U1F916"
-  CURRENT_DIR=$(pwd)
-  cd "$BASEDIR"/fabric-compose
-  docker-compose down
-  cd $CURRENT_DIR
-=======
-  printf "============ \U1F916 Destroying network \U1F916 =========================================== \n"
   (
     cd "$BASEDIR"/fabric-compose
     docker-compose down
   )
->>>>>>> f84d1e00
 
   printf "\nRemoving chaincode containers & images... \U1F5D1 \n"
    <% chaincodes.forEach(function(chaincode) {
