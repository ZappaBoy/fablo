--- conflicted
+++ resolved
@@ -7,11 +7,7 @@
   chaincodeInstall "<%= chaincode.directory %>" "<%= chaincode.name %>" "<%= chaincode.version %>" "java" "<%= chaincode.channel.name %>" "<%= peer.address %>:7051" "<%= rootOrg.ordererHead.address %>:7050" "cli.<%= org.domain %>" # TODO to mi sie nie podoba. a gdzie uprawnienia ?
 
   printf "==== \U1F618 Instantiating '<%= chaincode.name %>' on <%= chaincode.channel.name %>/<%= org.name %>/<%= peer.name %> \U1F618 ==== \n"
-<<<<<<< HEAD
   chaincodeInstantiate "<%= chaincode.directory %>" "<%= chaincode.name %>" "<%= chaincode.version %>" "java" "<%= chaincode.channel.name %>" "<%= peer.address %>:7051" "<%= rootOrg.ordererHead.address %>:7050" "cli.<%= org.domain %>" '<%- chaincode.init %>' "<%- chaincode.endorsement %>"
-=======
-  chaincodeInstantiate "<%= chaincode.directory %>" "<%= chaincode.name %>" "<%= chaincode.version %>" "java" "<%= chaincode.channel.name %>" "<%= peer.address %>:7051" "<%= rootOrg.ordererHead.address %>:7050" "cli.<%= org.domain %>" "<%- chaincode.init %>" "<%- chaincode.endorsment %>"
->>>>>>> b69ed54e
   <% })})}) -%>
 }
 
