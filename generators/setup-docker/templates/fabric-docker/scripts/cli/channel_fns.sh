<<<<<<< HEAD
#!/bin/bash
=======
set -eu
>>>>>>> 4163e7de

function createChannelAndJoin() {
  local CHANNEL_NAME=$1

  local CORE_PEER_LOCALMSPID=$2
  local CORE_PEER_ADDRESS=$3
  local CORE_PEER_MSPCONFIGPATH=$(realpath "$4")

  local ORDERER_URL=$5

  local DIR_NAME=step-createChannelAndJoin-$CHANNEL_NAME-$CORE_PEER_ADDRESS

  echo "Creating channel with name: ${CHANNEL_NAME}"
  echo "   Orderer: $ORDERER_URL"
  echo "   CORE_PEER_LOCALMSPID: $CORE_PEER_LOCALMSPID"
  echo "   CORE_PEER_ADDRESS: $CORE_PEER_ADDRESS"
  echo "   CORE_PEER_MSPCONFIGPATH: $CORE_PEER_MSPCONFIGPATH"

  mkdir "$DIR_NAME" && cd "$DIR_NAME"

  cp /var/hyperledger/cli/config/"$CHANNEL_NAME".tx .

  peer channel create -o "${ORDERER_URL}" -c "${CHANNEL_NAME}" -f ./"$CHANNEL_NAME".tx
  peer channel join -b "${CHANNEL_NAME}".block

  rm -rf "$DIR_NAME"
}

function createChannelAndJoinTls() {
  local CHANNEL_NAME=$1

  local CORE_PEER_LOCALMSPID=$2
  local CORE_PEER_ADDRESS=$3
  local CORE_PEER_MSPCONFIGPATH=$(realpath "$4")
  local CORE_PEER_TLS_MSPCONFIGPATH=$(realpath "$5")
  local TLS_CA_CERT_PATH=$(realpath "$6")
  local ORDERER_URL=$7

  local CORE_PEER_TLS_CERT_FILE=$CORE_PEER_TLS_MSPCONFIGPATH/client.crt
  local CORE_PEER_TLS_KEY_FILE=$CORE_PEER_TLS_MSPCONFIGPATH/client.key
  local CORE_PEER_TLS_ROOTCERT_FILE=$CORE_PEER_TLS_MSPCONFIGPATH/ca.crt

  local DIR_NAME=step-createChannelAndJoinTls-$CHANNEL_NAME-$CORE_PEER_ADDRESS

  echo "Creating channel with name (TLS): ${CHANNEL_NAME}"
  echo "   Orderer: $ORDERER_URL"
  echo "   CORE_PEER_LOCALMSPID: $CORE_PEER_LOCALMSPID"
  echo "   CORE_PEER_ADDRESS: $CORE_PEER_ADDRESS"
  echo "   CORE_PEER_MSPCONFIGPATH: $CORE_PEER_MSPCONFIGPATH"
  echo ""
  echo "   TLS_CA_CERT_PATH is: $TLS_CA_CERT_PATH"
  echo "   CORE_PEER_TLS_CERT_FILE: $CORE_PEER_TLS_CERT_FILE"
  echo "   CORE_PEER_TLS_KEY_FILE: $CORE_PEER_TLS_KEY_FILE"
  echo "   CORE_PEER_TLS_ROOTCERT_FILE: $CORE_PEER_TLS_ROOTCERT_FILE"

  mkdir "$DIR_NAME" && cd "$DIR_NAME"

  cp /var/hyperledger/cli/config/"$CHANNEL_NAME".tx .

  peer channel create -o "${ORDERER_URL}" -c "${CHANNEL_NAME}" -f ./"$CHANNEL_NAME".tx --tls --cafile "$TLS_CA_CERT_PATH"
  peer channel join -b "${CHANNEL_NAME}".block --tls --cafile "$TLS_CA_CERT_PATH"

  rm -rf "$DIR_NAME"
}

function fetchChannelAndJoin() {
  local CHANNEL_NAME=$1

  local CORE_PEER_LOCALMSPID=$2
  local CORE_PEER_ADDRESS=$3
  local CORE_PEER_MSPCONFIGPATH=$(realpath "$4")

  local ORDERER_URL=$5

  local DIR_NAME=step-fetchChannelAndJoin-$CHANNEL_NAME-$CORE_PEER_ADDRESS

  echo "Fetching channel with name: ${CHANNEL_NAME}"
  echo "   Orderer: $ORDERER_URL"
  echo "   CORE_PEER_LOCALMSPID: $CORE_PEER_LOCALMSPID"
  echo "   CORE_PEER_ADDRESS: $CORE_PEER_ADDRESS"
  echo "   CORE_PEER_MSPCONFIGPATH: $CORE_PEER_MSPCONFIGPATH"

  mkdir "$DIR_NAME" && cd "$DIR_NAME"

  peer channel fetch newest -c "${CHANNEL_NAME}" --orderer "${ORDERER_URL}"
  peer channel join -b "${CHANNEL_NAME}"_newest.block

  rm -rf "$DIR_NAME"
}

function fetchChannelAndJoinTls() {
  local CHANNEL_NAME=$1

  local CORE_PEER_LOCALMSPID=$2
  local CORE_PEER_ADDRESS=$3
  local CORE_PEER_MSPCONFIGPATH=$(realpath "$4")
  local CORE_PEER_TLS_MSPCONFIGPATH=$(realpath "$5")
  local TLS_CA_CERT_PATH=$(realpath "$6")
  local ORDERER_URL=$7

  local CORE_PEER_TLS_CERT_FILE=$CORE_PEER_TLS_MSPCONFIGPATH/client.crt
  local CORE_PEER_TLS_KEY_FILE=$CORE_PEER_TLS_MSPCONFIGPATH/client.key
  local CORE_PEER_TLS_ROOTCERT_FILE=$CORE_PEER_TLS_MSPCONFIGPATH/ca.crt

  local DIR_NAME=step-fetchChannelAndJoinTls-$CHANNEL_NAME-$CORE_PEER_ADDRESS

  echo "Fetching channel with name (TLS): ${CHANNEL_NAME}"
  echo "   Orderer: $ORDERER_URL"
  echo "   CORE_PEER_LOCALMSPID: $CORE_PEER_LOCALMSPID"
  echo "   CORE_PEER_ADDRESS: $CORE_PEER_ADDRESS"
  echo "   CORE_PEER_MSPCONFIGPATH: $CORE_PEER_MSPCONFIGPATH"
  echo ""
  echo "   TLS_CA_CERT_PATH is: $TLS_CA_CERT_PATH"
  echo "   CORE_PEER_TLS_CERT_FILE: $CORE_PEER_TLS_CERT_FILE"
  echo "   CORE_PEER_TLS_KEY_FILE: $CORE_PEER_TLS_KEY_FILE"
  echo "   CORE_PEER_TLS_ROOTCERT_FILE: $CORE_PEER_TLS_ROOTCERT_FILE"

  mkdir "$DIR_NAME" && cd "$DIR_NAME"

  peer channel fetch newest -c "${CHANNEL_NAME}" --orderer "${ORDERER_URL}" --tls --cafile "$TLS_CA_CERT_PATH"
  peer channel join -b "${CHANNEL_NAME}"_newest.block --tls --cafile "$TLS_CA_CERT_PATH"

  rm -rf "$DIR_NAME"
}<|MERGE_RESOLUTION|>--- conflicted
+++ resolved
@@ -1,8 +1,6 @@
-<<<<<<< HEAD
 #!/bin/bash
-=======
+
 set -eu
->>>>>>> 4163e7de
 
 function createChannelAndJoin() {
   local CHANNEL_NAME=$1
