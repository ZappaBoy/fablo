#!/bin/bash

function certsGenerate() {
  local CONTAINER_NAME=certsGenerate

  local CONFIG_PATH=$1
  local CRYPTO_CONFIG_FILE_NAME=$2
  local ORG_PATH=$3
  local OUTPUT_PATH=$4
  local FULL_CERT_PATH=$OUTPUT_PATH$ORG_PATH

  echo "Generating certs..."
  inputLog "CONFIG_PATH: $CONFIG_PATH"
  inputLog "CRYPTO_CONFIG_FILE_NAME: $CRYPTO_CONFIG_FILE_NAME"
  inputLog "ORG_PATH: $ORG_PATH"
  inputLog "OUTPUT_PATH: $OUTPUT_PATH"
  inputLog "FULL_CERT_PATH: $FULL_CERT_PATH"

  if [ -d "$FULL_CERT_PATH" ]; then
    echo "Can't generate certs, directory already exists : $FULL_CERT_PATH"
    echo "Try using 'recreate' or 'down' to remove whole network or 'start' to reuse it"
    exit 1
  fi

<<<<<<< HEAD
  docker run -i -d --name $CONTAINER_NAME hyperledger/fabric-tools:"${FABRIC_VERSION}" bash || removeContainer $CONTAINER_NAME
  docker cp "$CONFIG_PATH" $CONTAINER_NAME:/fabric-config || removeContainer $CONTAINER_NAME
=======
  docker run -i -d -w="/" --name $CONTAINER_NAME hyperledger/fabric-tools:${FABRIC_VERSION} bash || removeContainer $CONTAINER_NAME
  docker cp $CONFIG_PATH $CONTAINER_NAME:/fabric-config || removeContainer $CONTAINER_NAME
>>>>>>> d7db4667

  docker exec -i $CONTAINER_NAME cryptogen generate --config=./fabric-config/"$CRYPTO_CONFIG_FILE_NAME" || removeContainer $CONTAINER_NAME

  docker cp $CONTAINER_NAME:/crypto-config/. "$OUTPUT_PATH" || removeContainer $CONTAINER_NAME

  removeContainer $CONTAINER_NAME

  # shellcheck disable=2044
  for file in $(find "$OUTPUT_PATH"/ -iname '*_sk'); do
    dir=$(dirname "$file")
    mv "${dir}"/*_sk "${dir}"/priv-key.pem
  done
}

function genesisBlockCreate() {
  local CONTAINER_NAME=genesisBlockCreate

  local CONFIG_PATH=$1
  local OUTPUT_PATH=$2

  echo "Creating genesis block..."
  inputLog "CONFIG_PATH: $CONFIG_PATH"
  inputLog "OUTPUT_PATH: $OUTPUT_PATH"

  if [ -d "$OUTPUT_PATH" ]; then
    echo "Cant't generate genesis block, directory already exists : $OUTPUT_PATH"
    echo "Try using 'recreate' or 'down' to remove whole network or 'start' to reuse it"
    exit 1
  fi

<<<<<<< HEAD
  docker run -i -d --name $CONTAINER_NAME hyperledger/fabric-tools:"${FABRIC_VERSION}" bash || removeContainer $CONTAINER_NAME
  docker cp "$CONFIG_PATH" $CONTAINER_NAME:/fabric-config || removeContainer $CONTAINER_NAME
=======
  docker run -i -d -w="/" --name $CONTAINER_NAME hyperledger/fabric-tools:${FABRIC_VERSION} bash || removeContainer $CONTAINER_NAME
  docker cp $CONFIG_PATH $CONTAINER_NAME:/fabric-config || removeContainer $CONTAINER_NAME
>>>>>>> d7db4667

  docker exec -i $CONTAINER_NAME mkdir /config || removeContainer $CONTAINER_NAME
  docker exec -i $CONTAINER_NAME configtxgen --configPath ./fabric-config -profile OrdererGenesis -outputBlock ./config/genesis.block -channelID system-channel || removeContainer $CONTAINER_NAME

  docker cp $CONTAINER_NAME:/config "$OUTPUT_PATH" || removeContainer $CONTAINER_NAME

  removeContainer $CONTAINER_NAME
}

function createChannelTx() {
  local CONTAINER_NAME=createChannelTx

  local CHANNEL_NAME=$1
  local CONFIG_PATH=$2
  local CONFIG_PROFILE=$3
  local OUTPUT_PATH=$4
  local CHANNEL_TX_PATH="$OUTPUT_PATH/$CHANNEL_NAME".tx

  echo "Creating channelTx for $CHANNEL_NAME..."
  inputLog "CONFIG_PATH: $CONFIG_PATH"
  inputLog "CONFIG_PROFILE: $CONFIG_PROFILE"
  inputLog "OUTPUT_PATH: $OUTPUT_PATH"
  inputLog "CHANNEL_TX_PATH: $CHANNEL_TX_PATH"

  if [ -f "$CHANNEL_TX_PATH" ]; then
    echo "Can't create channel configuration, it already exists : $CHANNEL_TX_PATH"
    echo "Try using 'recreate' or 'down' to remove whole network or 'start' to reuse it"
    exit 1
  fi

<<<<<<< HEAD
  docker run -i -d --name $CONTAINER_NAME hyperledger/fabric-tools:"${FABRIC_VERSION}" bash || removeContainer $CONTAINER_NAME
  docker cp "$CONFIG_PATH" $CONTAINER_NAME:/fabric-config || removeContainer $CONTAINER_NAME
=======
  docker run -i -d -w="/" --name $CONTAINER_NAME hyperledger/fabric-tools:${FABRIC_VERSION} bash || removeContainer $CONTAINER_NAME
  docker cp $CONFIG_PATH $CONTAINER_NAME:/fabric-config || removeContainer $CONTAINER_NAME
>>>>>>> d7db4667

  docker exec -i $CONTAINER_NAME mkdir /config || removeContainer $CONTAINER_NAME
  docker exec -i $CONTAINER_NAME configtxgen --configPath ./fabric-config -profile "${CONFIG_PROFILE}" -outputCreateChannelTx ./config/channel.tx -channelID "${CHANNEL_NAME}" || removeContainer $CONTAINER_NAME

  docker cp $CONTAINER_NAME:/config/channel.tx "$CHANNEL_TX_PATH" || removeContainer $CONTAINER_NAME

  removeContainer $CONTAINER_NAME
}

function createNewChannelUpdateTx() {
  local CONTAINER_NAME=createAnchorPeerUpdateTx

  local CHANNEL_NAME=$1
  local MSP_NAME=$2
  local CONFIG_PROFILE=$3
  local CONFIG_PATH=$4
  local OUTPUT_PATH=$5
  local ANCHOR_PEER_UPDATE_PATH="$OUTPUT_PATH/${MSP_NAME}anchors-$CHANNEL_NAME.tx"

  echo "Creating new channel config block. Channel: $CHANNEL_NAME for organization $MSP_NAME..."
  inputLog "CHANNEL_NAME: $CHANNEL_NAME"
  inputLog "MSP_NAME: $MSP_NAME"
  inputLog "CONFIG_PROFILE: $CONFIG_PROFILE"
  inputLog "CONFIG_PATH: $CONFIG_PATH"
  inputLog "OUTPUT_PATH: $OUTPUT_PATH"
  inputLog "ANCHOR_PEER_UPDATE_PATH: $ANCHOR_PEER_UPDATE_PATH"

  if [ -f "$ANCHOR_PEER_UPDATE_PATH" ]; then
    echo "Cant't create anchor peer update, it already exists : $ANCHOR_PEER_UPDATE_PATH"
    echo "Try using 'recreate' or 'down' to remove whole network or 'start' to reuse it"
    exit 1
  fi

<<<<<<< HEAD
  docker run -i -d --name $CONTAINER_NAME hyperledger/fabric-tools:"${FABRIC_VERSION}" bash || removeContainer $CONTAINER_NAME
  docker cp "$CONFIG_PATH" $CONTAINER_NAME:/fabric-config || removeContainer $CONTAINER_NAME
=======
  docker run -i -d -w="/" --name $CONTAINER_NAME hyperledger/fabric-tools:${FABRIC_VERSION} bash || removeContainer $CONTAINER_NAME
  docker cp $CONFIG_PATH $CONTAINER_NAME:/fabric-config || removeContainer $CONTAINER_NAME
>>>>>>> d7db4667

  docker exec -i $CONTAINER_NAME mkdir /config || removeContainer $CONTAINER_NAME
  docker exec -i $CONTAINER_NAME configtxgen \
    --configPath ./fabric-config \
    -profile "${CONFIG_PROFILE}" \
    -outputAnchorPeersUpdate ./config/"${MSP_NAME}"anchors.tx \
    -channelID "${CHANNEL_NAME}" \
    -asOrg "${MSP_NAME}" || removeContainer $CONTAINER_NAME

  docker cp $CONTAINER_NAME:/config/"${MSP_NAME}"anchors.tx "$ANCHOR_PEER_UPDATE_PATH" || removeContainer $CONTAINER_NAME

  removeContainer $CONTAINER_NAME
}

function notifyOrgAboutNewChannel() {
  local CHANNEL_NAME=$1
  local MSP_NAME=$2
  local CLI_NAME=$3
  local PEER_ADDRESS=$4
  local ORDERER_URL=$5
  local ANCHOR_PEER_UPDATE_PATH="/var/hyperledger/cli/config/${MSP_NAME}anchors-$CHANNEL_NAME.tx"

  echo "Updating channel $CHANNEL_NAME for organization $MSP_NAME..."
  inputLog "CHANNEL_NAME: $CHANNEL_NAME"
  inputLog "MSP_NAME: $MSP_NAME"
  inputLog "CLI_NAME: $CLI_NAME"
  inputLog "PEER_ADDRESS: $PEER_ADDRESS"
  inputLog "ORDERER_URL: $ORDERER_URL"
  inputLog "ANCHOR_PEER_UPDATE_PATH: $ANCHOR_PEER_UPDATE_PATH"

  if [ -n "$ANCHOR_PEER_UPDATE_PATH" ]; then
    docker exec -e CORE_PEER_ADDRESS="$PEER_ADDRESS" \
      "$CLI_NAME" peer channel update \
      -c "$CHANNEL_NAME" \
      -o "$ORDERER_URL" \
      -f "$ANCHOR_PEER_UPDATE_PATH"
  else
    echo "channel update tx not found! Looked for: $ANCHOR_PEER_UPDATE_PATH"
  fi
}

function notifyOrgAboutNewChannelTls() {
  local CHANNEL_NAME=$1
  local MSP_NAME=$2
  local CLI_NAME=$3
  local PEER_ADDRESS=$4
  local ORDERER_URL=$5
  local ANCHOR_PEER_UPDATE_PATH="/var/hyperledger/cli/config/${MSP_NAME}anchors-$CHANNEL_NAME.tx"
  local CA_CERT="/var/hyperledger/cli/"${6}

  echo "Updating channel $CHANNEL_NAME for organization $MSP_NAME (TLS)..."
  inputLog "CHANNEL_NAME: $CHANNEL_NAME"
  inputLog "MSP_NAME: $MSP_NAME"
  inputLog "CLI_NAME: $CLI_NAME"
  inputLog "PEER_ADDRESS: $PEER_ADDRESS"
  inputLog "ORDERER_URL: $ORDERER_URL"
  inputLog "ANCHOR_PEER_UPDATE_PATH: $ANCHOR_PEER_UPDATE_PATH"

  if [ -n "$ANCHOR_PEER_UPDATE_PATH" ]; then
    docker exec -e CORE_PEER_ADDRESS="$PEER_ADDRESS" \
      "$CLI_NAME" peer channel update \
      -c "$CHANNEL_NAME" \
      -o "$ORDERER_URL" \
      -f "$ANCHOR_PEER_UPDATE_PATH" \
      --tls --cafile "$CA_CERT"
  else
    echo "channel update tx not found! Looked for: $ANCHOR_PEER_UPDATE_PATH"
  fi
}

function deleteNewChannelUpdateTx() {
  local CHANNEL_NAME=$1
  local MSP_NAME=$2
  local CLI_NAME=$3
  local ANCHOR_PEER_UPDATE_PATH="/var/hyperledger/cli/config/${MSP_NAME}anchors-$CHANNEL_NAME.tx"

  echo "Deleting new channel config block. Channel: $CHANNEL_NAME, Organization: $MSP_NAME"
  inputLogShort "CHANNEL_NAME: $CHANNEL_NAME, MSP_NAME: $MSP_NAME, CLI_NAME: $CLI_NAME, ANCHOR_PEER_UPDATE_PATH: $ANCHOR_PEER_UPDATE_PATH"

  if [ -n "$ANCHOR_PEER_UPDATE_PATH" ]; then
    docker exec "$CLI_NAME" rm "$ANCHOR_PEER_UPDATE_PATH"
  else
    echo "channel update tx not found! Looked for: $ANCHOR_PEER_UPDATE_PATH"
  fi
}

function printHeadline() {
  bold=$'\e[1m'
  end=$'\e[0m'

  TEXT=$1
  EMOJI=$2
  printf "${bold}============ %b %s %b ==============${end}\n" "\\$EMOJI" "$TEXT" "\\$EMOJI"
}

function printItalics() {
  italics=$'\e[3m'
  end=$'\e[0m'

  TEXT=$1
  EMOJI=$2
  printf "${italics}==== %b %s %b ====${end}\n" "\\$EMOJI" "$TEXT" "\\$EMOJI"
}

function inputLog() {
  end=$'\e[0m'
  darkGray=$'\e[90m'

  echo "${darkGray}   $1 ${end}"
}

function inputLogShort() {
  end=$'\e[0m'
  darkGray=$'\e[90m'

  echo "${darkGray}   $1 ${end}"
}

function certsRemove() {
  local CERTS_DIR_PATH=$1
  rm -rf "$CERTS_DIR_PATH"
}

function removeContainer() {
  CONTAINER_NAME=$1
  docker rm -f "$CONTAINER_NAME"
}<|MERGE_RESOLUTION|>--- conflicted
+++ resolved
@@ -22,13 +22,8 @@
     exit 1
   fi
 
-<<<<<<< HEAD
-  docker run -i -d --name $CONTAINER_NAME hyperledger/fabric-tools:"${FABRIC_VERSION}" bash || removeContainer $CONTAINER_NAME
-  docker cp "$CONFIG_PATH" $CONTAINER_NAME:/fabric-config || removeContainer $CONTAINER_NAME
-=======
-  docker run -i -d -w="/" --name $CONTAINER_NAME hyperledger/fabric-tools:${FABRIC_VERSION} bash || removeContainer $CONTAINER_NAME
-  docker cp $CONFIG_PATH $CONTAINER_NAME:/fabric-config || removeContainer $CONTAINER_NAME
->>>>>>> d7db4667
+  docker run -i -d -w="/" --name $CONTAINER_NAME hyperledger/fabric-tools:"${FABRIC_VERSION}" bash || removeContainer $CONTAINER_NAME
+  docker cp "$CONFIG_PATH" $CONTAINER_NAME:/fabric-config || removeContainer $CONTAINER_NAME
 
   docker exec -i $CONTAINER_NAME cryptogen generate --config=./fabric-config/"$CRYPTO_CONFIG_FILE_NAME" || removeContainer $CONTAINER_NAME
 
@@ -59,13 +54,8 @@
     exit 1
   fi
 
-<<<<<<< HEAD
-  docker run -i -d --name $CONTAINER_NAME hyperledger/fabric-tools:"${FABRIC_VERSION}" bash || removeContainer $CONTAINER_NAME
-  docker cp "$CONFIG_PATH" $CONTAINER_NAME:/fabric-config || removeContainer $CONTAINER_NAME
-=======
-  docker run -i -d -w="/" --name $CONTAINER_NAME hyperledger/fabric-tools:${FABRIC_VERSION} bash || removeContainer $CONTAINER_NAME
-  docker cp $CONFIG_PATH $CONTAINER_NAME:/fabric-config || removeContainer $CONTAINER_NAME
->>>>>>> d7db4667
+  docker run -i -d -w="/" --name $CONTAINER_NAME hyperledger/fabric-tools:"${FABRIC_VERSION}" bash || removeContainer $CONTAINER_NAME
+  docker cp "$CONFIG_PATH" $CONTAINER_NAME:/fabric-config || removeContainer $CONTAINER_NAME
 
   docker exec -i $CONTAINER_NAME mkdir /config || removeContainer $CONTAINER_NAME
   docker exec -i $CONTAINER_NAME configtxgen --configPath ./fabric-config -profile OrdererGenesis -outputBlock ./config/genesis.block -channelID system-channel || removeContainer $CONTAINER_NAME
@@ -96,13 +86,8 @@
     exit 1
   fi
 
-<<<<<<< HEAD
-  docker run -i -d --name $CONTAINER_NAME hyperledger/fabric-tools:"${FABRIC_VERSION}" bash || removeContainer $CONTAINER_NAME
-  docker cp "$CONFIG_PATH" $CONTAINER_NAME:/fabric-config || removeContainer $CONTAINER_NAME
-=======
-  docker run -i -d -w="/" --name $CONTAINER_NAME hyperledger/fabric-tools:${FABRIC_VERSION} bash || removeContainer $CONTAINER_NAME
-  docker cp $CONFIG_PATH $CONTAINER_NAME:/fabric-config || removeContainer $CONTAINER_NAME
->>>>>>> d7db4667
+  docker run -i -d -w="/" --name $CONTAINER_NAME hyperledger/fabric-tools:"${FABRIC_VERSION}" bash || removeContainer $CONTAINER_NAME
+  docker cp "$CONFIG_PATH" $CONTAINER_NAME:/fabric-config || removeContainer $CONTAINER_NAME
 
   docker exec -i $CONTAINER_NAME mkdir /config || removeContainer $CONTAINER_NAME
   docker exec -i $CONTAINER_NAME configtxgen --configPath ./fabric-config -profile "${CONFIG_PROFILE}" -outputCreateChannelTx ./config/channel.tx -channelID "${CHANNEL_NAME}" || removeContainer $CONTAINER_NAME
@@ -136,13 +121,8 @@
     exit 1
   fi
 
-<<<<<<< HEAD
-  docker run -i -d --name $CONTAINER_NAME hyperledger/fabric-tools:"${FABRIC_VERSION}" bash || removeContainer $CONTAINER_NAME
-  docker cp "$CONFIG_PATH" $CONTAINER_NAME:/fabric-config || removeContainer $CONTAINER_NAME
-=======
-  docker run -i -d -w="/" --name $CONTAINER_NAME hyperledger/fabric-tools:${FABRIC_VERSION} bash || removeContainer $CONTAINER_NAME
-  docker cp $CONFIG_PATH $CONTAINER_NAME:/fabric-config || removeContainer $CONTAINER_NAME
->>>>>>> d7db4667
+  docker run -i -d -w="/" --name $CONTAINER_NAME hyperledger/fabric-tools:"${FABRIC_VERSION}" bash || removeContainer $CONTAINER_NAME
+  docker cp "$CONFIG_PATH" $CONTAINER_NAME:/fabric-config || removeContainer $CONTAINER_NAME
 
   docker exec -i $CONTAINER_NAME mkdir /config || removeContainer $CONTAINER_NAME
   docker exec -i $CONTAINER_NAME configtxgen \
