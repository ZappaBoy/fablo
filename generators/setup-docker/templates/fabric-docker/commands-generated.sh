#!/bin/bash

function prepareChaincodeDirs() {
  <% if (!chaincodes || !chaincodes.length) { -%>
    echo "No chaincodes"
  <% } else { -%>
    <% chaincodes.forEach(function(chaincode) { %>
      mkdir -p "$CHAINCODES_BASE_DIR/<%= chaincode.directory %>"
    <% }) -%>
  <% } -%>
}

function installChaincodes() {
<<<<<<< HEAD
  <% chaincodes.forEach(function(chaincode) { -%>
    <%- include('commands-generated-node-build.sh.ejs', {chaincode: chaincode}); -%>
    <% chaincode.channel.orgs.forEach(function (org) {
         org.peers.forEach(function (peer) {
    %>
    printHeadline "Installing '<%= chaincode.name %>' on <%= chaincode.channel.name %>/<%= org.name %>/<%= peer.name %>" "U1F60E"
    <% if(!networkSettings.tls) { -%>
    chaincodeInstall "cli.<%= org.domain %>" "<%= peer.fullAddress %>" "<%= chaincode.channel.name %>" "<%= chaincode.name %>" "<%= chaincode.version %>" "<%= chaincode.lang %>" "$CHAINCODES_BASE_DIR/<%= chaincode.directory %>" "<%= rootOrg.ordererHead.fullAddress %>"
    <% } else { -%>
    chaincodeInstallTls "cli.<%= org.domain %>" "<%= peer.fullAddress %>" "<%= chaincode.channel.name %>" "<%= chaincode.name %>" "<%= chaincode.version %>" "<%= chaincode.lang %>" "$CHAINCODES_BASE_DIR/<%= chaincode.directory %>" "<%= rootOrg.ordererHead.fullAddress %>" "crypto/daTls/msp/tlscacerts/tlsca.<%= rootOrg.organization.domain %>-cert.pem"
    <% } -%>
    <% })}) -%>

    printItalics "Instantiating chaincode '<%= chaincode.name %>' on channel '<%= chaincode.channel.name %>' as '<%= chaincode.instantiatingOrg.name %>'" "U1F618"
    <% if(!networkSettings.tls) { -%>
    chaincodeInstantiate "cli.<%= chaincode.instantiatingOrg.domain %>" "<%= chaincode.instantiatingOrg.headPeer.fullAddress %>" "<%= chaincode.channel.name %>" "<%= chaincode.name %>" "<%= chaincode.version %>" "<%= chaincode.lang %>" "$CHAINCODES_BASE_DIR/<%= chaincode.directory %>" "<%= rootOrg.ordererHead.fullAddress %>" '<%- chaincode.init %>' "<%- chaincode.endorsement %>"
    <% } else { -%>
    chaincodeInstantiateTls "cli.<%= chaincode.instantiatingOrg.domain %>" "<%= chaincode.instantiatingOrg.headPeer.fullAddress %>" "<%= chaincode.channel.name %>" "<%= chaincode.name %>" "<%= chaincode.version %>" "<%= chaincode.lang %>" "$CHAINCODES_BASE_DIR/<%= chaincode.directory %>" "<%= rootOrg.ordererHead.fullAddress %>" '<%- chaincode.init %>' "<%- chaincode.endorsement %>" "crypto/daTls/msp/tlscacerts/tlsca.<%= rootOrg.organization.domain %>-cert.pem"
    <% } -%>
  <% }) %>
=======
  <% if (!chaincodes || !chaincodes.length) { -%>
    echo "No chaincodes"
  <% } else { -%>
    <% chaincodes.forEach(function(chaincode) { -%>
      <%- include('commands-generated-node-build.sh.ejs', {chaincode: chaincode}); -%>
      <% chaincode.channel.orgs.forEach(function (org) {
           org.peers.forEach(function (peer) {
      %>
      printHeadline "Installing '<%= chaincode.name %>' on <%= chaincode.channel.name %>/<%= org.name %>/<%= peer.name %>" "U1F60E"
      <% if(!networkSettings.tls) { -%>
      chaincodeInstall "$CHAINCODES_BASE_DIR/<%= chaincode.directory %>" "<%= chaincode.name %>" "<%= chaincode.version %>" "<%= chaincode.lang %>" "<%= chaincode.channel.name %>" "<%= peer.fullAddress %>" "<%= rootOrg.ordererHead.fullAddress %>" "cli.<%= org.domain %>"
      <% } else { -%>
      chaincodeInstallTls "$CHAINCODES_BASE_DIR/<%= chaincode.directory %>" "<%= chaincode.name %>" "<%= chaincode.version %>" "<%= chaincode.lang %>" "<%= chaincode.channel.name %>" "<%= peer.fullAddress %>" "<%= rootOrg.ordererHead.fullAddress %>" "cli.<%= org.domain %>" "crypto/daTls/msp/tlscacerts/tlsca.<%= rootOrg.organization.domain %>-cert.pem"
      <% } -%>
      <% })}) -%>

      printItalics "Instantiating chaincode '<%= chaincode.name %>' on channel '<%= chaincode.channel.name %>' as '<%= chaincode.instantiatingOrg.name %>'" "U1F618"
      <% if(!networkSettings.tls) { -%>
      chaincodeInstantiate "$CHAINCODES_BASE_DIR/<%= chaincode.directory %>" "<%= chaincode.name %>" "<%= chaincode.version %>" "<%= chaincode.lang %>" "<%= chaincode.channel.name %>" "<%=  chaincode.instantiatingOrg.headPeer.fullAddress %>" "<%= rootOrg.ordererHead.fullAddress %>" "cli.<%= chaincode.instantiatingOrg.domain %>" '<%- chaincode.init %>' "<%- chaincode.endorsement %>"
      <% } else { -%>
      chaincodeInstantiateTls "$CHAINCODES_BASE_DIR/<%= chaincode.directory %>" "<%= chaincode.name %>" "<%= chaincode.version %>" "<%= chaincode.lang %>" "<%= chaincode.channel.name %>" "<%= chaincode.instantiatingOrg.headPeer.fullAddress %>" "<%= rootOrg.ordererHead.fullAddress %>" "cli.<%= chaincode.instantiatingOrg.domain %>" '<%- chaincode.init %>' "<%- chaincode.endorsement %>" "crypto/daTls/msp/tlscacerts/tlsca.<%= rootOrg.organization.domain %>-cert.pem"
      <% } -%>
    <% }) %>
  <% } -%>
>>>>>>> 39538afa
}

function upgradeChaincode() {
  chaincodeName="$1"
  version="$2"

  if [ -z "$chaincodeName" ]; then
    echo "Error: chaincode name is not provided"
    exit 1
  fi

  if [ -z "$version" ]; then
    echo "Error: chaincode version is not provided"
    exit 1
  fi

  <% chaincodes.forEach(function(chaincode) { %>
  if [ "$chaincodeName" = "<%= chaincode.name %>" ]; then
    <%- include('commands-generated-node-build.sh.ejs', {chaincode: chaincode}); -%>
    <% chaincode.channel.orgs.forEach(function (org) {
         org.peers.forEach(function (peer) {
    %>
    printHeadline "Installing '<%= chaincode.name %>' on <%= chaincode.channel.name %>/<%= org.name %>/<%= peer.name %>" "U1F60E"
    <% if(!networkSettings.tls) { -%>
    chaincodeInstall "cli.<%= org.domain %>" "<%= peer.fullAddress %>" "<%= chaincode.channel.name %>" "<%= chaincode.name %>" "$version" "<%= chaincode.lang %>" "$CHAINCODES_BASE_DIR/<%= chaincode.directory %>" "<%= rootOrg.ordererHead.fullAddress %>"
    <% } else { -%>
    chaincodeInstallTls "cli.<%= org.domain %>" "<%= peer.fullAddress %>" "<%= chaincode.channel.name %>" "<%= chaincode.name %>" "$version" "<%= chaincode.lang %>" "$CHAINCODES_BASE_DIR/<%= chaincode.directory %>" "<%= rootOrg.ordererHead.fullAddress %>" "crypto/daTls/msp/tlscacerts/tlsca.<%= rootOrg.organization.domain %>-cert.pem"
    <% } -%>
    <% })}) -%>

    printItalics "Upgrading as '<%= chaincode.instantiatingOrg.name %>'. '<%= chaincode.name %>' on channel '<%= chaincode.channel.name %>'" "U1F618"
    <% if(!networkSettings.tls) { -%>
    chaincodeUpgrade "cli.<%= chaincode.instantiatingOrg.domain %>" "<%=  chaincode.instantiatingOrg.headPeer.fullAddress %>" "<%= chaincode.channel.name %>" "<%= chaincode.name %>" "$version" "<%= chaincode.lang %>" "$CHAINCODES_BASE_DIR/<%= chaincode.directory %>" "<%= rootOrg.ordererHead.fullAddress %>" '<%- chaincode.init %>' "<%- chaincode.endorsement %>"
    <% } else { -%>
    chaincodeUpgradeTls "cli.<%= chaincode.instantiatingOrg.domain %>" "<%=  chaincode.instantiatingOrg.headPeer.fullAddress %>" "<%= chaincode.channel.name %>" "<%= chaincode.name %>" "$version" "<%= chaincode.lang %>" "$CHAINCODES_BASE_DIR/<%= chaincode.directory %>" "<%= rootOrg.ordererHead.fullAddress %>" '<%- chaincode.init %>' "<%- chaincode.endorsement %>" "crypto/daTls/msp/tlscacerts/tlsca.<%= rootOrg.organization.domain %>-cert.pem"
    <% } %>
  fi
  <% }) %>
}

function notifyOrgsAboutChannels() {
  printHeadline "Creating new channel config blocks" "U1F537"
  <% channels.forEach(function(channel){  channel.orgs.forEach(function(org){ -%>
createNewChannelUpdateTx "<%= channel.name %>" "<%= org.mspName %>" "AllOrgChannel" "$FABRICA_NETWORK_ROOT/fabric-config"  "$FABRICA_NETWORK_ROOT/fabric-config/config"
  <% })}) %>
  printHeadline "Notyfing orgs about channels" "U1F4E2"
  <% channels.forEach(function(channel){  channel.orgs.forEach(function(org){ -%>
  <% if(!networkSettings.tls) { -%>
notifyOrgAboutNewChannel "<%= channel.name %>" "<%= org.mspName %>" "cli.<%= org.domain %>" "peer0.<%= org.domain %>" "<%= rootOrg.ordererHead.fullAddress %>"
  <% } else { -%>
notifyOrgAboutNewChannelTls "<%= channel.name %>" "<%= org.mspName %>" "cli.<%= org.domain %>" "peer0.<%= org.domain %>" "<%= rootOrg.ordererHead.fullAddress %>" "crypto/daTls/msp/tlscacerts/tlsca.<%= rootOrg.organization.domain %>-cert.pem"
  <% } -%>
  <% })}) %>
  printHeadline "Deleting new channel config blocks" "U1F52A"
    <% channels.forEach(function(channel){  channel.orgs.forEach(function(org){ -%>
deleteNewChannelUpdateTx "<%= channel.name %>" "<%= org.mspName %>" "cli.<%= org.domain %>"
  <% })}) %>
}

function generateArtifacts() {
  printHeadline "Generating basic configs" "U1F913"
  printItalics "Generating crypto material for org <%= rootOrg.organization.name %>" "U1F512"
  certsGenerate "$FABRICA_NETWORK_ROOT/fabric-config" "crypto-config-root.yaml" "ordererOrganizations/<%= rootOrg.organization.domain %>" "$FABRICA_NETWORK_ROOT/fabric-config/crypto-config/"
  <% orgs.forEach(function(org){  %>
  printItalics "Generating crypto material for <%= org.name %>" "U1F512"
  certsGenerate "$FABRICA_NETWORK_ROOT/fabric-config" "<%= org.cryptoConfigFileName %>.yaml" "peerOrganizations/<%= org.domain %>" "$FABRICA_NETWORK_ROOT/fabric-config/crypto-config/"
  <% }) %>
  printItalics "Generating genesis block" "U1F3E0"
  genesisBlockCreate "$FABRICA_NETWORK_ROOT/fabric-config" "$FABRICA_NETWORK_ROOT/fabric-config/config"
}

function startNetwork() {
  printHeadline "Starting network" "U1F680"
  (
    cd "$FABRICA_NETWORK_ROOT"/fabric-docker
    docker-compose up -d
    sleep 4
  )
}

function stopNetwork() {
  printHeadline "Stopping network" "U1F68F"
  (
    cd "$FABRICA_NETWORK_ROOT"/fabric-docker
    docker-compose stop
    sleep 4
  )
}

function generateChannelsArtifacts() {
  <% channels.forEach(function(channel){  -%>
  printHeadline "Generating config for '<%= channel.name %>'" "U1F913"
  createChannelTx "<%= channel.name %>" "$FABRICA_NETWORK_ROOT/fabric-config" "AllOrgChannel" "$FABRICA_NETWORK_ROOT/fabric-config/config"
  <% }) -%>
}

function installChannels() {
  <% channels.forEach(function(channel){  -%>

  <% for (orgNo in channel.orgs) {
      var org = channel.orgs[orgNo]
  -%>
  <% for (peerNo in org.peers) {
      var peer = org.peers[peerNo]
  -%>

  <% if(orgNo==0 && peerNo==0) { -%>
  printHeadline "Creating '<%= channel.name %>' on <%= org.name %>/<%= peer.name %>" "U1F63B"
  <% if(!networkSettings.tls) { -%>
  docker exec -i cli.<%= org.domain %> bash -c \
    "source scripts/channel_fns.sh; createChannelAndJoin '<%= channel.name %>' '<%= org.mspName %>' '<%= peer.fullAddress %>' 'crypto/users/Admin@<%= org.domain %>/msp' '<%= rootOrg.ordererHead.fullAddress %>';"
  <% } else { -%>
  docker exec -i cli.<%= org.domain %> bash -c \
    "source scripts/channel_fns.sh; createChannelAndJoinTls '<%= channel.name %>' '<%= org.mspName %>' '<%= peer.fullAddress %>' 'crypto/users/Admin@<%= org.domain %>/msp' 'crypto/users/Admin@<%= org.domain %>/tls' 'crypto/daTls/msp/tlscacerts/tlsca.<%= rootOrg.organization.domain %>-cert.pem' '<%= rootOrg.ordererHead.fullAddress %>';"
  <% } %>
  <% } else { -%>
  printItalics "Joining '<%= channel.name %>' on  <%= org.name %>/<%= peer.name %>" "U1F638"
  <% if(!networkSettings.tls) { -%>
  docker exec -i cli.<%= org.domain %> bash -c \
    "source scripts/channel_fns.sh; fetchChannelAndJoin '<%= channel.name %>' '<%= org.mspName %>' '<%= peer.fullAddress %>' 'crypto/users/Admin@<%= org.domain %>/msp' '<%= rootOrg.ordererHead.fullAddress %>';"
  <% } else { -%>
  docker exec -i cli.<%= org.domain %> bash -c \
    "source scripts/channel_fns.sh; fetchChannelAndJoinTls '<%= channel.name %>' '<%= org.mspName %>' '<%= peer.fullAddress %>' 'crypto/users/Admin@<%= org.domain %>/msp' 'crypto/users/Admin@<%= org.domain %>/tls' 'crypto/daTls/msp/tlscacerts/tlsca.<%= rootOrg.organization.domain %>-cert.pem' '<%= rootOrg.ordererHead.fullAddress %>';"
  <% } %>
  <% } -%>
  <% } -%>
  <% } -%>
  <% }) -%>
}

function networkDown() {
  printHeadline "Destroying network" "U1F916"
  (
    cd "$FABRICA_NETWORK_ROOT"/fabric-docker
    docker-compose down
  )

  printf "\nRemoving chaincode containers & images... \U1F5D1 \n"
   <% chaincodes.forEach(function(chaincode) {
     chaincode.channel.orgs.forEach(function (org) {
       org.peers.forEach(function (peer) {
        var chaincodeContainerName="dev-"+peer.address+"-"+chaincode.name+"-"+chaincode.version
  %>
  docker rm -f $(docker ps -a | grep <%= chaincodeContainerName %>-* | awk '{print $1}') || {
    echo "docker rm failed, Check if all fabric dockers properly was deleted"
  }
  docker rmi $(docker images <%= chaincodeContainerName %>-* -q) || {
    echo "docker rm failed, Check if all fabric dockers properly was deleted"
  }
  <% })})}) -%>

  printf "\nRemoving generated configs... \U1F5D1 \n"
  rm -rf "$FABRICA_NETWORK_ROOT"/fabric-config/config
  rm -rf "$FABRICA_NETWORK_ROOT"/fabric-config/crypto-config

  printHeadline "Done! Network was purged" "U1F5D1"
}<|MERGE_RESOLUTION|>--- conflicted
+++ resolved
@@ -11,28 +11,6 @@
 }
 
 function installChaincodes() {
-<<<<<<< HEAD
-  <% chaincodes.forEach(function(chaincode) { -%>
-    <%- include('commands-generated-node-build.sh.ejs', {chaincode: chaincode}); -%>
-    <% chaincode.channel.orgs.forEach(function (org) {
-         org.peers.forEach(function (peer) {
-    %>
-    printHeadline "Installing '<%= chaincode.name %>' on <%= chaincode.channel.name %>/<%= org.name %>/<%= peer.name %>" "U1F60E"
-    <% if(!networkSettings.tls) { -%>
-    chaincodeInstall "cli.<%= org.domain %>" "<%= peer.fullAddress %>" "<%= chaincode.channel.name %>" "<%= chaincode.name %>" "<%= chaincode.version %>" "<%= chaincode.lang %>" "$CHAINCODES_BASE_DIR/<%= chaincode.directory %>" "<%= rootOrg.ordererHead.fullAddress %>"
-    <% } else { -%>
-    chaincodeInstallTls "cli.<%= org.domain %>" "<%= peer.fullAddress %>" "<%= chaincode.channel.name %>" "<%= chaincode.name %>" "<%= chaincode.version %>" "<%= chaincode.lang %>" "$CHAINCODES_BASE_DIR/<%= chaincode.directory %>" "<%= rootOrg.ordererHead.fullAddress %>" "crypto/daTls/msp/tlscacerts/tlsca.<%= rootOrg.organization.domain %>-cert.pem"
-    <% } -%>
-    <% })}) -%>
-
-    printItalics "Instantiating chaincode '<%= chaincode.name %>' on channel '<%= chaincode.channel.name %>' as '<%= chaincode.instantiatingOrg.name %>'" "U1F618"
-    <% if(!networkSettings.tls) { -%>
-    chaincodeInstantiate "cli.<%= chaincode.instantiatingOrg.domain %>" "<%= chaincode.instantiatingOrg.headPeer.fullAddress %>" "<%= chaincode.channel.name %>" "<%= chaincode.name %>" "<%= chaincode.version %>" "<%= chaincode.lang %>" "$CHAINCODES_BASE_DIR/<%= chaincode.directory %>" "<%= rootOrg.ordererHead.fullAddress %>" '<%- chaincode.init %>' "<%- chaincode.endorsement %>"
-    <% } else { -%>
-    chaincodeInstantiateTls "cli.<%= chaincode.instantiatingOrg.domain %>" "<%= chaincode.instantiatingOrg.headPeer.fullAddress %>" "<%= chaincode.channel.name %>" "<%= chaincode.name %>" "<%= chaincode.version %>" "<%= chaincode.lang %>" "$CHAINCODES_BASE_DIR/<%= chaincode.directory %>" "<%= rootOrg.ordererHead.fullAddress %>" '<%- chaincode.init %>' "<%- chaincode.endorsement %>" "crypto/daTls/msp/tlscacerts/tlsca.<%= rootOrg.organization.domain %>-cert.pem"
-    <% } -%>
-  <% }) %>
-=======
   <% if (!chaincodes || !chaincodes.length) { -%>
     echo "No chaincodes"
   <% } else { -%>
@@ -43,21 +21,20 @@
       %>
       printHeadline "Installing '<%= chaincode.name %>' on <%= chaincode.channel.name %>/<%= org.name %>/<%= peer.name %>" "U1F60E"
       <% if(!networkSettings.tls) { -%>
-      chaincodeInstall "$CHAINCODES_BASE_DIR/<%= chaincode.directory %>" "<%= chaincode.name %>" "<%= chaincode.version %>" "<%= chaincode.lang %>" "<%= chaincode.channel.name %>" "<%= peer.fullAddress %>" "<%= rootOrg.ordererHead.fullAddress %>" "cli.<%= org.domain %>"
+      chaincodeInstall "cli.<%= org.domain %>" "<%= peer.fullAddress %>" "<%= chaincode.channel.name %>" "<%= chaincode.name %>" "<%= chaincode.version %>" "<%= chaincode.lang %>" "$CHAINCODES_BASE_DIR/<%= chaincode.directory %>" "<%= rootOrg.ordererHead.fullAddress %>"
       <% } else { -%>
-      chaincodeInstallTls "$CHAINCODES_BASE_DIR/<%= chaincode.directory %>" "<%= chaincode.name %>" "<%= chaincode.version %>" "<%= chaincode.lang %>" "<%= chaincode.channel.name %>" "<%= peer.fullAddress %>" "<%= rootOrg.ordererHead.fullAddress %>" "cli.<%= org.domain %>" "crypto/daTls/msp/tlscacerts/tlsca.<%= rootOrg.organization.domain %>-cert.pem"
+      chaincodeInstallTls "cli.<%= org.domain %>" "<%= peer.fullAddress %>" "<%= chaincode.channel.name %>" "<%= chaincode.name %>" "<%= chaincode.version %>" "<%= chaincode.lang %>" "$CHAINCODES_BASE_DIR/<%= chaincode.directory %>" "<%= rootOrg.ordererHead.fullAddress %>" "crypto/daTls/msp/tlscacerts/tlsca.<%= rootOrg.organization.domain %>-cert.pem"
       <% } -%>
       <% })}) -%>
 
       printItalics "Instantiating chaincode '<%= chaincode.name %>' on channel '<%= chaincode.channel.name %>' as '<%= chaincode.instantiatingOrg.name %>'" "U1F618"
       <% if(!networkSettings.tls) { -%>
-      chaincodeInstantiate "$CHAINCODES_BASE_DIR/<%= chaincode.directory %>" "<%= chaincode.name %>" "<%= chaincode.version %>" "<%= chaincode.lang %>" "<%= chaincode.channel.name %>" "<%=  chaincode.instantiatingOrg.headPeer.fullAddress %>" "<%= rootOrg.ordererHead.fullAddress %>" "cli.<%= chaincode.instantiatingOrg.domain %>" '<%- chaincode.init %>' "<%- chaincode.endorsement %>"
+      chaincodeInstantiate "cli.<%= chaincode.instantiatingOrg.domain %>" "<%= chaincode.instantiatingOrg.headPeer.fullAddress %>" "<%= chaincode.channel.name %>" "<%= chaincode.name %>" "<%= chaincode.version %>" "<%= chaincode.lang %>" "$CHAINCODES_BASE_DIR/<%= chaincode.directory %>" "<%= rootOrg.ordererHead.fullAddress %>" '<%- chaincode.init %>' "<%- chaincode.endorsement %>"
       <% } else { -%>
-      chaincodeInstantiateTls "$CHAINCODES_BASE_DIR/<%= chaincode.directory %>" "<%= chaincode.name %>" "<%= chaincode.version %>" "<%= chaincode.lang %>" "<%= chaincode.channel.name %>" "<%= chaincode.instantiatingOrg.headPeer.fullAddress %>" "<%= rootOrg.ordererHead.fullAddress %>" "cli.<%= chaincode.instantiatingOrg.domain %>" '<%- chaincode.init %>' "<%- chaincode.endorsement %>" "crypto/daTls/msp/tlscacerts/tlsca.<%= rootOrg.organization.domain %>-cert.pem"
+      chaincodeInstantiateTls "cli.<%= chaincode.instantiatingOrg.domain %>" "<%= chaincode.instantiatingOrg.headPeer.fullAddress %>" "<%= chaincode.channel.name %>" "<%= chaincode.name %>" "<%= chaincode.version %>" "<%= chaincode.lang %>" "$CHAINCODES_BASE_DIR/<%= chaincode.directory %>" "<%= rootOrg.ordererHead.fullAddress %>" '<%- chaincode.init %>' "<%- chaincode.endorsement %>" "crypto/daTls/msp/tlscacerts/tlsca.<%= rootOrg.organization.domain %>-cert.pem"
       <% } -%>
     <% }) %>
   <% } -%>
->>>>>>> 39538afa
 }
 
 function upgradeChaincode() {
