--- conflicted
+++ resolved
@@ -125,21 +125,14 @@
 }
 
 function generateChannelsArtifacts() {
-<<<<<<< HEAD
-  <% channels.forEach(function(channel){  -%>
-  printHeadline "Generating config for '<%= channel.name %>'" "U1F913"
-  createChannelTx "<%= channel.name %>" "$FABRICA_NETWORK_ROOT/fabric-config" "<%= channel.profile.name %>" "$FABRICA_NETWORK_ROOT/fabric-config/config"
-  <% }) -%>
-=======
   <% if (!channels || !channels.length) { -%>
-    echo "No channels"
+      echo "No channels"
   <% } else { -%>
     <% channels.forEach(function(channel){  -%>
-      printHeadline "Generating config for '<%= channel.name %>'" "U1F913"
-      createChannelTx "<%= channel.name %>" "$FABRICA_NETWORK_ROOT/fabric-config" "AllOrgChannel" "$FABRICA_NETWORK_ROOT/fabric-config/config"
+    printHeadline "Generating config for '<%= channel.name %>'" "U1F913"
+    createChannelTx "<%= channel.name %>" "$FABRICA_NETWORK_ROOT/fabric-config" "<%= channel.profile.name %>" "$FABRICA_NETWORK_ROOT/fabric-config/config"
     <% }) -%>
   <% } -%>
->>>>>>> fa2dcd97
 }
 
 function installChannels() {
