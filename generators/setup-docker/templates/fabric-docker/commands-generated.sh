#!/bin/bash

function prepareChaincodeDirs() {
  <% if (!chaincodes || !chaincodes.length) { -%>
    echo "No chaincodes"
  <% } else { -%>
    <% chaincodes.forEach(function(chaincode) { %>
      mkdir -p "$CHAINCODES_BASE_DIR/<%= chaincode.directory %>"
    <% }) -%>
  <% } -%>
}

function installChaincodes() {
<<<<<<< HEAD
  <% if (!chaincodes || !chaincodes.length) { -%>
    echo "No chaincodes"
  <% } else { -%>
    <% chaincodes.forEach(function(chaincode) { -%>
      <%- include('commands-generated-node-build.sh.ejs', {chaincode: chaincode}); -%>
      <% chaincode.channel.orgs.forEach(function (org) {
           org.peers.forEach(function (peer) {
      %>
      printHeadline "Installing '<%= chaincode.name %>' on <%= chaincode.channel.name %>/<%= org.name %>/<%= peer.name %>" "U1F60E"
      <% if(!networkSettings.tls) { -%>
      chaincodeInstall "$CHAINCODES_BASE_DIR/<%= chaincode.directory %>" "<%= chaincode.name %>" "<%= chaincode.version %>" "<%= chaincode.lang %>" "<%= chaincode.channel.name %>" "<%= peer.address %>:7051" "<%= rootOrg.ordererHead.address %>:7050" "cli.<%= org.domain %>" # TODO to mi sie nie podoba. a gdzie uprawnienia ?
      <% } else { -%>
      chaincodeInstallTls "$CHAINCODES_BASE_DIR/<%= chaincode.directory %>" "<%= chaincode.name %>" "<%= chaincode.version %>" "<%= chaincode.lang %>" "<%= chaincode.channel.name %>" "<%= peer.address %>:7051" "<%= rootOrg.ordererHead.address %>:7050" "cli.<%= org.domain %>" "crypto/daTls/msp/tlscacerts/tlsca.<%= rootOrg.organization.domain %>-cert.pem"
      <% } -%>
      <% })}) -%>

      printItalics "Instantiating chaincode '<%= chaincode.name %>' on channel '<%= chaincode.channel.name %>' as '<%= chaincode.instantiatingOrg.name %>'" "U1F618"
      <% if(!networkSettings.tls) { -%>
      chaincodeInstantiate "$CHAINCODES_BASE_DIR/<%= chaincode.directory %>" "<%= chaincode.name %>" "<%= chaincode.version %>" "<%= chaincode.lang %>" "<%= chaincode.channel.name %>" "<%=  chaincode.instantiatingOrg.peers[0].address %>:7051" "<%= rootOrg.ordererHead.address %>:7050" "cli.<%= chaincode.instantiatingOrg.domain %>" '<%- chaincode.init %>' "<%- chaincode.endorsement %>"
      <% } else { -%>
      chaincodeInstantiateTls "$CHAINCODES_BASE_DIR/<%= chaincode.directory %>" "<%= chaincode.name %>" "<%= chaincode.version %>" "<%= chaincode.lang %>" "<%= chaincode.channel.name %>" "<%= chaincode.instantiatingOrg.peers[0].address %>:7051" "<%= rootOrg.ordererHead.address %>:7050" "cli.<%= chaincode.instantiatingOrg.domain %>" '<%- chaincode.init %>' "<%- chaincode.endorsement %>" "crypto/daTls/msp/tlscacerts/tlsca.<%= rootOrg.organization.domain %>-cert.pem"
      <% } -%>
    <% }) %>
  <% } -%>
=======
  <% chaincodes.forEach(function(chaincode) { -%>
    <%- include('commands-generated-node-build.sh.ejs', {chaincode: chaincode}); -%>
    <% chaincode.channel.orgs.forEach(function (org) {
         org.peers.forEach(function (peer) {
    %>
    printHeadline "Installing '<%= chaincode.name %>' on <%= chaincode.channel.name %>/<%= org.name %>/<%= peer.name %>" "U1F60E"
    <% if(!networkSettings.tls) { -%>
    chaincodeInstall "$CHAINCODES_BASE_DIR/<%= chaincode.directory %>" "<%= chaincode.name %>" "<%= chaincode.version %>" "<%= chaincode.lang %>" "<%= chaincode.channel.name %>" "<%= peer.fullAddress %>" "<%= rootOrg.ordererHead.fullAddress %>" "cli.<%= org.domain %>"
    <% } else { -%>
    chaincodeInstallTls "$CHAINCODES_BASE_DIR/<%= chaincode.directory %>" "<%= chaincode.name %>" "<%= chaincode.version %>" "<%= chaincode.lang %>" "<%= chaincode.channel.name %>" "<%= peer.fullAddress %>" "<%= rootOrg.ordererHead.fullAddress %>" "cli.<%= org.domain %>" "crypto/daTls/msp/tlscacerts/tlsca.<%= rootOrg.organization.domain %>-cert.pem"
    <% } -%>
    <% })}) -%>

    printItalics "Instantiating chaincode '<%= chaincode.name %>' on channel '<%= chaincode.channel.name %>' as '<%= chaincode.instantiatingOrg.name %>'" "U1F618"
    <% if(!networkSettings.tls) { -%>
    chaincodeInstantiate "$CHAINCODES_BASE_DIR/<%= chaincode.directory %>" "<%= chaincode.name %>" "<%= chaincode.version %>" "<%= chaincode.lang %>" "<%= chaincode.channel.name %>" "<%=  chaincode.instantiatingOrg.headPeer.fullAddress %>" "<%= rootOrg.ordererHead.fullAddress %>" "cli.<%= chaincode.instantiatingOrg.domain %>" '<%- chaincode.init %>' "<%- chaincode.endorsement %>"
    <% } else { -%>
    chaincodeInstantiateTls "$CHAINCODES_BASE_DIR/<%= chaincode.directory %>" "<%= chaincode.name %>" "<%= chaincode.version %>" "<%= chaincode.lang %>" "<%= chaincode.channel.name %>" "<%= chaincode.instantiatingOrg.headPeer.fullAddress %>" "<%= rootOrg.ordererHead.fullAddress %>" "cli.<%= chaincode.instantiatingOrg.domain %>" '<%- chaincode.init %>' "<%- chaincode.endorsement %>" "crypto/daTls/msp/tlscacerts/tlsca.<%= rootOrg.organization.domain %>-cert.pem"
    <% } -%>
  <% }) %>
>>>>>>> f32daaca
}

function upgradeChaincode() {
  chaincodeName="$1"
  version="$2"

  if [ -z "$chaincodeName" ]; then
    echo "Error: chaincode name is not provided"
    exit 1
  fi

  if [ -z "$version" ]; then
    echo "Error: chaincode version is not provided"
    exit 1
  fi

  <% chaincodes.forEach(function(chaincode) { %>
  if [ "$chaincodeName" = "<%= chaincode.name %>" ]; then
    <%- include('commands-generated-node-build.sh.ejs', {chaincode: chaincode}); -%>
    <% chaincode.channel.orgs.forEach(function (org) {
         org.peers.forEach(function (peer) {
    %>
    printHeadline "Installing '<%= chaincode.name %>' on <%= chaincode.channel.name %>/<%= org.name %>/<%= peer.name %>" "U1F60E"
    <% if(!networkSettings.tls) { -%>
    chaincodeInstall "$CHAINCODES_BASE_DIR/<%= chaincode.directory %>" "<%= chaincode.name %>" "$version" "<%= chaincode.lang %>" "<%= chaincode.channel.name %>" "<%= peer.fullAddress %>" "<%= rootOrg.ordererHead.fullAddress %>" "cli.<%= org.domain %>"
    <% } else { -%>
    chaincodeInstallTls "$CHAINCODES_BASE_DIR/<%= chaincode.directory %>" "<%= chaincode.name %>" "$version" "<%= chaincode.lang %>" "<%= chaincode.channel.name %>" "<%= peer.fullAddress %>" "<%= rootOrg.ordererHead.fullAddress %>" "cli.<%= org.domain %>" "crypto/daTls/msp/tlscacerts/tlsca.<%= rootOrg.organization.domain %>-cert.pem"
    <% } -%>
    <% })}) -%>

    printItalics "Upgrading as '<%= chaincode.instantiatingOrg.name %>'. '<%= chaincode.name %>' on channel '<%= chaincode.channel.name %>'" "U1F618"
    <% if(!networkSettings.tls) { -%>
    chaincodeUpgrade "$CHAINCODES_BASE_DIR/<%= chaincode.directory %>" "<%= chaincode.name %>" "$version" "<%= chaincode.lang %>" "<%= chaincode.channel.name %>" "<%=  chaincode.instantiatingOrg.headPeer.fullAddress %>" "<%= rootOrg.ordererHead.fullAddress %>" "cli.<%= chaincode.instantiatingOrg.domain %>" '<%- chaincode.init %>' "<%- chaincode.endorsement %>"
    <% } else { -%>
    chaincodeUpgradeTls "$CHAINCODES_BASE_DIR/<%= chaincode.directory %>" "<%= chaincode.name %>" "$version" "<%= chaincode.lang %>" "<%= chaincode.channel.name %>" "<%=  chaincode.instantiatingOrg.headPeer.fullAddress %>" "<%= rootOrg.ordererHead.fullAddress %>" "cli.<%= chaincode.instantiatingOrg.domain %>" '<%- chaincode.init %>' "<%- chaincode.endorsement %>" "crypto/daTls/msp/tlscacerts/tlsca.<%= rootOrg.organization.domain %>-cert.pem"
    <% } %>
  fi
  <% }) %>
}

function notifyOrgsAboutChannels() {
  printHeadline "Creating new channel config blocks" "U1F537"
  <% channels.forEach(function(channel){  channel.orgs.forEach(function(org){ -%>
createNewChannelUpdateTx "<%= channel.name %>" "<%= org.mspName %>" "AllOrgChannel" "$FABRICA_NETWORK_ROOT/fabric-config"  "$FABRICA_NETWORK_ROOT/fabric-config/config"
  <% })}) %>
  printHeadline "Notyfing orgs about channels" "U1F4E2"
  <% channels.forEach(function(channel){  channel.orgs.forEach(function(org){ -%>
  <% if(!networkSettings.tls) { -%>
notifyOrgAboutNewChannel "<%= channel.name %>" "<%= org.mspName %>" "cli.<%= org.domain %>" "peer0.<%= org.domain %>" "<%= rootOrg.ordererHead.fullAddress %>"
  <% } else { -%>
notifyOrgAboutNewChannelTls "<%= channel.name %>" "<%= org.mspName %>" "cli.<%= org.domain %>" "peer0.<%= org.domain %>" "<%= rootOrg.ordererHead.fullAddress %>" "crypto/daTls/msp/tlscacerts/tlsca.<%= rootOrg.organization.domain %>-cert.pem"
  <% } -%>
  <% })}) %>
  printHeadline "Deleting new channel config blocks" "U1F52A"
    <% channels.forEach(function(channel){  channel.orgs.forEach(function(org){ -%>
deleteNewChannelUpdateTx "<%= channel.name %>" "<%= org.mspName %>" "cli.<%= org.domain %>"
  <% })}) %>
}

function generateArtifacts() {
  printHeadline "Generating basic configs" "U1F913"
  printItalics "Generating crypto material for org <%= rootOrg.organization.name %>" "U1F512"
  certsGenerate "$FABRICA_NETWORK_ROOT/fabric-config" "crypto-config-root.yaml" "ordererOrganizations/<%= rootOrg.organization.domain %>" "$FABRICA_NETWORK_ROOT/fabric-config/crypto-config/"
  <% orgs.forEach(function(org){  %>
  printItalics "Generating crypto material for <%= org.name %>" "U1F512"
  certsGenerate "$FABRICA_NETWORK_ROOT/fabric-config" "<%= org.cryptoConfigFileName %>.yaml" "peerOrganizations/<%= org.domain %>" "$FABRICA_NETWORK_ROOT/fabric-config/crypto-config/"
  <% }) %>
  printItalics "Generating genesis block" "U1F3E0"
  genesisBlockCreate "$FABRICA_NETWORK_ROOT/fabric-config" "$FABRICA_NETWORK_ROOT/fabric-config/config"
}

function startNetwork() {
  printHeadline "Starting network" "U1F680"
  (
    cd "$FABRICA_NETWORK_ROOT"/fabric-docker
    docker-compose up -d
    sleep 4
  )
}

function stopNetwork() {
  printHeadline "Stopping network" "U1F68F"
  (
    cd "$FABRICA_NETWORK_ROOT"/fabric-docker
    docker-compose stop
    sleep 4
  )
}

function generateChannelsArtifacts() {
  <% channels.forEach(function(channel){  -%>
  printHeadline "Generating config for '<%= channel.name %>'" "U1F913"
  createChannelTx "<%= channel.name %>" "$FABRICA_NETWORK_ROOT/fabric-config" "AllOrgChannel" "$FABRICA_NETWORK_ROOT/fabric-config/config"
  <% }) -%>
}

function installChannels() {
  <% channels.forEach(function(channel){  -%>

  <% for (orgNo in channel.orgs) {
      var org = channel.orgs[orgNo]
  -%>
  <% for (peerNo in org.peers) {
      var peer = org.peers[peerNo]
  -%>

  <% if(orgNo==0 && peerNo==0) { -%>
  printHeadline "Creating '<%= channel.name %>' on <%= org.name %>/<%= peer.name %>" "U1F63B"
  <% if(!networkSettings.tls) { -%>
  docker exec -i cli.<%= org.domain %> bash -c \
    "source scripts/channel_fns.sh; createChannelAndJoin '<%= channel.name %>' '<%= org.mspName %>' '<%= peer.fullAddress %>' 'crypto/users/Admin@<%= org.domain %>/msp' '<%= rootOrg.ordererHead.fullAddress %>';"
  <% } else { -%>
  docker exec -i cli.<%= org.domain %> bash -c \
    "source scripts/channel_fns.sh; createChannelAndJoinTls '<%= channel.name %>' '<%= org.mspName %>' '<%= peer.fullAddress %>' 'crypto/users/Admin@<%= org.domain %>/msp' 'crypto/users/Admin@<%= org.domain %>/tls' 'crypto/daTls/msp/tlscacerts/tlsca.<%= rootOrg.organization.domain %>-cert.pem' '<%= rootOrg.ordererHead.fullAddress %>';"
  <% } %>
  <% } else { -%>
  printItalics "Joining '<%= channel.name %>' on  <%= org.name %>/<%= peer.name %>" "U1F638"
  <% if(!networkSettings.tls) { -%>
  docker exec -i cli.<%= org.domain %> bash -c \
    "source scripts/channel_fns.sh; fetchChannelAndJoin '<%= channel.name %>' '<%= org.mspName %>' '<%= peer.fullAddress %>' 'crypto/users/Admin@<%= org.domain %>/msp' '<%= rootOrg.ordererHead.fullAddress %>';"
  <% } else { -%>
  docker exec -i cli.<%= org.domain %> bash -c \
    "source scripts/channel_fns.sh; fetchChannelAndJoinTls '<%= channel.name %>' '<%= org.mspName %>' '<%= peer.fullAddress %>' 'crypto/users/Admin@<%= org.domain %>/msp' 'crypto/users/Admin@<%= org.domain %>/tls' 'crypto/daTls/msp/tlscacerts/tlsca.<%= rootOrg.organization.domain %>-cert.pem' '<%= rootOrg.ordererHead.fullAddress %>';"
  <% } %>
  <% } -%>
  <% } -%>
  <% } -%>
  <% }) -%>
}

function networkDown() {
  printHeadline "Destroying network" "U1F916"
  (
    cd "$FABRICA_NETWORK_ROOT"/fabric-docker
    docker-compose down
  )

  printf "\nRemoving chaincode containers & images... \U1F5D1 \n"
   <% chaincodes.forEach(function(chaincode) {
     chaincode.channel.orgs.forEach(function (org) {
       org.peers.forEach(function (peer) {
        var chaincodeContainerName="dev-"+peer.address+"-"+chaincode.name+"-"+chaincode.version
  %>
  docker rm -f $(docker ps -a | grep <%= chaincodeContainerName %>-* | awk '{print $1}') || {
    echo "docker rm failed, Check if all fabric dockers properly was deleted"
  }
  docker rmi $(docker images <%= chaincodeContainerName %>-* -q) || {
    echo "docker rm failed, Check if all fabric dockers properly was deleted"
  }
  <% })})}) -%>

  printf "\nRemoving generated configs... \U1F5D1 \n"
  rm -rf "$FABRICA_NETWORK_ROOT"/fabric-config/config
  rm -rf "$FABRICA_NETWORK_ROOT"/fabric-config/crypto-config

  printHeadline "Done! Network was purged" "U1F5D1"
}<|MERGE_RESOLUTION|>--- conflicted
+++ resolved
@@ -11,7 +11,6 @@
 }
 
 function installChaincodes() {
-<<<<<<< HEAD
   <% if (!chaincodes || !chaincodes.length) { -%>
     echo "No chaincodes"
   <% } else { -%>
@@ -22,42 +21,20 @@
       %>
       printHeadline "Installing '<%= chaincode.name %>' on <%= chaincode.channel.name %>/<%= org.name %>/<%= peer.name %>" "U1F60E"
       <% if(!networkSettings.tls) { -%>
-      chaincodeInstall "$CHAINCODES_BASE_DIR/<%= chaincode.directory %>" "<%= chaincode.name %>" "<%= chaincode.version %>" "<%= chaincode.lang %>" "<%= chaincode.channel.name %>" "<%= peer.address %>:7051" "<%= rootOrg.ordererHead.address %>:7050" "cli.<%= org.domain %>" # TODO to mi sie nie podoba. a gdzie uprawnienia ?
+      chaincodeInstall "$CHAINCODES_BASE_DIR/<%= chaincode.directory %>" "<%= chaincode.name %>" "<%= chaincode.version %>" "<%= chaincode.lang %>" "<%= chaincode.channel.name %>" "<%= peer.fullAddress %>" "<%= rootOrg.ordererHead.fullAddress %>" "cli.<%= org.domain %>"
       <% } else { -%>
-      chaincodeInstallTls "$CHAINCODES_BASE_DIR/<%= chaincode.directory %>" "<%= chaincode.name %>" "<%= chaincode.version %>" "<%= chaincode.lang %>" "<%= chaincode.channel.name %>" "<%= peer.address %>:7051" "<%= rootOrg.ordererHead.address %>:7050" "cli.<%= org.domain %>" "crypto/daTls/msp/tlscacerts/tlsca.<%= rootOrg.organization.domain %>-cert.pem"
+      chaincodeInstallTls "$CHAINCODES_BASE_DIR/<%= chaincode.directory %>" "<%= chaincode.name %>" "<%= chaincode.version %>" "<%= chaincode.lang %>" "<%= chaincode.channel.name %>" "<%= peer.fullAddress %>" "<%= rootOrg.ordererHead.fullAddress %>" "cli.<%= org.domain %>" "crypto/daTls/msp/tlscacerts/tlsca.<%= rootOrg.organization.domain %>-cert.pem"
       <% } -%>
       <% })}) -%>
 
       printItalics "Instantiating chaincode '<%= chaincode.name %>' on channel '<%= chaincode.channel.name %>' as '<%= chaincode.instantiatingOrg.name %>'" "U1F618"
       <% if(!networkSettings.tls) { -%>
-      chaincodeInstantiate "$CHAINCODES_BASE_DIR/<%= chaincode.directory %>" "<%= chaincode.name %>" "<%= chaincode.version %>" "<%= chaincode.lang %>" "<%= chaincode.channel.name %>" "<%=  chaincode.instantiatingOrg.peers[0].address %>:7051" "<%= rootOrg.ordererHead.address %>:7050" "cli.<%= chaincode.instantiatingOrg.domain %>" '<%- chaincode.init %>' "<%- chaincode.endorsement %>"
+      chaincodeInstantiate "$CHAINCODES_BASE_DIR/<%= chaincode.directory %>" "<%= chaincode.name %>" "<%= chaincode.version %>" "<%= chaincode.lang %>" "<%= chaincode.channel.name %>" "<%=  chaincode.instantiatingOrg.headPeer.fullAddress %>" "<%= rootOrg.ordererHead.fullAddress %>" "cli.<%= chaincode.instantiatingOrg.domain %>" '<%- chaincode.init %>' "<%- chaincode.endorsement %>"
       <% } else { -%>
-      chaincodeInstantiateTls "$CHAINCODES_BASE_DIR/<%= chaincode.directory %>" "<%= chaincode.name %>" "<%= chaincode.version %>" "<%= chaincode.lang %>" "<%= chaincode.channel.name %>" "<%= chaincode.instantiatingOrg.peers[0].address %>:7051" "<%= rootOrg.ordererHead.address %>:7050" "cli.<%= chaincode.instantiatingOrg.domain %>" '<%- chaincode.init %>' "<%- chaincode.endorsement %>" "crypto/daTls/msp/tlscacerts/tlsca.<%= rootOrg.organization.domain %>-cert.pem"
+      chaincodeInstantiateTls "$CHAINCODES_BASE_DIR/<%= chaincode.directory %>" "<%= chaincode.name %>" "<%= chaincode.version %>" "<%= chaincode.lang %>" "<%= chaincode.channel.name %>" "<%= chaincode.instantiatingOrg.headPeer.fullAddress %>" "<%= rootOrg.ordererHead.fullAddress %>" "cli.<%= chaincode.instantiatingOrg.domain %>" '<%- chaincode.init %>' "<%- chaincode.endorsement %>" "crypto/daTls/msp/tlscacerts/tlsca.<%= rootOrg.organization.domain %>-cert.pem"
       <% } -%>
     <% }) %>
   <% } -%>
-=======
-  <% chaincodes.forEach(function(chaincode) { -%>
-    <%- include('commands-generated-node-build.sh.ejs', {chaincode: chaincode}); -%>
-    <% chaincode.channel.orgs.forEach(function (org) {
-         org.peers.forEach(function (peer) {
-    %>
-    printHeadline "Installing '<%= chaincode.name %>' on <%= chaincode.channel.name %>/<%= org.name %>/<%= peer.name %>" "U1F60E"
-    <% if(!networkSettings.tls) { -%>
-    chaincodeInstall "$CHAINCODES_BASE_DIR/<%= chaincode.directory %>" "<%= chaincode.name %>" "<%= chaincode.version %>" "<%= chaincode.lang %>" "<%= chaincode.channel.name %>" "<%= peer.fullAddress %>" "<%= rootOrg.ordererHead.fullAddress %>" "cli.<%= org.domain %>"
-    <% } else { -%>
-    chaincodeInstallTls "$CHAINCODES_BASE_DIR/<%= chaincode.directory %>" "<%= chaincode.name %>" "<%= chaincode.version %>" "<%= chaincode.lang %>" "<%= chaincode.channel.name %>" "<%= peer.fullAddress %>" "<%= rootOrg.ordererHead.fullAddress %>" "cli.<%= org.domain %>" "crypto/daTls/msp/tlscacerts/tlsca.<%= rootOrg.organization.domain %>-cert.pem"
-    <% } -%>
-    <% })}) -%>
-
-    printItalics "Instantiating chaincode '<%= chaincode.name %>' on channel '<%= chaincode.channel.name %>' as '<%= chaincode.instantiatingOrg.name %>'" "U1F618"
-    <% if(!networkSettings.tls) { -%>
-    chaincodeInstantiate "$CHAINCODES_BASE_DIR/<%= chaincode.directory %>" "<%= chaincode.name %>" "<%= chaincode.version %>" "<%= chaincode.lang %>" "<%= chaincode.channel.name %>" "<%=  chaincode.instantiatingOrg.headPeer.fullAddress %>" "<%= rootOrg.ordererHead.fullAddress %>" "cli.<%= chaincode.instantiatingOrg.domain %>" '<%- chaincode.init %>' "<%- chaincode.endorsement %>"
-    <% } else { -%>
-    chaincodeInstantiateTls "$CHAINCODES_BASE_DIR/<%= chaincode.directory %>" "<%= chaincode.name %>" "<%= chaincode.version %>" "<%= chaincode.lang %>" "<%= chaincode.channel.name %>" "<%= chaincode.instantiatingOrg.headPeer.fullAddress %>" "<%= rootOrg.ordererHead.fullAddress %>" "cli.<%= chaincode.instantiatingOrg.domain %>" '<%- chaincode.init %>' "<%- chaincode.endorsement %>" "crypto/daTls/msp/tlscacerts/tlsca.<%= rootOrg.organization.domain %>-cert.pem"
-    <% } -%>
-  <% }) %>
->>>>>>> f32daaca
 }
 
 function upgradeChaincode() {
