#!/usr/bin/env bash

set -eu

FABRICA_NETWORK_ROOT="$(cd "$(dirname "$0")" && pwd)"

<<<<<<< HEAD
source "$FABRIKKA_NETWORK_ROOT/fabric-docker/scripts/base-help.sh"
source "$FABRIKKA_NETWORK_ROOT/fabric-docker/scripts/base-functions.sh"
source "$FABRIKKA_NETWORK_ROOT/fabric-docker/scripts/base-channel-functions.sh"
source "$FABRIKKA_NETWORK_ROOT/fabric-docker/commands-generated.sh"
source "$FABRIKKA_NETWORK_ROOT/fabric-docker/.env"
=======
source "$FABRICA_NETWORK_ROOT/fabric-docker/scripts/base-help.sh"
source "$FABRICA_NETWORK_ROOT/fabric-docker/scripts/base-functions.sh"
source "$FABRICA_NETWORK_ROOT/fabric-docker/scripts/chaincode-functions.sh"
source "$FABRICA_NETWORK_ROOT/fabric-docker/commands-generated.sh"
source "$FABRICA_NETWORK_ROOT/fabric-docker/.env"
>>>>>>> 748973c0

function networkUp() {
  generateArtifacts
  prepareChaincodeDirs
  startNetwork
  generateChannelsArtifacts
  installChannels
  installChaincodes
  notifyOrgsAboutChannels
  printHeadline "Done! Enjoy your fresh network" "U1F984"
}

if [ "$1" = "up" ]; then
  networkUp
elif [ "$1" = "down" ]; then
  networkDown
elif [ "$1" = "reboot" ]; then
  networkDown
  networkUp
elif [ "$1" = "start" ]; then
  startNetwork
elif [ "$1" = "stop" ]; then
  stopNetwork
<<<<<<< HEAD
elif [ "$1" = "chaincodes" ] && [ "$2" = "install" ]; then
  installChaincodes
<%- include('fabrikka-docker-channelScipts.sh.ejs', {tls: tls, orgs: orgs, channels: channels}); -%>
=======
elif [ "$1" = "chaincode" ] && [ "$2" = "upgrade" ]; then
  upgradeChaincode "$3" "$4"
>>>>>>> 748973c0
elif [ "$1" = "help" ]; then
  printHelp
elif [ "$1" = "--help" ]; then
  printHelp
else
  echo "No command specified"
<<<<<<< HEAD
  echo "Basic commands are: up, down, start, stop, recreate"
  echo "To list channel query helper commands type: './fabrikka-docker.sh channel --help'"
  echo "Also check: 'chaincodes install'"
=======
  echo "Basic commands are: up, down, start, stop, reboot"
>>>>>>> 748973c0
  echo "Use 'help' or '--help' for more information"
fi<|MERGE_RESOLUTION|>--- conflicted
+++ resolved
@@ -4,19 +4,12 @@
 
 FABRICA_NETWORK_ROOT="$(cd "$(dirname "$0")" && pwd)"
 
-<<<<<<< HEAD
-source "$FABRIKKA_NETWORK_ROOT/fabric-docker/scripts/base-help.sh"
-source "$FABRIKKA_NETWORK_ROOT/fabric-docker/scripts/base-functions.sh"
-source "$FABRIKKA_NETWORK_ROOT/fabric-docker/scripts/base-channel-functions.sh"
-source "$FABRIKKA_NETWORK_ROOT/fabric-docker/commands-generated.sh"
-source "$FABRIKKA_NETWORK_ROOT/fabric-docker/.env"
-=======
 source "$FABRICA_NETWORK_ROOT/fabric-docker/scripts/base-help.sh"
 source "$FABRICA_NETWORK_ROOT/fabric-docker/scripts/base-functions.sh"
 source "$FABRICA_NETWORK_ROOT/fabric-docker/scripts/chaincode-functions.sh"
+source "$FABRICA_NETWORK_ROOT/fabric-docker/scripts/channel-functions.sh"
 source "$FABRICA_NETWORK_ROOT/fabric-docker/commands-generated.sh"
 source "$FABRICA_NETWORK_ROOT/fabric-docker/.env"
->>>>>>> 748973c0
 
 function networkUp() {
   generateArtifacts
@@ -40,26 +33,16 @@
   startNetwork
 elif [ "$1" = "stop" ]; then
   stopNetwork
-<<<<<<< HEAD
-elif [ "$1" = "chaincodes" ] && [ "$2" = "install" ]; then
-  installChaincodes
-<%- include('fabrikka-docker-channelScipts.sh.ejs', {tls: tls, orgs: orgs, channels: channels}); -%>
-=======
 elif [ "$1" = "chaincode" ] && [ "$2" = "upgrade" ]; then
   upgradeChaincode "$3" "$4"
->>>>>>> 748973c0
 elif [ "$1" = "help" ]; then
   printHelp
 elif [ "$1" = "--help" ]; then
   printHelp
 else
   echo "No command specified"
-<<<<<<< HEAD
-  echo "Basic commands are: up, down, start, stop, recreate"
+  echo "Basic commands are: up, down, start, stop, reboot"
   echo "To list channel query helper commands type: './fabrikka-docker.sh channel --help'"
   echo "Also check: 'chaincodes install'"
-=======
-  echo "Basic commands are: up, down, start, stop, reboot"
->>>>>>> 748973c0
   echo "Use 'help' or '--help' for more information"
 fi