<% if(!isHlf20) { %>################################################################################
#   SECTION: Capabilities
################################################################################
Capabilities:
    Channel: &ChannelCapabilities
        <%=  capabilities.channel %>: true
    Orderer: &OrdererCapabilities
        <%=  capabilities.orderer %>: true
    Application: &ApplicationCapabilities
        <%=  capabilities.application %>: true<% } %>

################################################################################
#   CHANNEL Defaults
################################################################################
Channel: &ChannelDefaults
    Policies:
        Readers:
            Type: ImplicitMeta
            Rule: "ANY Readers"
        Writers:
            Type: ImplicitMeta
            Rule: "ANY Writers"
        Admins:
            Type: ImplicitMeta
            Rule: "MAJORITY Admins"
    Capabilities:
        <% if(!isHlf20) { %><<: *ChannelCapabilities<% } %>

################################################################################
#   Section: Organizations
################################################################################
Organizations:
    - &OrdererOrg
<<<<<<< HEAD
      Name: <%= rootOrg.organization.name %>
      ID: <%= rootOrg.organization.mspName %>
      MSPDir: crypto-config/ordererOrganizations/<%= rootOrg.organization.domain %>/msp <% orgs.forEach(function(org){ %>
    - &<%= org.name %>
      Name: <%= org.mspName %>
      ID: <%= org.mspName %>
      MSPDir: crypto-config/peerOrganizations/<%= org.domain %>/msp
      AnchorPeers: <% org.anchorPeers.forEach(function(anchorPeer){ %>
          - Host: <%= anchorPeer.address %>
            Port: 7051<% })}) %>
=======
        Name: <%= rootOrg.organization.name %>
        ID: <%= rootOrg.organization.mspName %>
        MSPDir: crypto-config/ordererOrganizations/<%= rootOrg.organization.domain %>/msp

        <% if(isHlf20) { %>Policies:
            Readers:
                Type: Signature
                Rule: "OR('<%= rootOrg.organization.mspName %>.member')"
            Writers:
                Type: Signature
                Rule: "OR('<%= rootOrg.organization.mspName %>.member')"
            Admins:
                Type: Signature
                Rule: "OR('<%= rootOrg.organization.mspName %>.admin')"<%} orgs.forEach(function(org){ %>
    - &<%= org.name %>
        Name: <%= org.mspName %>
        ID: <%= org.mspName %>
        MSPDir: crypto-config/peerOrganizations/<%= org.domain %>/msp

        <% if(isHlf20) { %>Policies:
            Readers:
                Type: Signature
                Rule: "OR('<%= org.mspName %>.admin', '<%= org.mspName %>.peer', '<%= org.mspName %>.client')"
            Writers:
                Type: Signature
                Rule: "OR('<%= org.mspName %>.admin', '<%= org.mspName %>.client')"
            Admins:
                Type: Signature
                Rule: "OR('<%= org.mspName %>.admin')"
            Endorsement:
                Type: Signature
                Rule: "OR('<%= org.mspName %>.peer')"<% } %>

        AnchorPeers: <% org.anchorPeers.forEach(function(anchorPeer){ %>
            - Host: <%= anchorPeer.address %>
              Port: 7051<% })}) %>
>>>>>>> d7db4667

################################################################################
#   SECTION: Application
################################################################################
Application: &ApplicationDefaults
    Organizations:
    Capabilities:
        <% if(!isHlf20) { %><<: *ApplicationCapabilities<% } %>

    <% if(isHlf20) { %># Policies defines the set of policies at this level of the config tree
    # For Application policies, their canonical path is
    #   /Channel/Application/<PolicyName>
    Policies:
        Readers:
            Type: ImplicitMeta
            Rule: "ANY Readers"
        Writers:
            Type: ImplicitMeta
            Rule: "ANY Writers"
        Admins:
            Type: ImplicitMeta
            Rule: "MAJORITY Admins"
        LifecycleEndorsement:
            Type: ImplicitMeta
            Rule: "MAJORITY Endorsement"
        Endorsement:
            Type: ImplicitMeta
            Rule: "MAJORITY Endorsement"<% } %>

################################################################################
#   SECTION: Orderer
################################################################################
Orderer: &OrdererDefaults
    OrdererType: <%= rootOrg.ordererHead.consensus %>
    Addresses: <% rootOrg.orderers.forEach(function(orderer) { %>
        - <%= orderer.address %>:7050<% }) %>
    <%- include('configtx-raft-template.yaml.ejs', {rootOrg: rootOrg}); %>
    BatchTimeout: 2s
    BatchSize:
        MaxMessageCount: 10
        AbsoluteMaxBytes: 99 MB
        PreferredMaxBytes: 512 KB
    Organizations:

    <% if(isHlf20) { %># Policies defines the set of policies at this level of the config tree
    # For Orderer policies, their canonical path is
    #   /Channel/Orderer/<PolicyName>
    Policies:
        Readers:
            Type: ImplicitMeta
            Rule: "ANY Readers"
        Writers:
            Type: ImplicitMeta
            Rule: "ANY Writers"
        Admins:
            Type: ImplicitMeta
            Rule: "MAJORITY Admins"
        # BlockValidation specifies what signatures must be included in the block
        # from the orderer for the peer to validate it.
        BlockValidation:
            Type: ImplicitMeta
            Rule: "ANY Writers"<% } %>


################################################################################
#   Profile
################################################################################
# https://github:com/hyperledger/fabric/blob/master/sampleconfig/configtx.yaml

Profiles:
    OrdererGenesis:
        <<: *ChannelDefaults
        Orderer:
            <<: *OrdererDefaults
            Organizations:
                - *OrdererOrg
            Capabilities:
                <% if(!isHlf20) { %><<: *OrdererCapabilities<% } %>
        Consortiums:
            SampleConsortium:
                Organizations: <% orgs.forEach(function(org){ %>
                    - *<%= org.name %><% }) %>
    AllOrgChannel:
        <<: *ChannelDefaults
        Consortium: SampleConsortium
        Application:
            <<: *ApplicationDefaults
            Organizations: <% orgs.forEach(function(org){ %>
                - *<%= org.name %><% }) %>
            Capabilities:
                <% if(!isHlf20) { %><<: *ApplicationCapabilities<% } %>
<|MERGE_RESOLUTION|>--- conflicted
+++ resolved
@@ -31,18 +31,6 @@
 ################################################################################
 Organizations:
     - &OrdererOrg
-<<<<<<< HEAD
-      Name: <%= rootOrg.organization.name %>
-      ID: <%= rootOrg.organization.mspName %>
-      MSPDir: crypto-config/ordererOrganizations/<%= rootOrg.organization.domain %>/msp <% orgs.forEach(function(org){ %>
-    - &<%= org.name %>
-      Name: <%= org.mspName %>
-      ID: <%= org.mspName %>
-      MSPDir: crypto-config/peerOrganizations/<%= org.domain %>/msp
-      AnchorPeers: <% org.anchorPeers.forEach(function(anchorPeer){ %>
-          - Host: <%= anchorPeer.address %>
-            Port: 7051<% })}) %>
-=======
         Name: <%= rootOrg.organization.name %>
         ID: <%= rootOrg.organization.mspName %>
         MSPDir: crypto-config/ordererOrganizations/<%= rootOrg.organization.domain %>/msp
@@ -79,7 +67,6 @@
         AnchorPeers: <% org.anchorPeers.forEach(function(anchorPeer){ %>
             - Host: <%= anchorPeer.address %>
               Port: 7051<% })}) %>
->>>>>>> d7db4667
 
 ################################################################################
 #   SECTION: Application
