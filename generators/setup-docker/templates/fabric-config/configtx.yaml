################################################################################
#   SECTION: Capabilities
################################################################################
Capabilities:
    Channel: &ChannelCapabilities
        <%=  capabilities.channel %>: true
    Orderer: &OrdererCapabilities
        <%=  capabilities.orderer %>: true
    Application: &ApplicationCapabilities
        <%=  capabilities.application %>: true

################################################################################
#   CHANNEL Defaults
################################################################################
Channel: &ChannelDefaults
    Policies:
        Readers:
            Type: ImplicitMeta
            Rule: "ANY Readers"
        Writers:
            Type: ImplicitMeta
            Rule: "ANY Writers"
        Admins:
            Type: ImplicitMeta
            Rule: "MAJORITY Admins"
    Capabilities:
        <<: *ChannelCapabilities

################################################################################
#   Section: Organizations
################################################################################
Organizations:
    - &OrdererOrg
      Name: <%= rootOrg.organization.name %>
      ID: <%= rootOrg.organization.mspName %>
      MSPDir: crypto-config/ordererOrganizations/<%= rootOrg.organization.domain %>/msp <% orgs.forEach(function(org){ %>
    - &<%= org.name %>
<<<<<<< HEAD
      Name: <%= org.mspName %>
      ID: <%= org.mspName %>
      MSPDir: crypto-config/peerOrganizations/<%= org.domain %>/msp
      AnchorPeers:
          - Host: peer0.<%= org.domain %>
            Port: 7051<% }) %>
=======
        Name: <%= org.mspName %>
        ID: <%= org.mspName %>
        MSPDir: crypto-config/peerOrganizations/<%= org.domain %>/msp
        AnchorPeers: <% org.anchorPeers.forEach(function(anchorPeer){ %>
            - Host: <%= anchorPeer.address %>
              Port: 7051<% })}) %>
>>>>>>> 8aca302b

################################################################################
#   SECTION: Application
################################################################################
Application: &ApplicationDefaults
    Organizations:
    Capabilities:
        <<: *ApplicationCapabilities

################################################################################
#   SECTION: Orderer
################################################################################
Orderer: &OrdererDefaults
    OrdererType: <%= rootOrg.ordererHead.consensus %>
    Addresses: <% rootOrg.orderers.forEach(function(orderer) { %>
        - <%= orderer.address %>:7050<% }) %>
    <%- include('configtx-raft-template.yaml.ejs', {rootOrg: rootOrg}); %>
    BatchTimeout: 2s
    BatchSize:
        MaxMessageCount: 10
        AbsoluteMaxBytes: 99 MB
        PreferredMaxBytes: 512 KB
    Organizations:

################################################################################
#   Profile
################################################################################
# https://github:com/hyperledger/fabric/blob/master/sampleconfig/configtx.yaml

Profiles:
    OrdererGenesis:
        <<: *ChannelDefaults
        Orderer:
            <<: *OrdererDefaults
            Organizations:
                - *OrdererOrg
            Capabilities:
                <<: *OrdererCapabilities
        Consortiums:
            SampleConsortium:
                Organizations: <% orgs.forEach(function(org){ %>
                    - *<%= org.name %><% }) %>
    AllOrgChannel:
        <<: *ChannelDefaults
        Consortium: SampleConsortium
        Application:
            <<: *ApplicationDefaults
            Organizations: <% orgs.forEach(function(org){ %>
                - *<%= org.name %><% }) %>
            Capabilities:
                <<: *ApplicationCapabilities
<|MERGE_RESOLUTION|>--- conflicted
+++ resolved
@@ -35,21 +35,12 @@
       ID: <%= rootOrg.organization.mspName %>
       MSPDir: crypto-config/ordererOrganizations/<%= rootOrg.organization.domain %>/msp <% orgs.forEach(function(org){ %>
     - &<%= org.name %>
-<<<<<<< HEAD
       Name: <%= org.mspName %>
       ID: <%= org.mspName %>
       MSPDir: crypto-config/peerOrganizations/<%= org.domain %>/msp
-      AnchorPeers:
-          - Host: peer0.<%= org.domain %>
-            Port: 7051<% }) %>
-=======
-        Name: <%= org.mspName %>
-        ID: <%= org.mspName %>
-        MSPDir: crypto-config/peerOrganizations/<%= org.domain %>/msp
-        AnchorPeers: <% org.anchorPeers.forEach(function(anchorPeer){ %>
-            - Host: <%= anchorPeer.address %>
-              Port: 7051<% })}) %>
->>>>>>> 8aca302b
+      AnchorPeers: <% org.anchorPeers.forEach(function(anchorPeer){ %>
+          - Host: <%= anchorPeer.address %>
+            Port: 7051<% })}) %>
 
 ################################################################################
 #   SECTION: Application
