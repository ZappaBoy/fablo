<% if(!is20Version) { %>################################################################################
#   SECTION: Capabilities
################################################################################
Capabilities:
    Channel: &ChannelCapabilities
        <%=  capabilities.channel %>: true
    Orderer: &OrdererCapabilities
        <%=  capabilities.orderer %>: true
    Application: &ApplicationCapabilities
        <%=  capabilities.application %>: true<% } %>

################################################################################
#   CHANNEL Defaults
################################################################################
Channel: &ChannelDefaults
    Policies:
        Readers:
            Type: ImplicitMeta
            Rule: "ANY Readers"
        Writers:
            Type: ImplicitMeta
            Rule: "ANY Writers"
        Admins:
            Type: ImplicitMeta
            Rule: "MAJORITY Admins"
    Capabilities:
        <% if(!is20Version) { %><<: *ChannelCapabilities<% } %>

################################################################################
#   Section: Organizations is20Version
################################################################################
Organizations:
    - &OrdererOrg
        Name: <%= rootOrg.organization.name %>
        ID: <%= rootOrg.organization.mspName %>
        MSPDir: crypto-config/ordererOrganizations/<%= rootOrg.organization.domain %>/msp

        <% if(is20Version) { %>Policies:
            Readers:
                Type: Signature
                Rule: "OR('<%= rootOrg.organization.mspName %>.member')"
            Writers:
                Type: Signature
                Rule: "OR('<%= rootOrg.organization.mspName %>.member')"
            Admins:
                Type: Signature
                Rule: "OR('<%= rootOrg.organization.mspName %>.admin')"<%} orgs.forEach(function(org){ %>
    - &<%= org.name %>
        Name: <%= org.mspName %>
        ID: <%= org.mspName %>
        MSPDir: crypto-config/peerOrganizations/<%= org.domain %>/msp
<<<<<<< HEAD

        <% if(is20Version) { %>Policies:
            Readers:
                Type: Signature
                Rule: "OR('<%= org.mspName %>.admin', '<%= org.mspName %>.peer', '<%= org.mspName %>.client')"
            Writers:
                Type: Signature
                Rule: "OR('<%= org.mspName %>.admin', '<%= org.mspName %>.client')"
            Admins:
                Type: Signature
                Rule: "OR('<%= org.mspName %>.admin')"
            Endorsement:
                Type: Signature
                Rule: "OR('<%= org.mspName %>.peer')"<% } %>

        AnchorPeers:
            - Host: peer0.<%= org.domain %>
              Port: 7051<% }) %>
=======
        AnchorPeers: <% org.anchorPeers.forEach(function(anchorPeer){ %>
            - Host: <%= anchorPeer.address %>
              Port: 7051<% })}) %>
>>>>>>> 3fa78e0d

################################################################################
#   SECTION: Application
################################################################################
Application: &ApplicationDefaults
    Organizations:
    Capabilities:
        <% if(!is20Version) { %><<: *ApplicationCapabilities<% } %>

    <% if(is20Version) { %># Policies defines the set of policies at this level of the config tree
    # For Application policies, their canonical path is
    #   /Channel/Application/<PolicyName>
    Policies:
        Readers:
            Type: ImplicitMeta
            Rule: "ANY Readers"
        Writers:
            Type: ImplicitMeta
            Rule: "ANY Writers"
        Admins:
            Type: ImplicitMeta
            Rule: "MAJORITY Admins"
        LifecycleEndorsement:
            Type: ImplicitMeta
            Rule: "MAJORITY Endorsement"
        Endorsement:
            Type: ImplicitMeta
            Rule: "MAJORITY Endorsement"<% } %>

################################################################################
#   SECTION: Orderer
################################################################################
Orderer: &OrdererDefaults
    OrdererType: <%= rootOrg.ordererHead.consensus %>
    Addresses: <% rootOrg.orderers.forEach(function(orderer) { %>
        - <%= orderer.address %>:7050<% }) %>
    <%- include('configtx-raft-template.yaml.ejs', {rootOrg: rootOrg}); %>
    BatchTimeout: 2s
    BatchSize:
        MaxMessageCount: 10
        AbsoluteMaxBytes: 99 MB
        PreferredMaxBytes: 512 KB
    Organizations:

    <% if(is20Version) { %># Policies defines the set of policies at this level of the config tree
    # For Orderer policies, their canonical path is
    #   /Channel/Orderer/<PolicyName>
    Policies:
        Readers:
            Type: ImplicitMeta
            Rule: "ANY Readers"
        Writers:
            Type: ImplicitMeta
            Rule: "ANY Writers"
        Admins:
            Type: ImplicitMeta
            Rule: "MAJORITY Admins"
        # BlockValidation specifies what signatures must be included in the block
        # from the orderer for the peer to validate it.
        BlockValidation:
            Type: ImplicitMeta
            Rule: "ANY Writers"<% } %>


################################################################################
#   Profile
################################################################################
# https://github:com/hyperledger/fabric/blob/master/sampleconfig/configtx.yaml

Profiles:
    OrdererGenesis:
        <<: *ChannelDefaults
        Orderer:
            <<: *OrdererDefaults
            Organizations:
                - *OrdererOrg
            Capabilities:
                <% if(!is20Version) { %><<: *OrdererCapabilities<% } %>
        Consortiums:
            SampleConsortium:
                Organizations: <% orgs.forEach(function(org){ %>
                    - *<%= org.name %><% }) %>
    AllOrgChannel:
        <<: *ChannelDefaults
        Consortium: SampleConsortium
        Application:
            <<: *ApplicationDefaults
            Organizations: <% orgs.forEach(function(org){ %>
                - *<%= org.name %><% }) %>
            Capabilities:
                <% if(!is20Version) { %><<: *ApplicationCapabilities<% } %>
<|MERGE_RESOLUTION|>--- conflicted
+++ resolved
@@ -27,7 +27,7 @@
         <% if(!is20Version) { %><<: *ChannelCapabilities<% } %>
 
 ################################################################################
-#   Section: Organizations is20Version
+#   Section: Organizations
 ################################################################################
 Organizations:
     - &OrdererOrg
@@ -49,7 +49,6 @@
         Name: <%= org.mspName %>
         ID: <%= org.mspName %>
         MSPDir: crypto-config/peerOrganizations/<%= org.domain %>/msp
-<<<<<<< HEAD
 
         <% if(is20Version) { %>Policies:
             Readers:
@@ -65,14 +64,9 @@
                 Type: Signature
                 Rule: "OR('<%= org.mspName %>.peer')"<% } %>
 
-        AnchorPeers:
-            - Host: peer0.<%= org.domain %>
-              Port: 7051<% }) %>
-=======
         AnchorPeers: <% org.anchorPeers.forEach(function(anchorPeer){ %>
             - Host: <%= anchorPeer.address %>
               Port: 7051<% })}) %>
->>>>>>> 3fa78e0d
 
 ################################################################################
 #   SECTION: Application
