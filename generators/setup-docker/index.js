/* eslint no-underscore-dangle: 0 */

/*
* License-Identifier: Apache-2.0
*/
const Generator = require('yeoman-generator');
const config = require('../config');
const utils = require('../utils/utils');

const configTransformers = require('./configTransformers');

const ValidateGeneratorType = require.resolve('../validate');

module.exports = class extends Generator {
  constructor(args, opts) {
    super(args, opts);
    this.argument('fabrikkaConfig', {
      type: String,
      required: true,
      description: 'fabrikka config file path',
    });

    this.composeWith(ValidateGeneratorType, { arguments: [this.options.fabrikkaConfig] });
  }

  initializing() {
    this.log(config.splashScreen());
  }

  async writing() {
    this.options.fabrikkaConfigPath = utils.getFullPathOf(
      this.options.fabrikkaConfig, this.env.cwd,
    );
    const networkConfig = this.fs.readJSON(this.options.fabrikkaConfigPath);

    this.log(`Used network config: ${this.options.fabrikkaConfigPath}`);
    this.log(`Fabric version is: ${networkConfig.networkSettings.fabricVersion}`);
    this.log('Generating docker-compose network...');

    const capabilities = configTransformers.getNetworkCapabilities(
      networkConfig.networkSettings.fabricVersion,
    );
    const isHlf20 = configTransformers.isHlf20(networkConfig.networkSettings.fabricVersion);
    const rootOrgTransformed = configTransformers.transformRootOrgConfig(networkConfig.rootOrg);
    const orgsTransformed = networkConfig.orgs.map(configTransformers.transformOrgConfig);
    const channelsTransformed = networkConfig.channels.map(
      (channel) => configTransformers.transformChannelConfig(channel, networkConfig.orgs),
    );
    const chaincodesTransformed = configTransformers.transformChaincodesConfig(
      networkConfig.chaincodes, channelsTransformed,
    );

    // ======= fabric-config ============================================================
    this._copyRootOrgCryptoConfig(
      {
        rootOrg: rootOrgTransformed,
      },
    );

    this._copyOrgCryptoConfig(orgsTransformed);
    this._copyConfigTx(
      {
        capabilities,
        isHlf20,
        networkSettings: networkConfig.networkSettings,
        rootOrg: rootOrgTransformed,
        orgs: orgsTransformed,
      },
    );
    this._copyGitIgnore();

    // ======= fabric-docker ===========================================================
    this._copyDockerComposeEnv(
      {
        fabricCaVersion: configTransformers.getCaVersion(
          networkConfig.networkSettings.fabricVersion,
        ),
        networkSettings: networkConfig.networkSettings,
        orgs: orgsTransformed,
      },
    );
    this._copyDockerCompose(
      {
        networkSettings: networkConfig.networkSettings,
        rootOrg: rootOrgTransformed,
        orgs: networkConfig.orgs,
        chaincodes: networkConfig.chaincodes,
      },
    );

    // ======= scripts ==================================================================
    this._copyCommandsGeneratedScript(
      {
        networkSettings: networkConfig.networkSettings,
        rootOrg: rootOrgTransformed,
        orgs: orgsTransformed,
        channels: channelsTransformed,
        chaincodes: chaincodesTransformed,
      },
    );

    this._copyFabrikkaDockerScript(
      {
        tls: networkConfig.networkSettings.tls,
        orgs: orgsTransformed,
        channels: channelsTransformed,
      },
    )

    this._copyUtilityScripts();

    this.on('end', () => {
      this.log('Done & done !!! Try the network out: ');
      this.log('-> fabric-docker.sh up - to start network');
      this.log('-> fabric-docker.sh help - to view all commands');
    });
  }

  _copyConfigTx(settings) {
    this.fs.copyTpl(
      this.templatePath('fabric-config/configtx.yaml'),
      this.destinationPath('fabric-config/configtx.yaml'),
      settings,
    );
  }

  _copyGitIgnore() {
    this.fs.copyTpl(
      this.templatePath('fabric-config/.gitignore'),
      this.destinationPath('fabric-config/.gitignore'),
    );
  }

  _copyRootOrgCryptoConfig(settings) {
    this.fs.copyTpl(
      this.templatePath('fabric-config/crypto-config-root.yaml'),
      this.destinationPath('fabric-config/crypto-config-root.yaml'),
      settings,
    );
  }

  _copyOrgCryptoConfig(orgsTransformed) {
    const thisGenerator = this;
    orgsTransformed.forEach((orgTransformed) => {
      thisGenerator.fs.copyTpl(
        thisGenerator.templatePath('fabric-config/crypto-config-org.yaml'),
        thisGenerator.destinationPath(`fabric-config/${orgTransformed.cryptoConfigFileName}.yaml`),
        { org: orgTransformed },
      );
    });
  }

  _copyDockerComposeEnv(settings) {
    this.fs.copyTpl(
      this.templatePath('fabric-docker/.env'),
      this.destinationPath('fabric-docker/.env'),
      settings,
    );
  }

  _copyDockerCompose(settings) {
    this.fs.copyTpl(
      this.templatePath('fabric-docker/docker-compose.yaml'),
      this.destinationPath('fabric-docker/docker-compose.yaml'),
      settings,
    );
  }

  _copyCommandsGeneratedScript(settings) {
    this.fs.copyTpl(
      this.templatePath('fabric-docker/commands-generated.sh'),
      this.destinationPath('fabric-docker/commands-generated.sh'),
      settings,
    );
  }

  _copyFabrikkaDockerScript(settings) {
    this.fs.copyTpl(
<<<<<<< HEAD
        this.templatePath('fabrikka-docker.sh'),
        this.destinationPath('fabrikka-docker.sh'),
        settings,
=======
      this.templatePath('fabric-docker.sh'),
      this.destinationPath('fabric-docker.sh'),
>>>>>>> 98b96fc0
    );
  }

  _copyUtilityScripts() {
    this.fs.copyTpl(
      this.templatePath('fabric-docker/scripts/cli/channel_fns.sh'),
      this.destinationPath('fabric-docker/scripts/cli/channel_fns.sh'),
    );

    this.fs.copyTpl(
      this.templatePath('fabric-docker/scripts/cli/channel_fns.sh'),
      this.destinationPath('fabric-docker/scripts/cli/channel_fns.sh'),
    );

    this.fs.copyTpl(
      this.templatePath('fabric-docker/scripts/base-functions.sh'),
      this.destinationPath('fabric-docker/scripts/base-functions.sh'),
    );

    this.fs.copyTpl(
        this.templatePath('fabric-docker/scripts/base-peer-channel-functions.sh'),
        this.destinationPath('fabric-docker/scripts/base-peer-channel-functions.sh'),
    );

    this.fs.copyTpl(
      this.templatePath('fabric-docker/scripts/base-help.sh'),
      this.destinationPath('fabric-docker/scripts/base-help.sh'),
    );
  }

  _getFullPathOf(configFile) {
    const currentPath = this.env.cwd;
    return `${currentPath}/${configFile}`;
  }

  _displayHelp() {
    this.log('helpful help for this command !');
  }
};<|MERGE_RESOLUTION|>--- conflicted
+++ resolved
@@ -176,14 +176,9 @@
 
   _copyFabrikkaDockerScript(settings) {
     this.fs.copyTpl(
-<<<<<<< HEAD
-        this.templatePath('fabrikka-docker.sh'),
-        this.destinationPath('fabrikka-docker.sh'),
-        settings,
-=======
       this.templatePath('fabric-docker.sh'),
       this.destinationPath('fabric-docker.sh'),
->>>>>>> 98b96fc0
+      settings,
     );
   }
 
