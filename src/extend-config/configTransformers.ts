--- conflicted
+++ resolved
@@ -256,12 +256,6 @@
   return { channel: "V1_3", orderer: "V1_1", application: "V1_3", isV2: false };
 };
 
-<<<<<<< HEAD
-const getCaVersion = (fabricVersion: string) =>
-  version(fabricVersion).isGreaterOrEqual("1.4.10") ? "1.5.0" : fabricVersion;
-=======
-const isHlf20 = (fabricVersion: string) => version(fabricVersion).isGreaterOrEqual("2.0.0");
-
 const getVersions = (fabricVersion: string): FabricVersions => {
   const fabricJavaenvExceptions: Record<string, string> = {
     "1.4.5": "1.4.4",
@@ -283,7 +277,6 @@
     fabricJavaenvVersion: fabricJavaenvExceptions[fabricVersion] ?? fabricVersion,
   };
 };
->>>>>>> d3531c4b
 
 const getEnvVarOrThrow = (name: string): string => {
   const value = process.env[name];
