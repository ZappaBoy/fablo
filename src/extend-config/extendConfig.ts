import { FabloConfigJson } from "../types/FabloConfigJson";
<<<<<<< HEAD
import { FabloConfigExtended } from "../types/FabloConfigExtended";
import { extendOrgsConfig, extendRootOrgConfig } from "./extendOrgsConfig";
import extendNetworkSettings from "./extendNetworkSettings";
import extendChannelsConfig from "./extendChannelsConfig";
import extendChaincodesConfig from "./extendChaincodesConfig";
import extendHooksConfig from "./extendHooksConfig";
=======
import { FabloConfigExtended, OrdererGroup, OrgConfig } from "../types/FabloConfigExtended";
import { extendOrgsConfig } from "./extendOrgsConfig";
import extendNetworkSettings from "./extendNetworkSettings";
import extendChannelsConfig from "./extendChannelsConfig";
import extendChaincodesConfig from "./extendChaincodesConfig";
import _ = require("lodash");

const mergeOrdererGroupsByName = (orgs: OrgConfig[]): OrdererGroup[] => {
  const ordererGroups = orgs.flatMap((o) => o.ordererGroups);

  const ordererGroupsGrouped: Record<string, OrdererGroup[]> = _.groupBy(ordererGroups, (group) => group.name);

  return Object.values(ordererGroupsGrouped).flatMap((groupsWithSameGroupName) => {
    const orderers = groupsWithSameGroupName.flatMap((group) => group.orderers);
    const hostingOrgs = groupsWithSameGroupName.flatMap((group) => group.hostingOrgs);
    const ordererHeads = groupsWithSameGroupName.flatMap((group) => group.ordererHeads);

    return {
      ...groupsWithSameGroupName[0],
      hostingOrgs,
      orderers,
      ordererHeads,
      ordererHead: ordererHeads[0],
    };
  });
};
>>>>>>> e1ce1444

const extendConfig = (json: FabloConfigJson): FabloConfigExtended => {
  const {
    networkSettings: networkSettingsJson,
    orgs: orgsJson,
    channels: channelsJson,
    chaincodes: chaincodesJson,
    hooks: hooksJson,
  } = json;

  const networkSettings = extendNetworkSettings(networkSettingsJson);
  const orgs = extendOrgsConfig(orgsJson, networkSettings);
  const ordererGroups = mergeOrdererGroupsByName(orgs);

  const channels = extendChannelsConfig(channelsJson, orgs, ordererGroups);
  const chaincodes = extendChaincodesConfig(chaincodesJson, channels, networkSettings);
  const hooks = extendHooksConfig(hooksJson);

  return {
    networkSettings,
    ordererGroups,
    orgs,
    channels,
    chaincodes,
    hooks,
  };
};

export default extendConfig;<|MERGE_RESOLUTION|>--- conflicted
+++ resolved
@@ -1,19 +1,13 @@
+import * as _ from "lodash";
 import { FabloConfigJson } from "../types/FabloConfigJson";
-<<<<<<< HEAD
-import { FabloConfigExtended } from "../types/FabloConfigExtended";
-import { extendOrgsConfig, extendRootOrgConfig } from "./extendOrgsConfig";
-import extendNetworkSettings from "./extendNetworkSettings";
-import extendChannelsConfig from "./extendChannelsConfig";
-import extendChaincodesConfig from "./extendChaincodesConfig";
-import extendHooksConfig from "./extendHooksConfig";
-=======
 import { FabloConfigExtended, OrdererGroup, OrgConfig } from "../types/FabloConfigExtended";
 import { extendOrgsConfig } from "./extendOrgsConfig";
 import extendNetworkSettings from "./extendNetworkSettings";
 import extendChannelsConfig from "./extendChannelsConfig";
 import extendChaincodesConfig from "./extendChaincodesConfig";
-import _ = require("lodash");
+import extendHooksConfig from "./extendHooksConfig";
 
+// TODO
 const mergeOrdererGroupsByName = (orgs: OrgConfig[]): OrdererGroup[] => {
   const ordererGroups = orgs.flatMap((o) => o.ordererGroups);
 
@@ -33,7 +27,6 @@
     };
   });
 };
->>>>>>> e1ce1444
 
 const extendConfig = (json: FabloConfigJson): FabloConfigExtended => {
   const {
