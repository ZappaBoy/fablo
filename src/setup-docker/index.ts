import * as Generator from "yeoman-generator";
import * as config from "../config";
import * as yaml from "js-yaml";
import { getBuildInfo } from "../version/buildUtil";
import parseFabloConfig from "../utils/parseFabloConfig";
import {
  Capabilities,
  ChaincodeConfig,
  ChannelConfig,
  FabloConfigExtended,
  HooksConfig,
  Global,
  OrgConfig,
} from "../types/FabloConfigExtended";
import { extendConfig } from "../extend-config/";
import {
  createConnectionProfile,
  createExplorerConnectionProfile,
  OrgWithChannels,
  pairOrgWithChannels,
} from "../types/ConnectionProfile";
import { createExplorerConfig } from "../types/ExplorerConfig";

const ValidateGeneratorPath = require.resolve("../validate");

export default class SetupDockerGenerator extends Generator {
  constructor(args: string[], opts: Generator.GeneratorOptions) {
    super(args, opts);
    this.argument("fabloConfig", {
      type: String,
      optional: true,
      description: "Fablo config file path",
      default: "../../network/fablo-config.json",
    });

    this.composeWith(ValidateGeneratorPath, { arguments: [this.options.fabloConfig] });
  }

  async writing(): Promise<void> {
    const fabloConfigPath = `${this.env.cwd}/${this.options.fabloConfig}`;
    const json = parseFabloConfig(this.fs.read(fabloConfigPath));
    const config = extendConfig(json);
    const { global, orgs, chaincodes, channels } = config;

    const dateString = new Date()
      .toISOString()
      .substring(0, 16)
      .replace(/[^0-9]+/g, "");
    const composeNetworkName = `fablo_network_${dateString}`;

    this.log(`Used network config: ${fabloConfigPath}`);
    this.log(`Fabric version is: ${global.fabricVersion}`);
    this.log(`Generating docker-compose network '${composeNetworkName}'...`);

    // ======= fabric-config ============================================================
    this._copyOrgCryptoConfig(orgs);
    this._createConnectionProfiles(global, orgs);
    this._createExplorerMaterial(global, orgs, channels);
    this._copyConfigTx(config);
    this._copyGitIgnore();
    this._createPrivateDataCollectionConfigs(chaincodes);

    // ======= fabric-docker ===========================================================
    this._copyDockerComposeEnv(global, orgs, composeNetworkName);
    this._copyDockerCompose(config);

    // ======= scripts ==================================================================
    this._copyCommandsGeneratedScript(config);
    this._copyUtilityScripts(config.global.capabilities);

    // ======= hooks ====================================================================
    this._copyHooks(config.hooks);

    this.on("end", () => {
      this.log("Done & done !!! Try the network out: ");
      this.log("-> fablo up - to start network");
      this.log("-> fablo help - to view all commands");
    });
  }

  _copyConfigTx(config: FabloConfigExtended): void {
    this.fs.copyTpl(
      this.templatePath("fabric-config/configtx.yaml"),
      this.destinationPath("fabric-config/configtx.yaml"),
      config,
    );
  }

  _copyGitIgnore(): void {
    this.fs.copyTpl(this.templatePath("fabric-config/.gitignore"), this.destinationPath("fabric-config/.gitignore"));
  }

  _copyOrgCryptoConfig(orgsTransformed: OrgConfig[]): void {
    orgsTransformed.forEach((orgTransformed) => {
      this.fs.copyTpl(
        this.templatePath("fabric-config/crypto-config-org.yaml"),
        this.destinationPath(`fabric-config/${orgTransformed.cryptoConfigFileName}.yaml`),
        { org: orgTransformed },
      );
    });
  }

  _createConnectionProfiles(global: Global, orgsTransformed: OrgConfig[]): void {
    orgsTransformed.forEach((org: OrgConfig) => {
      const connectionProfile = createConnectionProfile(global, org, orgsTransformed);
      this.fs.writeJSON(
        this.destinationPath(`fabric-config/connection-profiles/connection-profile-${org.name.toLowerCase()}.json`),
        connectionProfile,
      );
      this.fs.write(
        this.destinationPath(`fabric-config/connection-profiles/connection-profile-${org.name.toLowerCase()}.yaml`),
        yaml.dump(connectionProfile),
      );
    });
  }

  _createExplorerMaterial(global: Global, orgsTransformed: OrgConfig[], channels: ChannelConfig[]): void {
    const orgs = orgsTransformed.filter((o) => o.anchorPeers.length > 0);
    const orgWithChannels = pairOrgWithChannels(orgs, channels);

    orgWithChannels
      .filter((p: OrgWithChannels) => global.tools.explorer !== undefined || p.org.tools.explorer !== undefined)
      .forEach((p: OrgWithChannels) => {
        const connectionProfile = createExplorerConnectionProfile(global, p, orgsTransformed);
        const orgName = p.org.name.toLowerCase();
        this.fs.writeJSON(
          this.destinationPath(`fabric-config/explorer/connection-profile-${orgName}.json`),
          connectionProfile,
        );
        this.fs.writeJSON(
          this.destinationPath(`fabric-config/explorer/config-${orgName}.json`),
          createExplorerConfig([p.org]),
        );
      });

    this.fs.writeJSON(
      this.destinationPath("fabric-config/explorer/config-global.json"),
      createExplorerConfig(orgWithChannels.map((p) => p.org)),
    );
  }

  _copyDockerComposeEnv(global: Global, orgsTransformed: OrgConfig[], composeNetworkName: string): void {
    const settings = {
      composeNetworkName,
      fabricCaVersion: global.fabricCaVersion,
      global,
      orgs: orgsTransformed,
      paths: global.paths,
      fabloVersion: config.fabloVersion,
      fabloBuild: getBuildInfo(),
      fabloRestVersion: "0.1.0",
      hyperledgerExplorerVersion: "1.1.8",
<<<<<<< HEAD
      fabricCouchDbVersion: "0.4.18",
      couchDbVersion: "3.1",
=======
      fabricCaPostgresVersion: "14",
>>>>>>> 5a8846f9
    };
    this.fs.copyTpl(this.templatePath("fabric-docker/.env"), this.destinationPath("fabric-docker/.env"), settings);
  }

  _copyDockerCompose(config: FabloConfigExtended): void {
    this.fs.copyTpl(
      this.templatePath("fabric-docker/docker-compose.yaml"),
      this.destinationPath("fabric-docker/docker-compose.yaml"),
      config,
    );
  }

  _copyCommandsGeneratedScript(config: FabloConfigExtended): void {
    this.fs.copyTpl(
      this.templatePath("fabric-docker/channel-query-scripts.sh"),
      this.destinationPath("fabric-docker/channel-query-scripts.sh"),
      config,
    );
    this.fs.copy(
      this.templatePath("fabric-docker/snapshot-scripts.sh"),
      this.destinationPath("fabric-docker/snapshot-scripts.sh"),
    );
    this.fs.copyTpl(
      this.templatePath("fabric-docker/commands-generated.sh"),
      this.destinationPath("fabric-docker/commands-generated.sh"),
      config,
    );
  }

  _createPrivateDataCollectionConfigs(chaincodes: ChaincodeConfig[]): void {
    chaincodes.forEach(({ privateData, privateDataConfigFile }) => {
      if (privateData !== [] && !!privateDataConfigFile) {
        this.fs.write(
          this.destinationPath(`fabric-config/${privateDataConfigFile}`),
          JSON.stringify(privateData, undefined, 2),
        );
      }
    });
  }

  _copyUtilityScripts(capabilities: Capabilities): void {
    this.fs.copyTpl(this.templatePath("fabric-docker.sh"), this.destinationPath("fabric-docker.sh"));

    this.fs.copyTpl(
      this.templatePath("fabric-docker/scripts/cli/channel_fns.sh"),
      this.destinationPath("fabric-docker/scripts/cli/channel_fns.sh"),
    );

    this.fs.copyTpl(
      this.templatePath("fabric-docker/scripts/cli/channel_fns.sh"),
      this.destinationPath("fabric-docker/scripts/cli/channel_fns.sh"),
    );

    this.fs.copyTpl(
      this.templatePath("fabric-docker/scripts/base-functions.sh"),
      this.destinationPath("fabric-docker/scripts/base-functions.sh"),
    );

    this.fs.copyTpl(
      this.templatePath("fabric-docker/scripts/channel-query-functions.sh"),
      this.destinationPath("fabric-docker/scripts/channel-query-functions.sh"),
    );

    this.fs.copyTpl(
      this.templatePath("fabric-docker/scripts/base-help.sh"),
      this.destinationPath("fabric-docker/scripts/base-help.sh"),
    );

    this.fs.copyTpl(
      this.templatePath(`fabric-docker/scripts/chaincode-functions-${capabilities.isV2 ? "v2" : "v1.4"}.sh`),
      this.destinationPath("fabric-docker/scripts/chaincode-functions.sh"),
    );
  }

  _copyHooks(hooks: HooksConfig): void {
    this.fs.copyTpl(this.templatePath("hooks/post-generate.sh"), this.destinationPath("hooks/post-generate.sh"), {
      hooks,
    });
  }
}<|MERGE_RESOLUTION|>--- conflicted
+++ resolved
@@ -150,12 +150,9 @@
       fabloBuild: getBuildInfo(),
       fabloRestVersion: "0.1.0",
       hyperledgerExplorerVersion: "1.1.8",
-<<<<<<< HEAD
       fabricCouchDbVersion: "0.4.18",
       couchDbVersion: "3.1",
-=======
       fabricCaPostgresVersion: "14",
->>>>>>> 5a8846f9
     };
     this.fs.copyTpl(this.templatePath("fabric-docker/.env"), this.destinationPath("fabric-docker/.env"), settings);
   }
