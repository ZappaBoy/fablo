--- conflicted
+++ resolved
@@ -52,13 +52,8 @@
       - <%= orderer.port %>:<%= orderer.port %>
     volumes:
       - ../fabric-config/config/:/var/hyperledger/config
-<<<<<<< HEAD
       - ../fabric-config/crypto-config/ordererOrganizations/<%= ordererOrg.domain %>/orderers/<%= orderer.address %>/msp/:/var/hyperledger/orderer/msp
       - ../fabric-config/crypto-config/ordererOrganizations/<%= ordererOrg.domain %>/orderers/<%= orderer.address %>/tls/:/var/hyperledger/orderer/tls
-=======
-      - ../fabric-config/crypto-config/ordererOrganizations/<%= orderer.domain %>/orderers/<%= orderer.address %>/msp/:/var/hyperledger/orderer/msp
-      - ../fabric-config/crypto-config/ordererOrganizations/<%= orderer.domain %>/orderers/<%= orderer.address %>/tls/:/var/hyperledger/orderer/tls
->>>>>>> 5e4ebdd1
     networks:
       - basic
 
@@ -208,14 +203,6 @@
       - ../fabric-config/crypto-config/peerOrganizations/<%= org.domain %>/peers/<%= peer.address %>/tls:/etc/hyperledger/fabric/peer/tls
       - ../fabric-config/crypto-config/peerOrganizations/<%= org.domain %>/users:/etc/hyperledger/fabric/peer/msp/users
       - ../fabric-config/config:/etc/hyperledger/fabric/config
-<<<<<<< HEAD
-    depends_on:
-      - <%= org.ca.address %>
-      <%_ if(peer.db==="CouchDb") { _%>
-      - couchdb.<%= peer.name %>.<%= org.domain %>
-      <%_ } %>
-=======
->>>>>>> 5e4ebdd1
     networks:
       - basic
 
