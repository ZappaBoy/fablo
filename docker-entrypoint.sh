--- conflicted
+++ resolved
@@ -3,22 +3,6 @@
 set -e
 
 executeYeomanCommand() {
-<<<<<<< HEAD
-  target_dir=$1
-  command=$2
-  param=$3
-
-  if [ "$(id -u)" = 0 ]; then
-    echo "Root user detected, running as yeoman user"
-    sudo chown -R yeoman:yeoman "$target_dir"
-    (cd "$target_dir" && sudo -E -u yeoman yo --no-insight "fabrica:$command" "$param")
-    sudo chown -R root:root "$target_dir"
-  else
-    (cd "$target_dir" && yo --no-insight "fabrica:$command" "$param")
-  fi
-
-  rm -rf "$target_dir/.cache" "$target_dir/.config"
-=======
   command=$1
   param=$2
 
@@ -43,7 +27,6 @@
     cleanupYeomanCache
     exit 1
   )
->>>>>>> 142c9c1d
 }
 
 formatGeneratedFiles() {
