--- conflicted
+++ resolved
@@ -60,14 +60,8 @@
   waitForContainer "orderer2.root.com" "Starting Raft node channel=my-channel2" &&
 
   waitForContainer "ca.org1.com" "Listening on http://0.0.0.0:7054" &&
-<<<<<<< HEAD
-  waitForContainer "peer0.org1.com" "Elected as a leader, starting delivery service for channel my-channel1" &&
-  waitForContainer "peer1.org1.com" "Elected as a leader, starting delivery service for channel my-channel2" &&
-
-=======
   waitForContainer "peer0.org1.com" "Joining gossip network of channel my-channel1 with 2 organizations" &&
   waitForContainer "peer0.org2.com" "Joining gossip network of channel my-channel1 with 2 organizations" &&
->>>>>>> 7a794027
   waitForContainer "ca.org2.com" "Listening on http://0.0.0.0:7054" &&
   waitForContainer "peer1.org1.com" "Joining gossip network of channel my-channel2 with 2 organizations" &&
   waitForContainer "peer1.org2.com" "Joining gossip network of channel my-channel2 with 2 organizations" &&
@@ -83,18 +77,8 @@
   expectInvoke "cli.org2.com" "peer1.org2.com:7071" "my-channel2" "chaincode1" \
     '{"Args":["KVContract:get", "name"]}' \
     '{\"success\":\"Jack Sparrow\"}' &&
-<<<<<<< HEAD
 
-  expectInvoke "cli.org1.com" "peer1.org1.com" "my-channel2" "chaincode2" \
-=======
-  (cd "$TEST_TMP" && "$FABRICA_HOME/fabrica.sh" chaincode upgrade "chaincode1" "0.0.2") &&
-  waitForChaincode "cli.org1.com" "peer1.org1.com:7061" "my-channel2" "chaincode1" "0.0.2" &&
-  waitForChaincode "cli.org2.com" "peer1.org2.com:7071" "my-channel2" "chaincode1" "0.0.2" &&
-  expectInvoke "cli.org1.com" "peer1.org1.com:7061" "my-channel2" "chaincode1" \
-    '{"Args":["KVContract:get", "name"]}' \
-    '{\"success\":\"Jack Sparrow\"}' &&
   expectInvoke "cli.org1.com" "peer1.org1.com:7061" "my-channel2" "chaincode2" \
->>>>>>> 7a794027
     '{"Args":["PokeballContract:createPokeball", "id1", "Pokeball 1"]}' \
     'status:200' &&
   expectInvoke "cli.org2.com" "peer1.org2.com:7071" "my-channel2" "chaincode2" \
@@ -103,13 +87,13 @@
 
   (cd "$TEST_TMP" && "$FABRICA_HOME/fabrica.sh" restart) &&
 
-  waitForChaincode "cli.org1.com" "peer1.org1.com" "my-channel2" "chaincode1" "0.0.1" &&
-  waitForChaincode "cli.org2.com" "peer1.org2.com" "my-channel2" "chaincode1" "0.0.1" &&
+  waitForChaincode "cli.org1.com" "peer1.org1.com:7061" "my-channel2" "chaincode1" "0.0.1" &&
+  waitForChaincode "cli.org2.com" "peer1.org2.com:7071" "my-channel2" "chaincode1" "0.0.1" &&
   (cd "$TEST_TMP" && "$FABRICA_HOME/fabrica.sh" chaincode upgrade "chaincode1" "0.0.2") &&
-  waitForChaincode "cli.org1.com" "peer1.org1.com" "my-channel2" "chaincode1" "0.0.2" &&
-  waitForChaincode "cli.org2.com" "peer1.org2.com" "my-channel2" "chaincode1" "0.0.2" &&
+  waitForChaincode "cli.org1.com" "peer1.org1.com:7061" "my-channel2" "chaincode1" "0.0.2" &&
+  waitForChaincode "cli.org2.com" "peer1.org2.com:7071" "my-channel2" "chaincode1" "0.0.2" &&
 
-  expectInvoke "cli.org1.com" "peer1.org1.com" "my-channel2" "chaincode1" \
+  expectInvoke "cli.org1.com" "peer1.org1.com:7061" "my-channel2" "chaincode1" \
     '{"Args":["KVContract:get", "name"]}' \
     '{\"success\":\"Jack Sparrow\"}' &&
 
