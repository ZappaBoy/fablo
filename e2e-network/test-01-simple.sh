--- conflicted
+++ resolved
@@ -50,19 +50,16 @@
   waitForContainer "peer1.org1.com" "Elected as a leader, starting delivery service for channel my-channel1" &&
   waitForChaincode "cli.org1.com" "peer0.org1.com" "my-channel1" "chaincode1" "0.0.1" &&
   waitForChaincode "cli.org1.com" "peer1.org1.com" "my-channel1" "chaincode1" "0.0.1" &&
-<<<<<<< HEAD
   waitForContainer "peer0.org1.com" "Learning about the configured anchor peers of Org1MSP for channel my-channel1 : [{peer0.org1.com 7051}]" &&
   waitForContainer "peer0.org1.com" "Anchor peer with same endpoint, skipping connecting to myself" &&
   waitForContainer "peer0.org1.com" "Membership view has changed. peers went online:  [[ peer1.org1.com:7051]] , current view:  [[ peer1.org1.com:7051]]" &&
   waitForContainer "peer1.org1.com" "Learning about the configured anchor peers of Org1MSP for channel my-channel1 : [{peer0.org1.com 7051}]" &&
   waitForContainer "peer1.org1.com" "[my-channel1] Validated block [1]" &&
   waitForContainer "peer1.org1.com" "Membership view has changed. peers went online:  [[ peer0.org1.com:7051]] , current view:  [[ peer0.org1.com:7051]]" &&
-=======
   expectInvoke "cli.org1.com" "peer0.org1.com" "my-channel1" "chaincode1" \
     '{"Args":["KVContract:put", "name", "Willy Wonka"]}' \
     '{\"success\":\"OK\"}' &&
   expectInvoke "cli.org1.com" "peer1.org1.com" "my-channel1" "chaincode1" \
     '{"Args":["KVContract:get", "name"]}' \
     '{\"success\":\"Willy Wonka\"}' &&
->>>>>>> 2acf5ab0
   networkDown || (networkDown && exit 1)