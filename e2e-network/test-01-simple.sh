#!/usr/bin/env bash

set -e

TEST_TMP="$(rm -rf "$0.tmpdir" && mkdir -p "$0.tmpdir" && (cd "$0.tmpdir" && pwd))"
TEST_LOGS="$(mkdir -p "$0.logs" && (cd "$0.logs" && pwd))"
FABRICA_HOME="$TEST_TMP/../.."

networkUp() {
  "$FABRICA_HOME/fabrica-build.sh"
  (cd "$TEST_TMP" && "$FABRICA_HOME/fabrica.sh" init node)
  (cd "$TEST_TMP" && "$FABRICA_HOME/fabrica.sh" up)
}

dumpLogs() {
  echo "Saving logs of $1 to $TEST_LOGS/$1.log"
  mkdir -p "$TEST_LOGS"
  docker logs "$1" >"$TEST_LOGS/$1.log" 2>&1
}

networkDown() {
  rm -rf "$TEST_LOGS"
  (for name in $(docker ps --format '{{.Names}}'); do dumpLogs "$name"; done)
  (cd "$TEST_TMP" && "$FABRICA_HOME/fabrica.sh" down)
}

waitForContainer() {
  sh "$TEST_TMP/../wait-for-container.sh" "$1" "$2"
}

waitForChaincode() {
  sh "$TEST_TMP/../wait-for-chaincode.sh" "$1" "$2" "$3" "$4" "$5"
}

expectInvoke() {
  sh "$TEST_TMP/../expect-invoke.sh" "$1" "$2" "$3" "$4" "$5" "$6" "$7"
}

trap networkDown EXIT
trap 'networkDown ; echo "Test failed" ; exit 1' ERR SIGINT

# start the network
networkUp

waitForContainer "ca.root.com" "Listening on http://0.0.0.0:7054"
waitForContainer "orderer0.root.com" "Created and starting new.*my-channel1"
waitForContainer "ca.org1.com" "Listening on http://0.0.0.0:7054"
waitForContainer "peer0.org1.com" "Joining gossip network of channel my-channel1 with 1 organizations"
waitForContainer "peer1.org1.com" "Joining gossip network of channel my-channel1 with 1 organizations"
waitForContainer "peer0.org1.com" "Learning about the configured anchor peers of Org1MSP for channel my-channel1"
<<<<<<< HEAD
waitForContainer "peer0.org1.com" "Anchor peer.*with same endpoint, skipping connecting to myself"
=======
waitForContainer "peer0.org1.com" "Anchor peer for channel my-channel1 with same endpoint, skipping connecting to myself"
>>>>>>> 5150df82
waitForContainer "peer0.org1.com" "Membership view has changed. peers went online:.*peer1.org1.com:7061"
waitForContainer "peer1.org1.com" "Learning about the configured anchor peers of Org1MSP for channel my-channel1"
waitForContainer "peer1.org1.com" "Membership view has changed. peers went online:.*peer0.org1.com:7060"

# Test simple chaincode
expectInvoke "cli.org1.com" "peer0.org1.com:7060" "my-channel1" "chaincode1" \
  '{"Args":["KVContract:put", "name", "Willy Wonka"]}' \
  '{\"success\":\"OK\"}'
expectInvoke "cli.org1.com" "peer1.org1.com:7061" "my-channel1" "chaincode1" \
  '{"Args":["KVContract:get", "name"]}' \
  '{\"success\":\"Willy Wonka\"}'

# Reboot and ensure the state is lost after reboot
(cd "$TEST_TMP" && "$FABRICA_HOME/fabrica.sh" reboot)
waitForChaincode "cli.org1.com" "peer0.org1.com:7060" "my-channel1" "chaincode1" "0.0.1"
waitForChaincode "cli.org1.com" "peer1.org1.com:7061" "my-channel1" "chaincode1" "0.0.1"
expectInvoke "cli.org1.com" "peer0.org1.com:7060" "my-channel1" "chaincode1" \
  '{"Args":["KVContract:get", "name"]}' \
  '{\"error\":\"NOT_FOUND\"}'

# Put some data again
expectInvoke "cli.org1.com" "peer0.org1.com:7060" "my-channel1" "chaincode1" \
  '{"Args":["KVContract:put", "name", "James Bond"]}' \
  '{\"success\":\"OK\"}'

# Upgrade chaincode and check if the data is available
(cd "$TEST_TMP" && "$FABRICA_HOME/fabrica.sh" chaincode upgrade "chaincode1" "0.0.2")
waitForChaincode "cli.org1.com" "peer0.org1.com:7060" "my-channel1" "chaincode1" "0.0.2"
waitForChaincode "cli.org1.com" "peer1.org1.com:7061" "my-channel1" "chaincode1" "0.0.2"
expectInvoke "cli.org1.com" "peer1.org1.com:7061" "my-channel1" "chaincode1" \
  '{"Args":["KVContract:get", "name"]}' \
  '{\"success\":\"James Bond\"}'<|MERGE_RESOLUTION|>--- conflicted
+++ resolved
@@ -48,11 +48,7 @@
 waitForContainer "peer0.org1.com" "Joining gossip network of channel my-channel1 with 1 organizations"
 waitForContainer "peer1.org1.com" "Joining gossip network of channel my-channel1 with 1 organizations"
 waitForContainer "peer0.org1.com" "Learning about the configured anchor peers of Org1MSP for channel my-channel1"
-<<<<<<< HEAD
 waitForContainer "peer0.org1.com" "Anchor peer.*with same endpoint, skipping connecting to myself"
-=======
-waitForContainer "peer0.org1.com" "Anchor peer for channel my-channel1 with same endpoint, skipping connecting to myself"
->>>>>>> 5150df82
 waitForContainer "peer0.org1.com" "Membership view has changed. peers went online:.*peer1.org1.com:7061"
 waitForContainer "peer1.org1.com" "Learning about the configured anchor peers of Org1MSP for channel my-channel1"
 waitForContainer "peer1.org1.com" "Membership view has changed. peers went online:.*peer0.org1.com:7060"
