--- conflicted
+++ resolved
@@ -1,11 +1,8 @@
 ## 0.4.0
 
 ### Features
-<<<<<<< HEAD
-* Allow creating and restoring network state snapshot
-=======
-* Generate connection profiles for Node and Java gateways.
->>>>>>> ed2edf0b
+* Generate connection profiles for Node and Java gateways
+* Create a full network state snapshot in tag.gz file and restore it
 
 ### Fixes
 
