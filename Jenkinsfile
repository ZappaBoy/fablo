--- conflicted
+++ resolved
@@ -76,26 +76,11 @@
   }
   runOnNewPod("fabrikka", uuid, {
     container('dind') {
-<<<<<<< HEAD
       stage("Install required libs") {
         // nodejs npm - to run js tests
         // bash - to run generated scripts
         // the rest - to install docker compose (later)
         sh "apk add --no-cache nodejs npm bash python python-dev py-pip build-base libffi-dev openssl-dev"
-=======
-      stage('NPM') {
-        sh "apk add --no-cache nodejs npm"
-        sh "npm install"
-      }
-      stage("Yeoman") {
-        sh "docker build --tag e2e-generate e2e-generate && docker run -v \"$WORKSPACE:/fabrikka\" e2e-generate"
-      }
-      stage('Test') {
-        sh "CI=true npm test"
-      }
-      stage('Lint') {
-          sh "npm run lint"
->>>>>>> a3694cd4
       }
       parallel(
         failFast: false,
@@ -115,7 +100,7 @@
             sh "CI=true npm test"
           }
           stage('Lint') {
-//             sh "CI=true npm lint"
+            sh "npm run lint"
           }
         }
       )
