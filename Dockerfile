--- conflicted
+++ resolved
@@ -1,6 +1,6 @@
 FROM node:14-alpine3.12
 
-RUN apk add --no-cache sudo shellcheck patch shfmt
+RUN apk add --no-cache sudo shfmt
 RUN npm install --global --silent yo
 
 COPY generators /fabrikka/generators
@@ -22,12 +22,9 @@
 
 # Yeoman needs the use of a home directory for caching and certain config storage.
 ENV HOME /network/target
-<<<<<<< HEAD
 
 COPY docker-entrypoint.sh /fabrikka/docker-entrypoint.sh
 COPY docs /fabrikka/docs
 COPY README.md /fabrikka/README.md
-=======
->>>>>>> 8aca302b
 
 ENTRYPOINT /fabrikka/docker-entrypoint.sh