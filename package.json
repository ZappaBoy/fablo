{
  "name": "generator-fabrikka",
  "version": "0.1.0",
  "description": "",
  "files": [
    "generators"
  ],
  "keywords": [
    "yeoman-generator"
  ],
  "scripts": {
    "lint": "eslint --fix generators e2e",
    "test:unit": "jest generators",
<<<<<<< HEAD
    "test:e2e": "jest e2e -i"
=======
    "test:e2e-generate": "docker build --tag e2e-gen e2e/generator && docker run --name e2e-generate -v `[ -z \"$WORKSPACE\" ] && echo \"$PWD\" || echo \"$WORKSPACE\"`:/fabrikka e2e-gen && docker rm -f e2e-generate",
    "test:e2e": "jest e2e",
    "test:e2e-update": "jest e2e --watchAll"
>>>>>>> cac6a465
  },
  "dependencies": {
    "chalk": "^4.1.0",
    "jsonschema": "^1.2.6",
    "mkdirp": "^1.0.4",
    "yeoman-generator": "^4.5.0"
  },
  "devDependencies": {
    "eslint": "^6.8.0",
    "eslint-config-airbnb-base": "^14.0.0",
    "eslint-plugin-import": "^2.20.1",
    "eslint-plugin-jest": "^23.7.0",
    "jest": "^25.1.0",
    "jest-json-schema": "^2.1.0",
    "yeoman-test": "^2.1.0"
  }
}<|MERGE_RESOLUTION|>--- conflicted
+++ resolved
@@ -11,13 +11,7 @@
   "scripts": {
     "lint": "eslint --fix generators e2e",
     "test:unit": "jest generators",
-<<<<<<< HEAD
     "test:e2e": "jest e2e -i"
-=======
-    "test:e2e-generate": "docker build --tag e2e-gen e2e/generator && docker run --name e2e-generate -v `[ -z \"$WORKSPACE\" ] && echo \"$PWD\" || echo \"$WORKSPACE\"`:/fabrikka e2e-gen && docker rm -f e2e-generate",
-    "test:e2e": "jest e2e",
-    "test:e2e-update": "jest e2e --watchAll"
->>>>>>> cac6a465
   },
   "dependencies": {
     "chalk": "^4.1.0",
