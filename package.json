{
  "name": "generator-fabrica",
  "version": "0.1.0-unstable",
  "description": "Fabrica is a simple tool to generate the Hyperledger Fabric blockchain network and run it on Docker. It supports RAFT and solo consensus protocols, multiple organizations and channels, chaincode installation and upgrade.",
  "author": "Piotr Hejwowski <piotr.hejwowski@softwaremill.com>, Jakub Dzikowski <jakub.dzikowski@softwaremill.com>",
  "repository": {
    "type": "git",
    "url": "git+https://github.com/softwaremill/fabrica.git"
  },
  "keywords": [
    "hyperledger fabric",
    "blockchain",
    "blockchain network",
    "config generator",
    "CI"
  ],
  "license": "Apache-2.0",
  "bugs": {
    "url": "https://github.com/softwaremill/fabrica/issues"
  },
  "homepage": "https://github.com/softwaremill/fabrica#readme",
  "files": [
    "generators"
  ],
  "scripts": {
<<<<<<< HEAD
    "clean": "rimraf generators-dist",
    "build": "tsc",
    "lint": "eslint --fix generators e2e",
=======
    "lint": "eslint --fix generators e2e && madge --circular --warning generators e2e && ejslint generators",
>>>>>>> 2b34357a
    "test:unit": "jest generators",
    "test:e2e": "jest e2e -i",
    "test:e2e-update": "./fabrica-build.sh && jest e2e -i --updateSnapshot && ./lint.sh"
  },
  "dependencies": {
    "chalk": "^4.1.0",
    "got": "^11.8.0",
    "js-yaml": "^4.1.0",
    "jsonschema": "^1.2.6",
    "lodash": "^4.17.21",
    "yeoman-generator": "^4.5.0"
  },
  "devDependencies": {
<<<<<<< HEAD
    "@types/jest": "^26.0.22",
    "@types/js-yaml": "^4.0.1",
    "@types/lodash": "^4.14.168",
    "@types/node-fetch": "^2.5.10",
    "@types/yeoman-generator": "^4.11.3",
    "@typescript-eslint/eslint-plugin": "^4.22.0",
    "@typescript-eslint/parser": "^4.22.0",
    "eslint": "^7.24.0",
    "eslint-config-airbnb": "^18.2.1",
    "eslint-config-prettier": "^8.2.0",
    "eslint-import-resolver-typescript": "^2.4.0",
=======
    "ejs-lint": "^1.2.0",
    "eslint": "^7.10.0",
    "eslint-config-airbnb-base": "^14.2.0",
>>>>>>> 2b34357a
    "eslint-plugin-import": "^2.22.1",
    "eslint-plugin-json": "^2.1.2",
    "eslint-plugin-prettier": "^3.4.0",
    "jest": "^26.6.3",
    "jest-json-schema": "^5.0.0",
<<<<<<< HEAD
    "prettier": "^2.2.1",
    "rimraf": "^3.0.2",
    "ts-jest": "^26.5.5",
    "ts-loader": "^9.1.0",
    "ts-node": "^9.1.1",
    "typescript": "^4.2.4",
    "yeoman-test": "^5.1.0"
=======
    "madge": "^4.0.2",
    "yeoman-test": "^2.1.0"
>>>>>>> 2b34357a
  }
}<|MERGE_RESOLUTION|>--- conflicted
+++ resolved
@@ -23,13 +23,9 @@
     "generators"
   ],
   "scripts": {
-<<<<<<< HEAD
     "clean": "rimraf generators-dist",
     "build": "tsc",
-    "lint": "eslint --fix generators e2e",
-=======
     "lint": "eslint --fix generators e2e && madge --circular --warning generators e2e && ejslint generators",
->>>>>>> 2b34357a
     "test:unit": "jest generators",
     "test:e2e": "jest e2e -i",
     "test:e2e-update": "./fabrica-build.sh && jest e2e -i --updateSnapshot && ./lint.sh"
@@ -43,7 +39,6 @@
     "yeoman-generator": "^4.5.0"
   },
   "devDependencies": {
-<<<<<<< HEAD
     "@types/jest": "^26.0.22",
     "@types/js-yaml": "^4.0.1",
     "@types/lodash": "^4.14.168",
@@ -51,21 +46,18 @@
     "@types/yeoman-generator": "^4.11.3",
     "@typescript-eslint/eslint-plugin": "^4.22.0",
     "@typescript-eslint/parser": "^4.22.0",
+    "ejs-lint": "^1.2.0",
     "eslint": "^7.24.0",
     "eslint-config-airbnb": "^18.2.1",
     "eslint-config-prettier": "^8.2.0",
     "eslint-import-resolver-typescript": "^2.4.0",
-=======
-    "ejs-lint": "^1.2.0",
-    "eslint": "^7.10.0",
-    "eslint-config-airbnb-base": "^14.2.0",
->>>>>>> 2b34357a
     "eslint-plugin-import": "^2.22.1",
     "eslint-plugin-json": "^2.1.2",
     "eslint-plugin-prettier": "^3.4.0",
     "jest": "^26.6.3",
     "jest-json-schema": "^5.0.0",
-<<<<<<< HEAD
+    "madge": "^4.0.2",
+    "yeoman-test": "^2.1.0"
     "prettier": "^2.2.1",
     "rimraf": "^3.0.2",
     "ts-jest": "^26.5.5",
@@ -73,9 +65,5 @@
     "ts-node": "^9.1.1",
     "typescript": "^4.2.4",
     "yeoman-test": "^5.1.0"
-=======
-    "madge": "^4.0.2",
-    "yeoman-test": "^2.1.0"
->>>>>>> 2b34357a
   }
 }