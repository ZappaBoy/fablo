// Jest Snapshot v1, https://goo.gl/fbAQLP

exports[`network-02-simple-tls should create proper e2e/__tmp__/network-02-simple-tls/fabric-config/.gitignore from samples/fabrikkaConfig-1org-1channel-1chaincode-tls.json 1`] = `
"/config
/crypto-config
"
`;

exports[`network-02-simple-tls should create proper e2e/__tmp__/network-02-simple-tls/fabric-config/configtx.yaml from samples/fabrikkaConfig-1org-1channel-1chaincode-tls.json 1`] = `
"################################################################################
#   SECTION: Capabilities
################################################################################
Capabilities:
    Channel: &ChannelCapabilities
        V1_4_3: true
    Orderer: &OrdererCapabilities
        V1_4_2: true
    Application: &ApplicationCapabilities
        V1_4_2: true

################################################################################
#   CHANNEL Defaults
################################################################################
Channel: &ChannelDefaults
    Policies:
        Readers:
            Type: ImplicitMeta
            Rule: \\"ANY Readers\\"
        Writers:
            Type: ImplicitMeta
            Rule: \\"ANY Writers\\"
        Admins:
            Type: ImplicitMeta
            Rule: \\"MAJORITY Admins\\"
    Capabilities:
        <<: *ChannelCapabilities

################################################################################
#   Section: Organizations
################################################################################
Organizations:
    - &OrdererOrg
        Name: Orderer
        ID: OrdererMSP
        MSPDir: crypto-config/ordererOrganizations/root.com/msp 
    - &Org1
        Name: Org1MSP
        ID: Org1MSP
        MSPDir: crypto-config/peerOrganizations/org1.com/msp
        AnchorPeers: 
            - Host: peer0.org1.com
              Port: 7051

################################################################################
#   SECTION: Application
################################################################################
Application: &ApplicationDefaults
    Organizations:
    Capabilities:
        <<: *ApplicationCapabilities

################################################################################
#   SECTION: Orderer
################################################################################
Orderer: &OrdererDefaults
    OrdererType: solo
    Addresses: 
        - orderer0.root.com:7050
    
    BatchTimeout: 2s
    BatchSize:
        MaxMessageCount: 10
        AbsoluteMaxBytes: 99 MB
        PreferredMaxBytes: 512 KB
    Organizations:

################################################################################
#   Profile
################################################################################
# https://github:com/hyperledger/fabric/blob/master/sampleconfig/configtx.yaml

Profiles:
    OrdererGenesis:
        <<: *ChannelDefaults
        Orderer:
            <<: *OrdererDefaults
            Organizations:
                - *OrdererOrg
            Capabilities:
                <<: *OrdererCapabilities
        Consortiums:
            SampleConsortium:
                Organizations: 
                    - *Org1
    AllOrgChannel:
        <<: *ChannelDefaults
        Consortium: SampleConsortium
        Application:
            <<: *ApplicationDefaults
            Organizations: 
                - *Org1
            Capabilities:
                <<: *ApplicationCapabilities

"
`;

exports[`network-02-simple-tls should create proper e2e/__tmp__/network-02-simple-tls/fabric-config/crypto-config-org1.yaml from samples/fabrikkaConfig-1org-1channel-1chaincode-tls.json 1`] = `
"PeerOrgs:
  - Name: Org1
    Domain: org1.com
    Template:
      Count: 2
    Users:
      Count: 1

"
`;

exports[`network-02-simple-tls should create proper e2e/__tmp__/network-02-simple-tls/fabric-config/crypto-config-root.yaml from samples/fabrikkaConfig-1org-1channel-1chaincode-tls.json 1`] = `
"OrdererOrgs:
  - Name: Orderer
    Domain: root.com
    Specs: 
      - Hostname: orderer0
    "
`;

exports[`network-02-simple-tls should create proper e2e/__tmp__/network-02-simple-tls/fabric-docker/.env from samples/fabrikkaConfig-1org-1channel-1chaincode-tls.json 1`] = `
"COMPOSE_PROJECT_NAME=network
FABRIC_VERSION=1.4.3
LOGGING_LEVEL=info

ROOT_CA_ADMIN_NAME=admin
ROOT_CA_ADMIN_PASSWORD=adminpw

ORG1_CA_ADMIN_NAME=admin
ORG1_CA_ADMIN_PASSWORD=adminpw

<<<<<<< HEAD

USERNAME=$USER
USER_ID=$(id -u)
GROUP_ID=$(id -g)
CURRENT_UID=\\"$USER_ID\\":\\"$GROUP_ID\\"
=======
FABRIKKA_NETWORK_ROOT=<absolute path>
FABRIKKA_CHAINCODES_ROOT=<absolute path>
>>>>>>> 63ec5386
"
`;

exports[`network-02-simple-tls should create proper e2e/__tmp__/network-02-simple-tls/fabric-docker/commands-generated.sh from samples/fabrikkaConfig-1org-1channel-1chaincode-tls.json 1`] = `
"#!/bin/bash

BASEDIR=\\"$(cd \\"$(dirname \\"./$0\\")\\" && pwd)\\"

function installChaincodes() {
  
<<<<<<< HEAD
    
  printHeadline \\"Installing 'chaincode1' on my-channel1/Org1/peer0\\" \\"U1F60E\\"
    chaincodeInstallTls \\"$BASEDIR/chaincode-kv-node\\" \\"chaincode1\\" \\"0.0.1\\" \\"java\\" \\"my-channel1\\" \\"peer0.org1.com:7051\\" \\"orderer0.root.com:7050\\" \\"cli.org1.com\\" \\"crypto/daTls/msp/tlscacerts/tlsca.root.com-cert.pem\\"
  
  printItalics \\"Instantiating 'chaincode1' on my-channel1/Org1/peer0\\" \\"U1F618\\"
    chaincodeInstantiateTls \\"$BASEDIR/chaincode-kv-node\\" \\"chaincode1\\" \\"0.0.1\\" \\"java\\" \\"my-channel1\\" \\"peer0.org1.com:7051\\" \\"orderer0.root.com:7050\\" \\"cli.org1.com\\" '{\\"Args\\":[]}' \\"AND ('Org1MSP.member')\\" \\"crypto/daTls/msp/tlscacerts/tlsca.root.com-cert.pem\\"
    
  printHeadline \\"Installing 'chaincode1' on my-channel1/Org1/peer1\\" \\"U1F60E\\"
    chaincodeInstallTls \\"$BASEDIR/chaincode-kv-node\\" \\"chaincode1\\" \\"0.0.1\\" \\"java\\" \\"my-channel1\\" \\"peer1.org1.com:7051\\" \\"orderer0.root.com:7050\\" \\"cli.org1.com\\" \\"crypto/daTls/msp/tlscacerts/tlsca.root.com-cert.pem\\"
  
  printItalics \\"Instantiating 'chaincode1' on my-channel1/Org1/peer1\\" \\"U1F618\\"
    chaincodeInstantiateTls \\"$BASEDIR/chaincode-kv-node\\" \\"chaincode1\\" \\"0.0.1\\" \\"java\\" \\"my-channel1\\" \\"peer1.org1.com:7051\\" \\"orderer0.root.com:7050\\" \\"cli.org1.com\\" '{\\"Args\\":[]}' \\"AND ('Org1MSP.member')\\" \\"crypto/daTls/msp/tlscacerts/tlsca.root.com-cert.pem\\"
    
}

function notifyOrgsAboutChannels() {
  printHeadline \\"Creating new channel config blocks\\" \\"U1F537\\"
  createNewChannelUpdateTx \\"my-channel1\\" \\"Org1MSP\\" \\"AllOrgChannel\\" \\"$BASEDIR/fabric-config\\"  \\"$BASEDIR/fabric-config/config\\"
  
  printHeadline \\"Notyfing orgs about channels\\" \\"U1F4E2\\"
    notifyOrgAboutNewChannelTls \\"my-channel1\\" \\"Org1MSP\\" \\"cli.org1.com\\" \\"peer0.org1.com\\" \\"orderer0.root.com:7050\\" \\"crypto/daTls/msp/tlscacerts/tlsca.root.com-cert.pem\\"
=======
  printHeadline \\"Building 'chaincode1'\\" \\"U1F60B\\"
npm run build --prefix \\"$FABRIKKA_CHAINCODES_ROOT/./chaincodes/chaincode-kv-node\\"
  
  printHeadline \\"Installing 'chaincode1' on my-channel1/Org1/peer0\\" \\"U1F60E\\"
    chaincodeInstallTls \\"$FABRIKKA_CHAINCODES_ROOT/./chaincodes/chaincode-kv-node\\" \\"chaincode1\\" \\"0.0.1\\" \\"node\\" \\"my-channel1\\" \\"peer0.org1.com:7051\\" \\"orderer0.root.com:7050\\" \\"cli.org1.com\\" \\"crypto/daTls/msp/tlscacerts/tlsca.root.com-cert.pem\\"
  
  printItalics \\"Instantiating 'chaincode1' on my-channel1/Org1/peer0\\" \\"U1F618\\"
    chaincodeInstantiateTls \\"$FABRIKKA_CHAINCODES_ROOT/./chaincodes/chaincode-kv-node\\" \\"chaincode1\\" \\"0.0.1\\" \\"node\\" \\"my-channel1\\" \\"peer0.org1.com:7051\\" \\"orderer0.root.com:7050\\" \\"cli.org1.com\\" '{\\"Args\\":[]}' \\"AND ('Org1MSP.member')\\" \\"crypto/daTls/msp/tlscacerts/tlsca.root.com-cert.pem\\"
    
  printHeadline \\"Installing 'chaincode1' on my-channel1/Org1/peer1\\" \\"U1F60E\\"
    chaincodeInstallTls \\"$FABRIKKA_CHAINCODES_ROOT/./chaincodes/chaincode-kv-node\\" \\"chaincode1\\" \\"0.0.1\\" \\"node\\" \\"my-channel1\\" \\"peer1.org1.com:7051\\" \\"orderer0.root.com:7050\\" \\"cli.org1.com\\" \\"crypto/daTls/msp/tlscacerts/tlsca.root.com-cert.pem\\"
  
  printItalics \\"Instantiating 'chaincode1' on my-channel1/Org1/peer1\\" \\"U1F618\\"
    chaincodeInstantiateTls \\"$FABRIKKA_CHAINCODES_ROOT/./chaincodes/chaincode-kv-node\\" \\"chaincode1\\" \\"0.0.1\\" \\"node\\" \\"my-channel1\\" \\"peer1.org1.com:7051\\" \\"orderer0.root.com:7050\\" \\"cli.org1.com\\" '{\\"Args\\":[]}' \\"AND ('Org1MSP.member')\\" \\"crypto/daTls/msp/tlscacerts/tlsca.root.com-cert.pem\\"
>>>>>>> 63ec5386
    
  printHeadline \\"Creating new channel config blocks\\" \\"U1F52A\\"
    deleteNewChannelUpdateTx \\"my-channel1\\" \\"Org1MSP\\" \\"cli.org1.com\\"
  
}

function generateArtifacts() {
  printHeadline \\"Generating basic configs\\" \\"U1F913\\"
  printItalics \\"Generating crypto material for org Orderer\\" \\"U1F512\\"
<<<<<<< HEAD
  certsGenerate \\"$BASEDIR/fabric-config\\" \\"crypto-config-root.yaml\\" \\"ordererOrganizations/root.com\\" \\"$BASEDIR/fabric-config/crypto-config/\\"
  
  printItalics \\"Generating crypto material for Org1\\" \\"U1F512\\"
  certsGenerate \\"$BASEDIR/fabric-config\\" \\"crypto-config-org1.yaml\\" \\"peerOrganizations/org1.com\\" \\"$BASEDIR/fabric-config/crypto-config/\\"
  
  printItalics \\"Generating genesis block\\" \\"U1F3E0\\"
  genesisBlockCreate \\"$BASEDIR/fabric-config\\" \\"$BASEDIR/fabric-config/config\\"
=======
  certsGenerate \\"$FABRIKKA_NETWORK_ROOT/fabric-config\\" \\"crypto-config-root.yaml\\" \\"ordererOrganizations/root.com\\" \\"$FABRIKKA_NETWORK_ROOT/fabric-config/crypto-config/\\"
  
  printItalics \\"Generating crypto material for Org1\\" \\"U1F512\\"
  certsGenerate \\"$FABRIKKA_NETWORK_ROOT/fabric-config\\" \\"crypto-config-org1.yaml\\" \\"peerOrganizations/org1.com\\" \\"$FABRIKKA_NETWORK_ROOT/fabric-config/crypto-config/\\"
  
  printItalics \\"Generating genesis block\\" \\"U1F3E0\\"
  genesisBlockCreate \\"$FABRIKKA_NETWORK_ROOT/fabric-config\\" \\"$FABRIKKA_NETWORK_ROOT/fabric-config/config\\"
>>>>>>> 63ec5386
}

function startNetwork() {
  printHeadline \\"Starting network\\" \\"U1F680\\"
  (
<<<<<<< HEAD
    cd \\"$BASEDIR\\"/fabric-docker
=======
    cd \\"$FABRIKKA_NETWORK_ROOT\\"/fabric-docker
>>>>>>> 63ec5386
    docker-compose up -d
    sleep 4
  )
}

function stopNetwork() {
  printHeadline \\"Stopping network\\" \\"U1F68F\\"
  (
<<<<<<< HEAD
    cd \\"$BASEDIR\\"/fabric-docker
=======
    cd \\"$FABRIKKA_NETWORK_ROOT\\"/fabric-docker
>>>>>>> 63ec5386
    docker-compose stop
    sleep 4
  )
}

function generateChannelsArtifacts() {
    printHeadline \\"Generating config for 'my-channel1'\\" \\"U1F913\\"
<<<<<<< HEAD
  createChannelTx \\"my-channel1\\" \\"$BASEDIR/fabric-config\\" \\"AllOrgChannel\\" \\"$BASEDIR/fabric-config/config\\"
=======
  createChannelTx \\"my-channel1\\" \\"$FABRIKKA_NETWORK_ROOT/fabric-config\\" \\"AllOrgChannel\\" \\"$FABRIKKA_NETWORK_ROOT/fabric-config/config\\"
>>>>>>> 63ec5386
  }

function installChannels() {
  
    
    printHeadline \\"Creating 'my-channel1' on Org1/peer0\\" \\"U1F63B\\"
    docker exec -i cli.org1.com bash -c \\\\
    \\"source scripts/channel_fns.sh; createChannelAndJoinTls 'my-channel1' 'Org1MSP' 'peer0.org1.com:7051' 'crypto/users/Admin@org1.com/msp' 'crypto/users/Admin@org1.com/tls' 'crypto/daTls/msp/tlscacerts/tlsca.root.com-cert.pem' 'orderer0.root.com:7050';\\"
  
    
    printItalics \\"Joining 'my-channel1' on  Org1/peer1\\" \\"U1F638\\"
    docker exec -i cli.org1.com bash -c \\\\
    \\"source scripts/channel_fns.sh; fetchChannelAndJoinTls 'my-channel1' 'Org1MSP' 'peer1.org1.com:7051' 'crypto/users/Admin@org1.com/msp' 'crypto/users/Admin@org1.com/tls' 'crypto/daTls/msp/tlscacerts/tlsca.root.com-cert.pem' 'orderer0.root.com:7050';\\"
  
        }

function networkDown() {
  printHeadline \\"Destroying network\\" \\"U1F916\\"
  (
<<<<<<< HEAD
    cd \\"$BASEDIR\\"/fabric-docker
=======
    cd \\"$FABRIKKA_NETWORK_ROOT\\"/fabric-docker
>>>>>>> 63ec5386
    docker-compose down
  )

  printf \\"\\\\nRemoving chaincode containers & images... \\\\U1F5D1 \\\\n\\"
   
  docker rm -f $(docker ps -a | grep dev-peer0.org1.com-chaincode1-0.0.1-* | awk '{print $1}') || {
    echo \\"docker rm failed, Check if all fabric dockers properly was deleted\\"
  }
  docker rmi $(docker images dev-peer0.org1.com-chaincode1-0.0.1-* -q) || {
    echo \\"docker rm failed, Check if all fabric dockers properly was deleted\\"
  }
  
  docker rm -f $(docker ps -a | grep dev-peer1.org1.com-chaincode1-0.0.1-* | awk '{print $1}') || {
    echo \\"docker rm failed, Check if all fabric dockers properly was deleted\\"
  }
  docker rmi $(docker images dev-peer1.org1.com-chaincode1-0.0.1-* -q) || {
    echo \\"docker rm failed, Check if all fabric dockers properly was deleted\\"
  }
  
  printf \\"\\\\nRemoving generated configs... \\\\U1F5D1 \\\\n\\"
<<<<<<< HEAD
  rm -rf $BASEDIR/fabric-config/config
  rm -rf $BASEDIR/fabric-config/crypto-config
=======
  rm -rf $FABRIKKA_NETWORK_ROOT/fabric-config/config
  rm -rf $FABRIKKA_NETWORK_ROOT/fabric-config/crypto-config
>>>>>>> 63ec5386

  printHeadline \\"Done! Network was purged\\" \\"U1F5D1\\"
}
"
`;

exports[`network-02-simple-tls should create proper e2e/__tmp__/network-02-simple-tls/fabric-docker/docker-compose.yaml from samples/fabrikkaConfig-1org-1channel-1chaincode-tls.json 1`] = `
"version: '2.2'

networks:
  basic:

services:
  
  ca.root.com:
    container_name: ca.root.com
    image: hyperledger/fabric-ca:\${FABRIC_VERSION}
    environment:
      - FABRIC_CA_HOME=/etc/hyperledger/fabric-ca-server
      - FABRIC_CA_SERVER_CA_NAME=ca.root.com
      - FABRIC_CA_SERVER_CA_CERTFILE=/etc/hyperledger/fabric-ca-server/crypto/ca.root.com-cert.pem
      - FABRIC_CA_SERVER_CA_KEYFILE=/etc/hyperledger/fabric-ca-server/crypto/priv-key.pem
    ports:
      - 7030:7054
    working_dir: /etc/hyperledger/fabric-ca-server
    command: sh -c 'fabric-ca-server start -b \${ROOT_CA_ADMIN_NAME}:\${ROOT_CA_ADMIN_PASSWORD} -d'
    volumes:
<<<<<<< HEAD
      - ../fabric-config/crypto-config/ordererOrganizations/root.com/ca/:/etc/hyperledger/fabric-ca-server/crypto
=======
      - \\"$FABRIKKA_NETWORK_ROOT/fabric-config/crypto-config/ordererOrganizations/root.com/ca/:/etc/hyperledger/fabric-ca-server-config\\"
>>>>>>> 63ec5386
    networks:
      - basic
  
  orderer0.root.com:
    container_name: orderer0.root.com
    image: hyperledger/fabric-orderer:\${FABRIC_VERSION}
    environment:
      - ORDERER_GENERAL_LOGLEVEL=\${LOGGING_LEVEL}
      - ORDERER_GENERAL_LISTENADDRESS=0.0.0.0
      - ORDERER_GENERAL_GENESISMETHOD=file
      - ORDERER_GENERAL_GENESISFILE=/var/hyperledger/config/genesis.block
      - ORDERER_GENERAL_LOCALMSPID=OrdererMSP
      - ORDERER_GENERAL_LOCALMSPDIR=/var/hyperledger/orderer/msp
      - GODEBUG=netdns=go
            #enabled TLS
      - ORDERER_GENERAL_TLS_ENABLED=true
      - ORDERER_GENERAL_TLS_PRIVATEKEY=/var/hyperledger/orderer/tls/server.key
      - ORDERER_GENERAL_TLS_CERTIFICATE=/var/hyperledger/orderer/tls/server.crt
      - ORDERER_GENERAL_TLS_ROOTCAS=[/var/hyperledger/orderer/tls/ca.crt]
      - ORDERER_GENERAL_CLUSTER_CLIENTCERTIFICATE=/var/hyperledger/orderer/tls/server.crt
      - ORDERER_GENERAL_CLUSTER_CLIENTPRIVATEKEY=/var/hyperledger/orderer/tls/server.key
      - ORDERER_GENERAL_CLUSTER_ROOTCAS=[/var/hyperledger/orderer/tls/ca.crt]
    working_dir: /var/hyperledger/orderer
    command: orderer
    ports:
      - 7040:7050
    volumes:
<<<<<<< HEAD
      - ../fabric-config/config/:/var/hyperledger/config
      - ../fabric-config/crypto-config/ordererOrganizations/root.com/orderers/orderer0.root.com/msp/:/var/hyperledger/orderer/msp
      - ../fabric-config/crypto-config/ordererOrganizations/root.com/orderers/orderer0.root.com/tls/:/var/hyperledger/orderer/tls
=======
      - \\"$FABRIKKA_NETWORK_ROOT/fabric-config/config/:/var/hyperledger/config\\"
      - \\"$FABRIKKA_NETWORK_ROOT/fabric-config/crypto-config/ordererOrganizations/root.com/orderers/orderer0.root.com/msp/:/var/hyperledger/orderer/msp\\"
      - \\"$FABRIKKA_NETWORK_ROOT/fabric-config/crypto-config/ordererOrganizations/root.com/orderers/orderer0.root.com/tls/:/var/hyperledger/orderer/tls\\"
>>>>>>> 63ec5386
    networks:
      - basic
    
  
  ca.org1.com:
    container_name: ca.org1.com
    image: hyperledger/fabric-ca:\${FABRIC_VERSION}
    environment:
      - FABRIC_CA_HOME=/etc/hyperledger/fabric-ca-server
      - FABRIC_CA_SERVER_CA_NAME=ca.org1.com
      - FABRIC_CA_SERVER_CA_CERTFILE=/etc/hyperledger/fabric-ca-server/crypto/ca.org1.com-cert.pem
      - FABRIC_CA_SERVER_CA_KEYFILE=/etc/hyperledger/fabric-ca-server/crypto/priv-key.pem
    ports:
      - 7031:7054
    working_dir: /etc/hyperledger/fabric-ca-server
    command: sh -c 'fabric-ca-server start -b \${ORG1_CA_ADMIN_NAME}:\${ORG1_CA_ADMIN_PASSWORD} -d'
    volumes:
<<<<<<< HEAD
      - ../fabric-config/crypto-config/peerOrganizations/org1.com/ca/:/etc/hyperledger/fabric-ca-server/crypto
=======
      - \\"$FABRIKKA_NETWORK_ROOT/fabric-config/crypto-config/peerOrganizations/org1.com/ca/:/etc/hyperledger/fabric-ca-server-config\\"
>>>>>>> 63ec5386
    networks:
      - basic
  
  cli.org1.com:
    container_name: cli.org1.com
    image: hyperledger/fabric-tools:\${FABRIC_VERSION}
    tty: true
    environment:
      - GOPATH=/opt/gopath
      - CORE_VM_ENDPOINT=unix:///host/var/run/docker.sock
      - FABRIC_LOGGING_SPEC=\${LOGGING_LEVEL}
      - CORE_PEER_ID=cli.org1.com
      - CORE_CHAINCODE_KEEPALIVE=10
      #
      - CORE_PEER_LOCALMSPID=Org1MSP
      - CORE_PEER_MSPCONFIGPATH=/var/hyperledger/cli/crypto/users/Admin@org1.com/msp
      - CORE_PEER_ADDRESS=peer0.org1.com:7051
            # enabled TLS
      - CORE_PEER_TLS_ENABLED=true
      - CORE_PEER_TLS_CERT_FILE=/var/hyperledger/cli/crypto/users/Admin@org1.com/tls/client.crt
      - CORE_PEER_TLS_KEY_FILE=/var/hyperledger/cli/crypto/users/Admin@org1.com/tls/client.key
      - CORE_PEER_TLS_ROOTCERT_FILE=/var/hyperledger/cli/crypto/users/Admin@org1.com/tls/ca.crt
      - TLS_CA_CERT_PATH=:/var/hyperledger/cli/crypto/daTls/msp/tlscacerts/tlsca.root.com-cert.pem
    working_dir: /var/hyperledger/cli/
    command: /bin/bash
    volumes:
      - /var/run/docker.sock:/host/var/run/docker.sock
<<<<<<< HEAD
      - ./scripts/cli:/var/hyperledger/cli/scripts/
      - ../fabric-config/crypto-config/peerOrganizations/org1.com:/var/hyperledger/cli/crypto/
      - ../fabric-config/config:/var/hyperledger/cli/config/ # genesis.block and channel.tx's
      - ../fabric-config/config/Org1MSP:/var/hyperledger/cli/config/Org1MSP
      - ../fabric-config/crypto-config/ordererOrganizations/root.com/orderers/orderer0.root.com/:/var/hyperledger/cli/crypto/daTls # TODO ! To ease up deployment, not proper. 
      - ../chaincode-kv-node/:/var/hyperledger/cli/chaincode1/
=======
      - \\"$FABRIKKA_NETWORK_ROOT/fabric-docker/scripts/cli:/var/hyperledger/cli/scripts/\\"
      - \\"$FABRIKKA_NETWORK_ROOT/fabric-config/crypto-config/peerOrganizations/org1.com:/var/hyperledger/cli/crypto/\\"
      - \\"$FABRIKKA_NETWORK_ROOT/fabric-config/config:/var/hyperledger/cli/config/\\" # genesis.block and channel.tx's
      - \\"$FABRIKKA_NETWORK_ROOT/fabric-config/crypto-config/ordererOrganizations/root.com/orderers/orderer0.root.com/:/var/hyperledger/cli/crypto/daTls\\" # TODO ! To ease up deployment, not proper.
      - \\"$FABRIKKA_CHAINCODES_ROOT/./chaincodes/chaincode-kv-node/:/var/hyperledger/cli/chaincode1/\\"
>>>>>>> 63ec5386
    networks:
      - basic
  
  peer0.org1.com:
    container_name: peer0.org1.com
    image: hyperledger/fabric-peer:\${FABRIC_VERSION}
    environment:
      - CORE_VM_ENDPOINT=unix:///host/var/run/docker.sock
      - CORE_PEER_ID=peer0.org1.com
      - CORE_LOGGING_PEER=\${LOGGING_LEVEL}
      - CORE_CHAINCODE_LOGGING_LEVEL=\${LOGGING_LEVEL}
      - CORE_VM_DOCKER_HOSTCONFIG_NETWORKMODE=\${COMPOSE_PROJECT_NAME}_basic
      - CORE_VM_DOCKER_ATTACHSTDOUT=true
      - GODEBUG=netdns=go
      - CORE_CHAINCODE_BUILDER=hyperledger/fabric-ccenv:\${FABRIC_VERSION}
      #
      - CORE_PEER_MSPCONFIGPATH=/etc/hyperledger/fabric/peer/msp
      - CORE_PEER_LOCALMSPID=Org1MSP
      - CORE_PEER_ADDRESS=peer0.org1.com:7051
            # enabled TLS
      - CORE_PEER_TLS_ENABLED=true
      - CORE_PEER_TLS_CERT_FILE=/etc/hyperledger/fabric/peer/tls/server.crt
      - CORE_PEER_TLS_KEY_FILE=/etc/hyperledger/fabric/peer/tls/server.key
      - CORE_PEER_TLS_ROOTCERT_FILE=/etc/hyperledger/fabric/peer/tls/ca.crt
            
    working_dir: /etc/hyperledger/fabric/peer/
    command: peer node start
    ports:
      - 7051:7051
     #- 7053:7053
    volumes:
      - /var/run/docker.sock:/host/var/run/docker.sock
<<<<<<< HEAD
      - ../fabric-config/crypto-config/peerOrganizations/org1.com/peers/peer0.org1.com/msp:/etc/hyperledger/fabric/peer/msp
      - ../fabric-config/crypto-config/peerOrganizations/org1.com/peers/peer0.org1.com/tls:/etc/hyperledger/fabric/peer/tls
      - ../fabric-config/crypto-config/peerOrganizations/org1.com/users:/etc/hyperledger/fabric/peer/msp/users
      - ../fabric-config/config:/etc/hyperledger/fabric/config
=======
      - \\"$FABRIKKA_NETWORK_ROOT/fabric-config/crypto-config/peerOrganizations/org1.com/peers/peer0.org1.com/msp:/etc/hyperledger/fabric/peer/msp\\"
      - \\"$FABRIKKA_NETWORK_ROOT/fabric-config/crypto-config/peerOrganizations/org1.com/peers/peer0.org1.com/tls:/etc/hyperledger/fabric/peer/tls\\"
      - \\"$FABRIKKA_NETWORK_ROOT/fabric-config/crypto-config/peerOrganizations/org1.com/users:/etc/hyperledger/fabric/peer/msp/users\\"
      - \\"$FABRIKKA_NETWORK_ROOT/fabric-config/config:/etc/hyperledger/fabric/config\\"
>>>>>>> 63ec5386
    depends_on:
      - orderer0.root.com
    networks:
      - basic
  
  
  peer1.org1.com:
    container_name: peer1.org1.com
    image: hyperledger/fabric-peer:\${FABRIC_VERSION}
    environment:
      - CORE_VM_ENDPOINT=unix:///host/var/run/docker.sock
      - CORE_PEER_ID=peer1.org1.com
      - CORE_LOGGING_PEER=\${LOGGING_LEVEL}
      - CORE_CHAINCODE_LOGGING_LEVEL=\${LOGGING_LEVEL}
      - CORE_VM_DOCKER_HOSTCONFIG_NETWORKMODE=\${COMPOSE_PROJECT_NAME}_basic
      - CORE_VM_DOCKER_ATTACHSTDOUT=true
      - GODEBUG=netdns=go
      - CORE_CHAINCODE_BUILDER=hyperledger/fabric-ccenv:\${FABRIC_VERSION}
      #
      - CORE_PEER_MSPCONFIGPATH=/etc/hyperledger/fabric/peer/msp
      - CORE_PEER_LOCALMSPID=Org1MSP
      - CORE_PEER_ADDRESS=peer1.org1.com:7051
            # enabled TLS
      - CORE_PEER_TLS_ENABLED=true
      - CORE_PEER_TLS_CERT_FILE=/etc/hyperledger/fabric/peer/tls/server.crt
      - CORE_PEER_TLS_KEY_FILE=/etc/hyperledger/fabric/peer/tls/server.key
      - CORE_PEER_TLS_ROOTCERT_FILE=/etc/hyperledger/fabric/peer/tls/ca.crt
            
    working_dir: /etc/hyperledger/fabric/peer/
    command: peer node start
    ports:
      - 7052:7051
     #- 7053:7053
    volumes:
      - /var/run/docker.sock:/host/var/run/docker.sock
<<<<<<< HEAD
      - ../fabric-config/crypto-config/peerOrganizations/org1.com/peers/peer1.org1.com/msp:/etc/hyperledger/fabric/peer/msp
      - ../fabric-config/crypto-config/peerOrganizations/org1.com/peers/peer1.org1.com/tls:/etc/hyperledger/fabric/peer/tls
      - ../fabric-config/crypto-config/peerOrganizations/org1.com/users:/etc/hyperledger/fabric/peer/msp/users
      - ../fabric-config/config:/etc/hyperledger/fabric/config
=======
      - \\"$FABRIKKA_NETWORK_ROOT/fabric-config/crypto-config/peerOrganizations/org1.com/peers/peer1.org1.com/msp:/etc/hyperledger/fabric/peer/msp\\"
      - \\"$FABRIKKA_NETWORK_ROOT/fabric-config/crypto-config/peerOrganizations/org1.com/peers/peer1.org1.com/tls:/etc/hyperledger/fabric/peer/tls\\"
      - \\"$FABRIKKA_NETWORK_ROOT/fabric-config/crypto-config/peerOrganizations/org1.com/users:/etc/hyperledger/fabric/peer/msp/users\\"
      - \\"$FABRIKKA_NETWORK_ROOT/fabric-config/config:/etc/hyperledger/fabric/config\\"
>>>>>>> 63ec5386
    depends_on:
      - orderer0.root.com
    networks:
      - basic
  
  
  
"
`;

exports[`network-02-simple-tls should create proper e2e/__tmp__/network-02-simple-tls/fabric-docker/scripts/base-functions.sh from samples/fabrikkaConfig-1org-1channel-1chaincode-tls.json 1`] = `
"function certsGenerate() {
  local CONTAINER_NAME=certsGenerate

  local CONFIG_PATH=$1
  local CRYPTO_CONFIG_FILE_NAME=$2
  local ORG_PATH=$3
  local OUTPUT_PATH=$4
  local FULL_CERT_PATH=$OUTPUT_PATH$ORG_PATH

  echo \\"Generating certs...\\"
  inputLog \\"CONFIG_PATH: $CONFIG_PATH\\"
  inputLog \\"CRYPTO_CONFIG_FILE_NAME: $CRYPTO_CONFIG_FILE_NAME\\"
  inputLog \\"ORG_PATH: $ORG_PATH\\"
  inputLog \\"OUTPUT_PATH: $OUTPUT_PATH\\"
  inputLog \\"FULL_CERT_PATH: $FULL_CERT_PATH\\"

  if [ -d \\"$FULL_CERT_PATH\\" ]; then
    echo \\"Can't generate certs, directory already exists : $FULL_CERT_PATH\\"
    echo \\"Try using 'recreate' or 'down' to remove whole network or 'start' to reuse it\\"
    exit 1
  fi

  docker run -i -d --name $CONTAINER_NAME hyperledger/fabric-tools:\${FABRIC_VERSION} bash || removeContainer $CONTAINER_NAME
  docker cp $CONFIG_PATH $CONTAINER_NAME:/fabric-config || removeContainer $CONTAINER_NAME

  docker exec -i $CONTAINER_NAME cryptogen generate --config=./fabric-config/$CRYPTO_CONFIG_FILE_NAME || removeContainer $CONTAINER_NAME

  docker cp $CONTAINER_NAME:/crypto-config/. $OUTPUT_PATH || removeContainer $CONTAINER_NAME

  removeContainer $CONTAINER_NAME
  for file in $(find $OUTPUT_PATH/ -iname *_sk); do dir=$(dirname $file); mv \${dir}/*_sk \${dir}/priv-key.pem; done
}

function genesisBlockCreate() {
  local CONTAINER_NAME=genesisBlockCreate

  local CONFIG_PATH=$1
  local OUTPUT_PATH=$2

  echo \\"Creating genesis block...\\"
  inputLog \\"CONFIG_PATH: $CONFIG_PATH\\"
  inputLog \\"OUTPUT_PATH: $OUTPUT_PATH\\"

  if [ -d \\"$OUTPUT_PATH\\" ]; then
    echo \\"Cant't generate genesis block, directory already exists : $OUTPUT_PATH\\"
    echo \\"Try using 'recreate' or 'down' to remove whole network or 'start' to reuse it\\"
    exit 1
  fi

  docker run -i -d --name $CONTAINER_NAME hyperledger/fabric-tools:\${FABRIC_VERSION} bash || removeContainer $CONTAINER_NAME
  docker cp $CONFIG_PATH $CONTAINER_NAME:/fabric-config || removeContainer $CONTAINER_NAME

  docker exec -i $CONTAINER_NAME mkdir /config || removeContainer $CONTAINER_NAME
  docker exec -i $CONTAINER_NAME configtxgen --configPath ./fabric-config -profile OrdererGenesis -outputBlock ./config/genesis.block || removeContainer $CONTAINER_NAME

  docker cp $CONTAINER_NAME:/config $OUTPUT_PATH || removeContainer $CONTAINER_NAME

  removeContainer $CONTAINER_NAME
}

function createChannelTx() {
  local CONTAINER_NAME=createChannelTx

  local CHANNEL_NAME=$1
  local CONFIG_PATH=$2
  local CONFIG_PROFILE=$3
  local OUTPUT_PATH=$4
  local CHANNEL_TX_PATH=$OUTPUT_PATH\\"/\\"$CHANNEL_NAME\\".tx\\"

  echo \\"Creating channelTx for $CHANNEL_NAME...\\"
  inputLog \\"CONFIG_PATH: $CONFIG_PATH\\"
  inputLog \\"CONFIG_PROFILE: $CONFIG_PROFILE\\"
  inputLog \\"OUTPUT_PATH: $OUTPUT_PATH\\"
  inputLog \\"CHANNEL_TX_PATH: $CHANNEL_TX_PATH\\"

  if [ -f \\"$CHANNEL_TX_PATH\\" ]; then
    echo \\"Can't create channel configuration, it already exists : $CHANNEL_TX_PATH\\"
    echo \\"Try using 'recreate' or 'down' to remove whole network or 'start' to reuse it\\"
    exit 1
  fi

  docker run -i -d --name $CONTAINER_NAME hyperledger/fabric-tools:\${FABRIC_VERSION} bash || removeContainer $CONTAINER_NAME
  docker cp $CONFIG_PATH $CONTAINER_NAME:/fabric-config || removeContainer $CONTAINER_NAME

  docker exec -i $CONTAINER_NAME mkdir /config || removeContainer $CONTAINER_NAME
  docker exec -i $CONTAINER_NAME configtxgen --configPath ./fabric-config -profile \${CONFIG_PROFILE} -outputCreateChannelTx ./config/channel.tx -channelID \${CHANNEL_NAME} || removeContainer $CONTAINER_NAME

  docker cp $CONTAINER_NAME:/config/channel.tx $CHANNEL_TX_PATH || removeContainer $CONTAINER_NAME

  removeContainer $CONTAINER_NAME
}

function createNewChannelUpdateTx() {
  local CONTAINER_NAME=createAnchorPeerUpdateTx

  local CHANNEL_NAME=$1
  local MSP_NAME=$2
  local CONFIG_PROFILE=$3
  local CONFIG_PATH=$4
  local OUTPUT_PATH=$5
  local ANCHOR_PEER_UPDATE_PATH=$OUTPUT_PATH\\"/\\"$MSP_NAME\\"anchors-$CHANNEL_NAME.tx\\"

  echo \\"Creating new channel config block. Channel: $CHANNEL_NAME for organization $MSP_NAME...\\"
  inputLog \\"CHANNEL_NAME: $CHANNEL_NAME\\"
  inputLog \\"MSP_NAME: $MSP_NAME\\"
  inputLog \\"CONFIG_PROFILE: $CONFIG_PROFILE\\"
  inputLog \\"CONFIG_PATH: $CONFIG_PATH\\"
  inputLog \\"OUTPUT_PATH: $OUTPUT_PATH\\"
  inputLog \\"ANCHOR_PEER_UPDATE_PATH: $ANCHOR_PEER_UPDATE_PATH\\"

  if [ -f \\"$ANCHOR_PEER_UPDATE_PATH\\" ]; then
    echo \\"Cant't create anchor peer update, it already exists : $ANCHOR_PEER_UPDATE_PATH\\"
    echo \\"Try using 'recreate' or 'down' to remove whole network or 'start' to reuse it\\"
    exit 1
  fi

  docker run -i -d --name $CONTAINER_NAME hyperledger/fabric-tools:\${FABRIC_VERSION} bash || removeContainer $CONTAINER_NAME
  docker cp $CONFIG_PATH $CONTAINER_NAME:/fabric-config || removeContainer $CONTAINER_NAME

  docker exec -i $CONTAINER_NAME mkdir /config || removeContainer $CONTAINER_NAME
  docker exec -i $CONTAINER_NAME configtxgen \\\\
    --configPath ./fabric-config \\\\
    -profile \${CONFIG_PROFILE} \\\\
    -outputAnchorPeersUpdate ./config/\${MSP_NAME}anchors.tx \\\\
    -channelID \${CHANNEL_NAME} \\\\
    -asOrg \${MSP_NAME} || removeContainer $CONTAINER_NAME

  docker cp $CONTAINER_NAME:/config/\${MSP_NAME}anchors.tx $ANCHOR_PEER_UPDATE_PATH || removeContainer $CONTAINER_NAME

  removeContainer $CONTAINER_NAME
}

function notifyOrgAboutNewChannel() {
  local CHANNEL_NAME=$1
  local MSP_NAME=$2
  local CLI_NAME=$3
  local PEER_ADDRESS=$4
  local ORDERER_URL=$5
  local ANCHOR_PEER_UPDATE_PATH=\\"/var/hyperledger/cli/config/\${MSP_NAME}anchors-$CHANNEL_NAME.tx\\"

  echo \\"Updating channel $CHANNEL_NAME for organization $MSP_NAME...\\"
  inputLog \\"CHANNEL_NAME: $CHANNEL_NAME\\"
  inputLog \\"MSP_NAME: $MSP_NAME\\"
  inputLog \\"CLI_NAME: $CLI_NAME\\"
  inputLog \\"PEER_ADDRESS: $PEER_ADDRESS\\"
  inputLog \\"ORDERER_URL: $ORDERER_URL\\"
  inputLog \\"ANCHOR_PEER_UPDATE_PATH: $ANCHOR_PEER_UPDATE_PATH\\"

  if [ ! -z \\"$ANCHOR_PEER_UPDATE_PATH\\" ]; then
    docker exec -e CORE_PEER_ADDRESS=$PEER_ADDRESS \\\\
      $CLI_NAME peer channel update \\\\
      -c $CHANNEL_NAME \\\\
      -o $ORDERER_URL \\\\
      -f $ANCHOR_PEER_UPDATE_PATH
  else
    echo \\"channel update tx not found! Looked for: $ANCHOR_PEER_UPDATE_PATH\\"
  fi
}

function notifyOrgAboutNewChannelTls() {
  local CHANNEL_NAME=$1
  local MSP_NAME=$2
  local CLI_NAME=$3
  local PEER_ADDRESS=$4
  local ORDERER_URL=$5
  local ANCHOR_PEER_UPDATE_PATH=\\"/var/hyperledger/cli/config/\${MSP_NAME}anchors-$CHANNEL_NAME.tx\\"
  local CA_CERT=\\"/var/hyperledger/cli/\\"\${6}

  echo \\"Updating channel $CHANNEL_NAME for organization $MSP_NAME (TLS)...\\"
  inputLog \\"CHANNEL_NAME: $CHANNEL_NAME\\"
  inputLog \\"MSP_NAME: $MSP_NAME\\"
  inputLog \\"CLI_NAME: $CLI_NAME\\"
  inputLog \\"PEER_ADDRESS: $PEER_ADDRESS\\"
  inputLog \\"ORDERER_URL: $ORDERER_URL\\"
  inputLog \\"ANCHOR_PEER_UPDATE_PATH: $ANCHOR_PEER_UPDATE_PATH\\"

  if [ ! -z \\"$ANCHOR_PEER_UPDATE_PATH\\" ]; then
    docker exec -e CORE_PEER_ADDRESS=$PEER_ADDRESS \\\\
      $CLI_NAME peer channel update \\\\
      -c $CHANNEL_NAME \\\\
      -o $ORDERER_URL \\\\
      -f $ANCHOR_PEER_UPDATE_PATH \\\\
      --tls --cafile $CA_CERT
  else
    echo \\"channel update tx not found! Looked for: $ANCHOR_PEER_UPDATE_PATH\\"
  fi
}

function deleteNewChannelUpdateTx() {
  local CHANNEL_NAME=$1
  local MSP_NAME=$2
  local CLI_NAME=$3
  local ANCHOR_PEER_UPDATE_PATH=\\"/var/hyperledger/cli/config/\${MSP_NAME}anchors-$CHANNEL_NAME.tx\\"

  echo \\"Deleting new channel config block. Channel: $CHANNEL_NAME, Organization: $MSP_NAME\\"
  inputLogShort \\"CHANNEL_NAME: $CHANNEL_NAME, MSP_NAME: $MSP_NAME, CLI_NAME: $CLI_NAME, ANCHOR_PEER_UPDATE_PATH: $ANCHOR_PEER_UPDATE_PATH\\"

  if [ ! -z \\"$ANCHOR_PEER_UPDATE_PATH\\" ]; then
    docker exec $CLI_NAME rm $ANCHOR_PEER_UPDATE_PATH
  else
    echo \\"channel update tx not found! Looked for: $ANCHOR_PEER_UPDATE_PATH\\"
  fi
}

function chaincodeInstall() {
  local CHAINCODE_DIR_PATH=$1
  local CHAINCODE_NAME=$2
  local CHAINCODE_VERSION=$3
  local CHAINCODE_LANG=$4

  local CHANNEL_NAME=$5

  local PEER_ADDRESS=$6
  local ORDERER_URL=$7
  local CLI_NAME=$8

  local CHAINCODE_DIR_CONTENT=$(ls $CHAINCODE_DIR_PATH)

  echo \\"Installing chaincode on $CHANNEL_NAME...\\"
  inputLog \\"CHAINCODE_NAME: $CHAINCODE_NAME\\"
  inputLog \\"CHAINCODE_VERSION: $CHAINCODE_VERSION\\"
  inputLog \\"CHAINCODE_LANG: $CHAINCODE_LANG\\"
  inputLog \\"CHAINCODE_DIR_PATH: $CHAINCODE_DIR_PATH\\"
  inputLog \\"PEER_ADDRESS: $PEER_ADDRESS\\"
  inputLog \\"ORDERER_URL: $ORDERER_URL\\"
  inputLog \\"CLI_NAME: $CLI_NAME\\"

  if [ ! -z \\"$CHAINCODE_DIR_CONTENT\\" ]; then
    docker exec -e CHANNEL_NAME=$CHANNEL_NAME -e CORE_PEER_ADDRESS=$PEER_ADDRESS \\\\
      $CLI_NAME peer chaincode install \\\\
      -n $CHAINCODE_NAME -v $CHAINCODE_VERSION -l $CHAINCODE_LANG -p /var/hyperledger/cli/$CHAINCODE_NAME/ \\\\
      -o $ORDERER_URL
  else
    echo \\"Skipping chaincode '$CHAINCODE_NAME' installation. Chaincode's directory is empty.\\"
  fi
}

function chaincodeInstantiate() {
  local CHAINCODE_DIR_PATH=$1
  local CHAINCODE_NAME=$2
  local CHAINCODE_VERSION=$3
  local CHAINCODE_LANG=$4

  local CHANNEL_NAME=$5

  local PEER_ADDRESS=$6
  local ORDERER_URL=$7
  local CLI_NAME=$8

  local INIT_PARAMS=$9
  local ENDORSEMENT=\${10}

  local CHAINCODE_DIR_CONTENT=$(ls $CHAINCODE_DIR_PATH)

  echo \\"Instantiating chaincode on $CHANNEL_NAME...\\"
  inputLog \\"CHAINCODE_NAME: $CHAINCODE_NAME\\"
  inputLog \\"CHAINCODE_VERSION: $CHAINCODE_VERSION\\"
  inputLog \\"CHAINCODE_LANG: $CHAINCODE_LANG\\"
  inputLog \\"CHAINCODE_DIR_PATH: $CHAINCODE_DIR_PATH\\"

  inputLog \\"INIT_PARAMS: $INIT_PARAMS\\"
  inputLog \\"ENDORSEMENT: $ENDORSEMENT\\"

  inputLog \\"PEER_ADDRESS: $PEER_ADDRESS\\"
  inputLog \\"ORDERER_URL: $ORDERER_URL\\"
  inputLog \\"CLI_NAME: $CLI_NAME\\"

  if [ ! -z \\"$CHAINCODE_DIR_CONTENT\\" ]; then
    docker exec \\\\
        -e CORE_PEER_ADDRESS=$PEER_ADDRESS \\\\
        $CLI_NAME peer chaincode instantiate \\\\
        -n $CHAINCODE_NAME -v $CHAINCODE_VERSION -l $CHAINCODE_LANG -c \\"$INIT_PARAMS\\" -C $CHANNEL_NAME -P \\"$ENDORSEMENT\\" \\\\
        -o $ORDERER_URL
  else
    echo \\"Skipping chaincode '$CHAINCODE_NAME' instantiate. Chaincode's directory is empty.\\"
    echo \\"Looked in dir: '$CHAINCODE_DIR_PATH'\\"
  fi
}

function chaincodeInstallTls() {
  local CHAINCODE_DIR_PATH=$1
  local CHAINCODE_NAME=$2
  local CHAINCODE_VERSION=$3
  local CHAINCODE_LANG=$4

  local CHANNEL_NAME=$5

  local PEER_ADDRESS=$6
  local ORDERER_URL=$7
  local CLI_NAME=$8
  local CA_CERT=\\"/var/hyperledger/cli/\\"$9

  local CHAINCODE_DIR_CONTENT=$(ls $CHAINCODE_DIR_PATH)

  echo \\"Installing chaincode on $CHANNEL_NAME (TLS)...\\"
  inputLog \\"CHAINCODE_NAME: $CHAINCODE_NAME\\"
  inputLog \\"CHAINCODE_VERSION: $CHAINCODE_VERSION\\"
  inputLog \\"CHAINCODE_LANG: $CHAINCODE_LANG\\"
  inputLog \\"CHAINCODE_DIR_PATH: $CHAINCODE_DIR_PATH\\"

  inputLog \\"PEER_ADDRESS: $PEER_ADDRESS\\"
  inputLog \\"ORDERER_URL: $ORDERER_URL\\"
  inputLog \\"CLI_NAME: $CLI_NAME\\"
  inputLog \\"CA_CERT: $CA_CERT\\"

  if [ ! -z \\"$CHAINCODE_DIR_CONTENT\\" ]; then
    docker exec -e CHANNEL_NAME=$CHANNEL_NAME -e CORE_PEER_ADDRESS=$PEER_ADDRESS \\\\
      $CLI_NAME peer chaincode install \\\\
      -n $CHAINCODE_NAME -v $CHAINCODE_VERSION -l $CHAINCODE_LANG -p /var/hyperledger/cli/$CHAINCODE_NAME/ \\\\
      -o $ORDERER_URL --tls --cafile $CA_CERT
  else
    echo \\"Skipping chaincode '$CHAINCODE_NAME' installation (TLS). Chaincode's directory is empty.\\"
  fi
}

function chaincodeInstantiateTls() {
  local CHAINCODE_DIR_PATH=$1
  local CHAINCODE_NAME=$2
  local CHAINCODE_VERSION=$3
  local CHAINCODE_LANG=$4

  local CHANNEL_NAME=$5

  local PEER_ADDRESS=$6
  local ORDERER_URL=$7
  local CLI_NAME=$8

  local INIT_PARAMS=$9
  local ENDORSEMENT=\${10}
  local CA_CERT=\\"/var/hyperledger/cli/\\"\${11}

  local CHAINCODE_DIR_CONTENT=$(ls $CHAINCODE_DIR_PATH)

  echo \\"Instantiating chaincode on $CHANNEL_NAME (TLS)...\\"
  inputLog \\"CHAINCODE_NAME: $CHAINCODE_NAME\\"
  inputLog \\"CHAINCODE_VERSION: $CHAINCODE_VERSION\\"
  inputLog \\"CHAINCODE_LANG: $CHAINCODE_LANG\\"
  inputLog \\"CHAINCODE_DIR_PATH: $CHAINCODE_DIR_PATH\\"

  inputLog \\"INIT_PARAMS: $INIT_PARAMS\\"
  inputLog \\"ENDORSEMENT: $ENDORSEMENT\\"

  inputLog \\"PEER_ADDRESS: $PEER_ADDRESS\\"
  inputLog \\"ORDERER_URL: $ORDERER_URL\\"
  inputLog \\"CLI_NAME: $CLI_NAME\\"
  inputLog \\"CA_CERT: $CA_CERT\\"

  if [ ! -z \\"$CHAINCODE_DIR_CONTENT\\" ]; then
    docker exec \\\\
        -e CORE_PEER_ADDRESS=$PEER_ADDRESS \\\\
        $CLI_NAME peer chaincode instantiate \\\\
        -n $CHAINCODE_NAME -v $CHAINCODE_VERSION -l $CHAINCODE_LANG -c \\"$INIT_PARAMS\\" -C $CHANNEL_NAME -P \\"$ENDORSEMENT\\" \\\\
        -o $ORDERER_URL --tls --cafile $CA_CERT
  else
    echo \\"Skipping chaincode '$CHAINCODE_NAME' instantiate (TLS). Chaincode's directory is empty.\\"
    echo \\"Looked in dir: '$CHAINCODE_DIR_PATH'\\"
  fi
}

function printHeadline() {
  bold=$'\\\\e[1m'
  end=$'\\\\e[0m'

  TEXT=$1
  EMOJI=$2
  printf \\"\${bold}============ %b %s %b ==============\${end}\\\\n\\" \\"\\\\\\\\$EMOJI\\" \\"$TEXT\\" \\"\\\\\\\\$EMOJI\\"
}

function printItalics() {
  italics=$'\\\\e[3m'
  end=$'\\\\e[0m'

  TEXT=$1
  EMOJI=$2
  printf \\"\${italics}==== %b %s %b ====\${end}\\\\n\\" \\"\\\\\\\\$EMOJI\\" \\"$TEXT\\" \\"\\\\\\\\$EMOJI\\"
}

function inputLog() {
  end=$'\\\\e[0m'
  darkGray=$'\\\\e[90m'

  echo \\"\${darkGray}   $1 \${end}\\"
}

function inputLogShort() {
  end=$'\\\\e[0m'
  darkGray=$'\\\\e[90m'

  echo \\"\${darkGray}   $1 \${end}\\"
}

function certsRemove() {
  local CERTS_DIR_PATH=$1
  rm -rf \\"$CERTS_DIR_PATH\\"/*
}

function removeContainer() {
  CONTAINER_NAME=$1
  docker rm -f \\"$CONTAINER_NAME\\"
}
"
`;

exports[`network-02-simple-tls should create proper e2e/__tmp__/network-02-simple-tls/fabric-docker/scripts/base-help.sh from samples/fabrikkaConfig-1org-1channel-1chaincode-tls.json 1`] = `
"function printHelp() {
  echo \\"Fabrikka is powered by SoftwareMill\\"

  echo \\"\\"
  echo \\"usage: ./fabrikka-docker.sh <command>\\"
  echo \\"\\"

  echo \\"Commands: \\"
  echo \\"\\"
  echo \\"./fabrikka-docker.sh up\\"
  echo -e \\"\\\\t Use for first run. Creates all needed artifacts (certs, genesis block) and starts network for the first time.\\"
  echo -e \\"\\\\t After 'up' commands start/stop are used to manage network and rerun to rerun it\\"
  echo \\"\\"
  echo \\"./fabrikka-docker.sh down\\"
  echo -e \\"\\\\t Back to empty state - destorys created containers, prunes generated certificates, configs.\\"
  echo \\"\\"
  echo \\"./fabrikka-docker.sh start\\"
  echo -e \\"\\\\t Starts already created network.\\"
  echo \\"\\"
  echo \\"./fabrikka-docker.sh stop\\"
  echo -e \\"\\\\t Stops already running network.\\"
  echo \\"\\"
  echo \\"./fabrikka-docker.sh recreate\\"
  echo -e \\"\\\\t Fresh start - it destorys whole network, certs, configs and then reruns everything.\\"
  echo \\"\\"
}
"
`;

exports[`network-02-simple-tls should create proper e2e/__tmp__/network-02-simple-tls/fabric-docker/scripts/cli/channel_fns.sh from samples/fabrikkaConfig-1org-1channel-1chaincode-tls.json 1`] = `
"function createChannelAndJoin() {
  local CHANNEL_NAME=$1

  local CORE_PEER_LOCALMSPID=$2
  local CORE_PEER_ADDRESS=$3
  local CORE_PEER_MSPCONFIGPATH=$(realpath $4)

  local ORDERER_URL=$5

  local DIR_NAME=step-createChannelAndJoin-$CHANNEL_NAME-$CORE_PEER_ADDRESS

  echo \\"Creating channel with name: \${CHANNEL_NAME}\\"
  echo \\"   Orderer: $ORDERER_URL\\"
  echo \\"   CORE_PEER_LOCALMSPID: $CORE_PEER_LOCALMSPID\\"
  echo \\"   CORE_PEER_ADDRESS: $CORE_PEER_ADDRESS\\"
  echo \\"   CORE_PEER_MSPCONFIGPATH: $CORE_PEER_MSPCONFIGPATH\\"

  mkdir $DIR_NAME && cd $DIR_NAME

  cp /var/hyperledger/cli/config/\\"$CHANNEL_NAME\\".tx .

  peer channel create -o \${ORDERER_URL} -c \${CHANNEL_NAME} -f ./\\"$CHANNEL_NAME\\".tx
  peer channel join -b \${CHANNEL_NAME}.block

  rm -rf $DIR_NAME
}

function createChannelAndJoinTls() {
  local CHANNEL_NAME=$1

  local CORE_PEER_LOCALMSPID=$2
  local CORE_PEER_ADDRESS=$3
  local CORE_PEER_MSPCONFIGPATH=$(realpath $4)
  local CORE_PEER_TLS_MSPCONFIGPATH=$(realpath $5)
  local TLS_CA_CERT_PATH=$(realpath $6)
  local ORDERER_URL=$7

  local CORE_PEER_TLS_CERT_FILE=$CORE_PEER_TLS_MSPCONFIGPATH/client.crt
  local CORE_PEER_TLS_KEY_FILE=$CORE_PEER_TLS_MSPCONFIGPATH/client.key
  local CORE_PEER_TLS_ROOTCERT_FILE=$CORE_PEER_TLS_MSPCONFIGPATH/ca.crt

  local DIR_NAME=step-createChannelAndJoinTls-$CHANNEL_NAME-$CORE_PEER_ADDRESS

  echo \\"Creating channel with name (TLS): \${CHANNEL_NAME}\\"
  echo \\"   Orderer: $ORDERER_URL\\"
  echo \\"   CORE_PEER_LOCALMSPID: $CORE_PEER_LOCALMSPID\\"
  echo \\"   CORE_PEER_ADDRESS: $CORE_PEER_ADDRESS\\"
  echo \\"   CORE_PEER_MSPCONFIGPATH: $CORE_PEER_MSPCONFIGPATH\\"
  echo \\"\\"
  echo \\"   TLS_CA_CERT_PATH is: $TLS_CA_CERT_PATH\\"
  echo \\"   CORE_PEER_TLS_CERT_FILE: $CORE_PEER_TLS_CERT_FILE\\"
  echo \\"   CORE_PEER_TLS_KEY_FILE: $CORE_PEER_TLS_KEY_FILE\\"
  echo \\"   CORE_PEER_TLS_ROOTCERT_FILE: $CORE_PEER_TLS_ROOTCERT_FILE\\"

  mkdir $DIR_NAME && cd $DIR_NAME

  cp /var/hyperledger/cli/config/\\"$CHANNEL_NAME\\".tx .

  peer channel create -o \${ORDERER_URL} -c \${CHANNEL_NAME} -f ./\\"$CHANNEL_NAME\\".tx --tls --cafile $TLS_CA_CERT_PATH
  peer channel join -b \${CHANNEL_NAME}.block --tls --cafile $TLS_CA_CERT_PATH

  rm -rf $DIR_NAME
}

function fetchChannelAndJoin() {
  local CHANNEL_NAME=$1

  local CORE_PEER_LOCALMSPID=$2
  local CORE_PEER_ADDRESS=$3
  local CORE_PEER_MSPCONFIGPATH=$(realpath $4)

  local ORDERER_URL=$5

  local DIR_NAME=step-fetchChannelAndJoin-$CHANNEL_NAME-$CORE_PEER_ADDRESS

  echo \\"Fetching channel with name: \${CHANNEL_NAME}\\"
  echo \\"   Orderer: $ORDERER_URL\\"
  echo \\"   CORE_PEER_LOCALMSPID: $CORE_PEER_LOCALMSPID\\"
  echo \\"   CORE_PEER_ADDRESS: $CORE_PEER_ADDRESS\\"
  echo \\"   CORE_PEER_MSPCONFIGPATH: $CORE_PEER_MSPCONFIGPATH\\"

  mkdir $DIR_NAME && cd $DIR_NAME

  peer channel fetch newest -c \${CHANNEL_NAME} --orderer \${ORDERER_URL}
  peer channel join -b \${CHANNEL_NAME}_newest.block

  rm -rf $DIR_NAME
}

function fetchChannelAndJoinTls() {
  local CHANNEL_NAME=$1

  local CORE_PEER_LOCALMSPID=$2
  local CORE_PEER_ADDRESS=$3
  local CORE_PEER_MSPCONFIGPATH=$(realpath $4)
  local CORE_PEER_TLS_MSPCONFIGPATH=$(realpath $5)
  local TLS_CA_CERT_PATH=$(realpath $6)
  local ORDERER_URL=$7

  local CORE_PEER_TLS_CERT_FILE=$CORE_PEER_TLS_MSPCONFIGPATH/client.crt
  local CORE_PEER_TLS_KEY_FILE=$CORE_PEER_TLS_MSPCONFIGPATH/client.key
  local CORE_PEER_TLS_ROOTCERT_FILE=$CORE_PEER_TLS_MSPCONFIGPATH/ca.crt

  local DIR_NAME=step-fetchChannelAndJoinTls-$CHANNEL_NAME-$CORE_PEER_ADDRESS

  echo \\"Fetching channel with name (TLS): \${CHANNEL_NAME}\\"
  echo \\"   Orderer: $ORDERER_URL\\"
  echo \\"   CORE_PEER_LOCALMSPID: $CORE_PEER_LOCALMSPID\\"
  echo \\"   CORE_PEER_ADDRESS: $CORE_PEER_ADDRESS\\"
  echo \\"   CORE_PEER_MSPCONFIGPATH: $CORE_PEER_MSPCONFIGPATH\\"
  echo \\"\\"
  echo \\"   TLS_CA_CERT_PATH is: $TLS_CA_CERT_PATH\\"
  echo \\"   CORE_PEER_TLS_CERT_FILE: $CORE_PEER_TLS_CERT_FILE\\"
  echo \\"   CORE_PEER_TLS_KEY_FILE: $CORE_PEER_TLS_KEY_FILE\\"
  echo \\"   CORE_PEER_TLS_ROOTCERT_FILE: $CORE_PEER_TLS_ROOTCERT_FILE\\"

  mkdir $DIR_NAME && cd $DIR_NAME

  peer channel fetch newest -c \${CHANNEL_NAME} --orderer \${ORDERER_URL} --tls --cafile $TLS_CA_CERT_PATH
  peer channel join -b \${CHANNEL_NAME}_newest.block --tls --cafile $TLS_CA_CERT_PATH

  rm -rf $DIR_NAME
}
"
`;

exports[`network-02-simple-tls should create proper e2e/__tmp__/network-02-simple-tls/fabrikka-docker.sh from samples/fabrikkaConfig-1org-1channel-1chaincode-tls.json 1`] = `
"#!/bin/bash

<<<<<<< HEAD
set -eu

BASEDIR=\\"$(cd \\"$(dirname \\"./$0\\")\\" && pwd)\\"
=======
FABRIKKA_NETWORK_ROOT=<absolute path>

source \\"$FABRIKKA_NETWORK_ROOT/fabric-docker/scripts/base-help.sh\\"
source \\"$FABRIKKA_NETWORK_ROOT/fabric-docker/scripts/base-functions.sh\\"
source \\"$FABRIKKA_NETWORK_ROOT/fabric-docker/commands-generated.sh\\"
source \\"$FABRIKKA_NETWORK_ROOT/fabric-docker/.env\\"
>>>>>>> 63ec5386

source \\"$BASEDIR/fabric-docker/scripts/base-help.sh\\"
source \\"$BASEDIR/fabric-docker/scripts/base-functions.sh\\"
source \\"$BASEDIR/fabric-docker/commands-generated.sh\\"
source \\"$BASEDIR/fabric-docker/.env\\"

function newNetwork() {
  generateArtifacts
  startNetwork
  generateChannelsArtifacts
  installChannels
  installChaincodes
  notifyOrgsAboutChannels
  printHeadline \\"Done! Enjoy your fresh network\\" \\"U1F984\\"
}

if [ \\"$1\\" = \\"up\\" ]; then
  newNetwork
elif [ \\"$1\\" = \\"recreate\\" ]; then
  networkDown
  newNetwork
elif [ \\"$1\\" = \\"down\\" ]; then
  networkDown
elif [ \\"$1\\" = \\"start\\" ]; then
  startNetwork
elif [ \\"$1\\" = \\"stop\\" ]; then
  stopNetwork
elif [ \\"$1\\" = \\"chaincodes\\" ] && [ \\"$2\\" = \\"install\\" ]; then
  installChaincodes
elif [ \\"$1\\" = \\"help\\" ]; then
  printHelp
elif [ \\"$1\\" = \\"--help\\" ]; then
  printHelp
else
  echo \\"No command specified\\"
  echo \\"Basic commands are: up, down, start, stop, recreate\\"
  echo \\"Also check: 'chaincodes install'\\"
  echo \\"Use 'help' or '--help' for more information\\"
fi
"
`;

exports[`network-02-simple-tls should create proper files from samples/fabrikkaConfig-1org-1channel-1chaincode-tls.json 1`] = `
Array [
  "e2e/__tmp__/network-02-simple-tls/fabric-config/.gitignore",
  "e2e/__tmp__/network-02-simple-tls/fabric-config/configtx.yaml",
  "e2e/__tmp__/network-02-simple-tls/fabric-config/crypto-config-org1.yaml",
  "e2e/__tmp__/network-02-simple-tls/fabric-config/crypto-config-root.yaml",
  "e2e/__tmp__/network-02-simple-tls/fabric-docker/.env",
  "e2e/__tmp__/network-02-simple-tls/fabric-docker/commands-generated.sh",
  "e2e/__tmp__/network-02-simple-tls/fabric-docker/docker-compose.yaml",
  "e2e/__tmp__/network-02-simple-tls/fabric-docker/scripts/base-functions.sh",
  "e2e/__tmp__/network-02-simple-tls/fabric-docker/scripts/base-help.sh",
  "e2e/__tmp__/network-02-simple-tls/fabric-docker/scripts/cli/channel_fns.sh",
  "e2e/__tmp__/network-02-simple-tls/fabrikka-docker.sh",
]
`;<|MERGE_RESOLUTION|>--- conflicted
+++ resolved
@@ -47,7 +47,7 @@
         Name: Org1MSP
         ID: Org1MSP
         MSPDir: crypto-config/peerOrganizations/org1.com/msp
-        AnchorPeers: 
+        AnchorPeers:
             - Host: peer0.org1.com
               Port: 7051
 
@@ -137,49 +137,16 @@
 ORG1_CA_ADMIN_NAME=admin
 ORG1_CA_ADMIN_PASSWORD=adminpw
 
-<<<<<<< HEAD
-
-USERNAME=$USER
-USER_ID=$(id -u)
-GROUP_ID=$(id -g)
-CURRENT_UID=\\"$USER_ID\\":\\"$GROUP_ID\\"
-=======
 FABRIKKA_NETWORK_ROOT=<absolute path>
 FABRIKKA_CHAINCODES_ROOT=<absolute path>
->>>>>>> 63ec5386
 "
 `;
 
 exports[`network-02-simple-tls should create proper e2e/__tmp__/network-02-simple-tls/fabric-docker/commands-generated.sh from samples/fabrikkaConfig-1org-1channel-1chaincode-tls.json 1`] = `
 "#!/bin/bash
 
-BASEDIR=\\"$(cd \\"$(dirname \\"./$0\\")\\" && pwd)\\"
-
 function installChaincodes() {
   
-<<<<<<< HEAD
-    
-  printHeadline \\"Installing 'chaincode1' on my-channel1/Org1/peer0\\" \\"U1F60E\\"
-    chaincodeInstallTls \\"$BASEDIR/chaincode-kv-node\\" \\"chaincode1\\" \\"0.0.1\\" \\"java\\" \\"my-channel1\\" \\"peer0.org1.com:7051\\" \\"orderer0.root.com:7050\\" \\"cli.org1.com\\" \\"crypto/daTls/msp/tlscacerts/tlsca.root.com-cert.pem\\"
-  
-  printItalics \\"Instantiating 'chaincode1' on my-channel1/Org1/peer0\\" \\"U1F618\\"
-    chaincodeInstantiateTls \\"$BASEDIR/chaincode-kv-node\\" \\"chaincode1\\" \\"0.0.1\\" \\"java\\" \\"my-channel1\\" \\"peer0.org1.com:7051\\" \\"orderer0.root.com:7050\\" \\"cli.org1.com\\" '{\\"Args\\":[]}' \\"AND ('Org1MSP.member')\\" \\"crypto/daTls/msp/tlscacerts/tlsca.root.com-cert.pem\\"
-    
-  printHeadline \\"Installing 'chaincode1' on my-channel1/Org1/peer1\\" \\"U1F60E\\"
-    chaincodeInstallTls \\"$BASEDIR/chaincode-kv-node\\" \\"chaincode1\\" \\"0.0.1\\" \\"java\\" \\"my-channel1\\" \\"peer1.org1.com:7051\\" \\"orderer0.root.com:7050\\" \\"cli.org1.com\\" \\"crypto/daTls/msp/tlscacerts/tlsca.root.com-cert.pem\\"
-  
-  printItalics \\"Instantiating 'chaincode1' on my-channel1/Org1/peer1\\" \\"U1F618\\"
-    chaincodeInstantiateTls \\"$BASEDIR/chaincode-kv-node\\" \\"chaincode1\\" \\"0.0.1\\" \\"java\\" \\"my-channel1\\" \\"peer1.org1.com:7051\\" \\"orderer0.root.com:7050\\" \\"cli.org1.com\\" '{\\"Args\\":[]}' \\"AND ('Org1MSP.member')\\" \\"crypto/daTls/msp/tlscacerts/tlsca.root.com-cert.pem\\"
-    
-}
-
-function notifyOrgsAboutChannels() {
-  printHeadline \\"Creating new channel config blocks\\" \\"U1F537\\"
-  createNewChannelUpdateTx \\"my-channel1\\" \\"Org1MSP\\" \\"AllOrgChannel\\" \\"$BASEDIR/fabric-config\\"  \\"$BASEDIR/fabric-config/config\\"
-  
-  printHeadline \\"Notyfing orgs about channels\\" \\"U1F4E2\\"
-    notifyOrgAboutNewChannelTls \\"my-channel1\\" \\"Org1MSP\\" \\"cli.org1.com\\" \\"peer0.org1.com\\" \\"orderer0.root.com:7050\\" \\"crypto/daTls/msp/tlscacerts/tlsca.root.com-cert.pem\\"
-=======
   printHeadline \\"Building 'chaincode1'\\" \\"U1F60B\\"
 npm run build --prefix \\"$FABRIKKA_CHAINCODES_ROOT/./chaincodes/chaincode-kv-node\\"
   
@@ -194,25 +161,12 @@
   
   printItalics \\"Instantiating 'chaincode1' on my-channel1/Org1/peer1\\" \\"U1F618\\"
     chaincodeInstantiateTls \\"$FABRIKKA_CHAINCODES_ROOT/./chaincodes/chaincode-kv-node\\" \\"chaincode1\\" \\"0.0.1\\" \\"node\\" \\"my-channel1\\" \\"peer1.org1.com:7051\\" \\"orderer0.root.com:7050\\" \\"cli.org1.com\\" '{\\"Args\\":[]}' \\"AND ('Org1MSP.member')\\" \\"crypto/daTls/msp/tlscacerts/tlsca.root.com-cert.pem\\"
->>>>>>> 63ec5386
     
-  printHeadline \\"Creating new channel config blocks\\" \\"U1F52A\\"
-    deleteNewChannelUpdateTx \\"my-channel1\\" \\"Org1MSP\\" \\"cli.org1.com\\"
-  
 }
 
 function generateArtifacts() {
   printHeadline \\"Generating basic configs\\" \\"U1F913\\"
   printItalics \\"Generating crypto material for org Orderer\\" \\"U1F512\\"
-<<<<<<< HEAD
-  certsGenerate \\"$BASEDIR/fabric-config\\" \\"crypto-config-root.yaml\\" \\"ordererOrganizations/root.com\\" \\"$BASEDIR/fabric-config/crypto-config/\\"
-  
-  printItalics \\"Generating crypto material for Org1\\" \\"U1F512\\"
-  certsGenerate \\"$BASEDIR/fabric-config\\" \\"crypto-config-org1.yaml\\" \\"peerOrganizations/org1.com\\" \\"$BASEDIR/fabric-config/crypto-config/\\"
-  
-  printItalics \\"Generating genesis block\\" \\"U1F3E0\\"
-  genesisBlockCreate \\"$BASEDIR/fabric-config\\" \\"$BASEDIR/fabric-config/config\\"
-=======
   certsGenerate \\"$FABRIKKA_NETWORK_ROOT/fabric-config\\" \\"crypto-config-root.yaml\\" \\"ordererOrganizations/root.com\\" \\"$FABRIKKA_NETWORK_ROOT/fabric-config/crypto-config/\\"
   
   printItalics \\"Generating crypto material for Org1\\" \\"U1F512\\"
@@ -220,17 +174,12 @@
   
   printItalics \\"Generating genesis block\\" \\"U1F3E0\\"
   genesisBlockCreate \\"$FABRIKKA_NETWORK_ROOT/fabric-config\\" \\"$FABRIKKA_NETWORK_ROOT/fabric-config/config\\"
->>>>>>> 63ec5386
 }
 
 function startNetwork() {
   printHeadline \\"Starting network\\" \\"U1F680\\"
   (
-<<<<<<< HEAD
-    cd \\"$BASEDIR\\"/fabric-docker
-=======
     cd \\"$FABRIKKA_NETWORK_ROOT\\"/fabric-docker
->>>>>>> 63ec5386
     docker-compose up -d
     sleep 4
   )
@@ -239,11 +188,7 @@
 function stopNetwork() {
   printHeadline \\"Stopping network\\" \\"U1F68F\\"
   (
-<<<<<<< HEAD
-    cd \\"$BASEDIR\\"/fabric-docker
-=======
     cd \\"$FABRIKKA_NETWORK_ROOT\\"/fabric-docker
->>>>>>> 63ec5386
     docker-compose stop
     sleep 4
   )
@@ -251,11 +196,7 @@
 
 function generateChannelsArtifacts() {
     printHeadline \\"Generating config for 'my-channel1'\\" \\"U1F913\\"
-<<<<<<< HEAD
-  createChannelTx \\"my-channel1\\" \\"$BASEDIR/fabric-config\\" \\"AllOrgChannel\\" \\"$BASEDIR/fabric-config/config\\"
-=======
   createChannelTx \\"my-channel1\\" \\"$FABRIKKA_NETWORK_ROOT/fabric-config\\" \\"AllOrgChannel\\" \\"$FABRIKKA_NETWORK_ROOT/fabric-config/config\\"
->>>>>>> 63ec5386
   }
 
 function installChannels() {
@@ -275,11 +216,7 @@
 function networkDown() {
   printHeadline \\"Destroying network\\" \\"U1F916\\"
   (
-<<<<<<< HEAD
-    cd \\"$BASEDIR\\"/fabric-docker
-=======
     cd \\"$FABRIKKA_NETWORK_ROOT\\"/fabric-docker
->>>>>>> 63ec5386
     docker-compose down
   )
 
@@ -300,13 +237,8 @@
   }
   
   printf \\"\\\\nRemoving generated configs... \\\\U1F5D1 \\\\n\\"
-<<<<<<< HEAD
-  rm -rf $BASEDIR/fabric-config/config
-  rm -rf $BASEDIR/fabric-config/crypto-config
-=======
   rm -rf $FABRIKKA_NETWORK_ROOT/fabric-config/config
   rm -rf $FABRIKKA_NETWORK_ROOT/fabric-config/crypto-config
->>>>>>> 63ec5386
 
   printHeadline \\"Done! Network was purged\\" \\"U1F5D1\\"
 }
@@ -327,18 +259,13 @@
     environment:
       - FABRIC_CA_HOME=/etc/hyperledger/fabric-ca-server
       - FABRIC_CA_SERVER_CA_NAME=ca.root.com
-      - FABRIC_CA_SERVER_CA_CERTFILE=/etc/hyperledger/fabric-ca-server/crypto/ca.root.com-cert.pem
-      - FABRIC_CA_SERVER_CA_KEYFILE=/etc/hyperledger/fabric-ca-server/crypto/priv-key.pem
+      - FABRIC_CA_SERVER_CA_CERTFILE=/etc/hyperledger/fabric-ca-server-config/ca.root.com-cert.pem
+      - FABRIC_CA_SERVER_CA_KEYFILE=/etc/hyperledger/fabric-ca-server-config/priv-key.pem
     ports:
       - 7030:7054
-    working_dir: /etc/hyperledger/fabric-ca-server
     command: sh -c 'fabric-ca-server start -b \${ROOT_CA_ADMIN_NAME}:\${ROOT_CA_ADMIN_PASSWORD} -d'
     volumes:
-<<<<<<< HEAD
-      - ../fabric-config/crypto-config/ordererOrganizations/root.com/ca/:/etc/hyperledger/fabric-ca-server/crypto
-=======
       - \\"$FABRIKKA_NETWORK_ROOT/fabric-config/crypto-config/ordererOrganizations/root.com/ca/:/etc/hyperledger/fabric-ca-server-config\\"
->>>>>>> 63ec5386
     networks:
       - basic
   
@@ -366,15 +293,9 @@
     ports:
       - 7040:7050
     volumes:
-<<<<<<< HEAD
-      - ../fabric-config/config/:/var/hyperledger/config
-      - ../fabric-config/crypto-config/ordererOrganizations/root.com/orderers/orderer0.root.com/msp/:/var/hyperledger/orderer/msp
-      - ../fabric-config/crypto-config/ordererOrganizations/root.com/orderers/orderer0.root.com/tls/:/var/hyperledger/orderer/tls
-=======
       - \\"$FABRIKKA_NETWORK_ROOT/fabric-config/config/:/var/hyperledger/config\\"
       - \\"$FABRIKKA_NETWORK_ROOT/fabric-config/crypto-config/ordererOrganizations/root.com/orderers/orderer0.root.com/msp/:/var/hyperledger/orderer/msp\\"
       - \\"$FABRIKKA_NETWORK_ROOT/fabric-config/crypto-config/ordererOrganizations/root.com/orderers/orderer0.root.com/tls/:/var/hyperledger/orderer/tls\\"
->>>>>>> 63ec5386
     networks:
       - basic
     
@@ -385,18 +306,13 @@
     environment:
       - FABRIC_CA_HOME=/etc/hyperledger/fabric-ca-server
       - FABRIC_CA_SERVER_CA_NAME=ca.org1.com
-      - FABRIC_CA_SERVER_CA_CERTFILE=/etc/hyperledger/fabric-ca-server/crypto/ca.org1.com-cert.pem
-      - FABRIC_CA_SERVER_CA_KEYFILE=/etc/hyperledger/fabric-ca-server/crypto/priv-key.pem
+      - FABRIC_CA_SERVER_CA_CERTFILE=/etc/hyperledger/fabric-ca-server-config/ca.org1.com-cert.pem
+      - FABRIC_CA_SERVER_CA_KEYFILE=/etc/hyperledger/fabric-ca-server-config/priv-key.pem
     ports:
       - 7031:7054
-    working_dir: /etc/hyperledger/fabric-ca-server
     command: sh -c 'fabric-ca-server start -b \${ORG1_CA_ADMIN_NAME}:\${ORG1_CA_ADMIN_PASSWORD} -d'
     volumes:
-<<<<<<< HEAD
-      - ../fabric-config/crypto-config/peerOrganizations/org1.com/ca/:/etc/hyperledger/fabric-ca-server/crypto
-=======
       - \\"$FABRIKKA_NETWORK_ROOT/fabric-config/crypto-config/peerOrganizations/org1.com/ca/:/etc/hyperledger/fabric-ca-server-config\\"
->>>>>>> 63ec5386
     networks:
       - basic
   
@@ -419,25 +335,16 @@
       - CORE_PEER_TLS_CERT_FILE=/var/hyperledger/cli/crypto/users/Admin@org1.com/tls/client.crt
       - CORE_PEER_TLS_KEY_FILE=/var/hyperledger/cli/crypto/users/Admin@org1.com/tls/client.key
       - CORE_PEER_TLS_ROOTCERT_FILE=/var/hyperledger/cli/crypto/users/Admin@org1.com/tls/ca.crt
-      - TLS_CA_CERT_PATH=:/var/hyperledger/cli/crypto/daTls/msp/tlscacerts/tlsca.root.com-cert.pem
+      - TLS_CA_CERT_PATH=/var/hyperledger/cli/crypto/daTls/msp/tlscacerts/tlsca.root.com-cert.pem
     working_dir: /var/hyperledger/cli/
     command: /bin/bash
     volumes:
       - /var/run/docker.sock:/host/var/run/docker.sock
-<<<<<<< HEAD
-      - ./scripts/cli:/var/hyperledger/cli/scripts/
-      - ../fabric-config/crypto-config/peerOrganizations/org1.com:/var/hyperledger/cli/crypto/
-      - ../fabric-config/config:/var/hyperledger/cli/config/ # genesis.block and channel.tx's
-      - ../fabric-config/config/Org1MSP:/var/hyperledger/cli/config/Org1MSP
-      - ../fabric-config/crypto-config/ordererOrganizations/root.com/orderers/orderer0.root.com/:/var/hyperledger/cli/crypto/daTls # TODO ! To ease up deployment, not proper. 
-      - ../chaincode-kv-node/:/var/hyperledger/cli/chaincode1/
-=======
       - \\"$FABRIKKA_NETWORK_ROOT/fabric-docker/scripts/cli:/var/hyperledger/cli/scripts/\\"
       - \\"$FABRIKKA_NETWORK_ROOT/fabric-config/crypto-config/peerOrganizations/org1.com:/var/hyperledger/cli/crypto/\\"
       - \\"$FABRIKKA_NETWORK_ROOT/fabric-config/config:/var/hyperledger/cli/config/\\" # genesis.block and channel.tx's
       - \\"$FABRIKKA_NETWORK_ROOT/fabric-config/crypto-config/ordererOrganizations/root.com/orderers/orderer0.root.com/:/var/hyperledger/cli/crypto/daTls\\" # TODO ! To ease up deployment, not proper.
       - \\"$FABRIKKA_CHAINCODES_ROOT/./chaincodes/chaincode-kv-node/:/var/hyperledger/cli/chaincode1/\\"
->>>>>>> 63ec5386
     networks:
       - basic
   
@@ -470,17 +377,10 @@
      #- 7053:7053
     volumes:
       - /var/run/docker.sock:/host/var/run/docker.sock
-<<<<<<< HEAD
-      - ../fabric-config/crypto-config/peerOrganizations/org1.com/peers/peer0.org1.com/msp:/etc/hyperledger/fabric/peer/msp
-      - ../fabric-config/crypto-config/peerOrganizations/org1.com/peers/peer0.org1.com/tls:/etc/hyperledger/fabric/peer/tls
-      - ../fabric-config/crypto-config/peerOrganizations/org1.com/users:/etc/hyperledger/fabric/peer/msp/users
-      - ../fabric-config/config:/etc/hyperledger/fabric/config
-=======
       - \\"$FABRIKKA_NETWORK_ROOT/fabric-config/crypto-config/peerOrganizations/org1.com/peers/peer0.org1.com/msp:/etc/hyperledger/fabric/peer/msp\\"
       - \\"$FABRIKKA_NETWORK_ROOT/fabric-config/crypto-config/peerOrganizations/org1.com/peers/peer0.org1.com/tls:/etc/hyperledger/fabric/peer/tls\\"
       - \\"$FABRIKKA_NETWORK_ROOT/fabric-config/crypto-config/peerOrganizations/org1.com/users:/etc/hyperledger/fabric/peer/msp/users\\"
       - \\"$FABRIKKA_NETWORK_ROOT/fabric-config/config:/etc/hyperledger/fabric/config\\"
->>>>>>> 63ec5386
     depends_on:
       - orderer0.root.com
     networks:
@@ -516,17 +416,10 @@
      #- 7053:7053
     volumes:
       - /var/run/docker.sock:/host/var/run/docker.sock
-<<<<<<< HEAD
-      - ../fabric-config/crypto-config/peerOrganizations/org1.com/peers/peer1.org1.com/msp:/etc/hyperledger/fabric/peer/msp
-      - ../fabric-config/crypto-config/peerOrganizations/org1.com/peers/peer1.org1.com/tls:/etc/hyperledger/fabric/peer/tls
-      - ../fabric-config/crypto-config/peerOrganizations/org1.com/users:/etc/hyperledger/fabric/peer/msp/users
-      - ../fabric-config/config:/etc/hyperledger/fabric/config
-=======
       - \\"$FABRIKKA_NETWORK_ROOT/fabric-config/crypto-config/peerOrganizations/org1.com/peers/peer1.org1.com/msp:/etc/hyperledger/fabric/peer/msp\\"
       - \\"$FABRIKKA_NETWORK_ROOT/fabric-config/crypto-config/peerOrganizations/org1.com/peers/peer1.org1.com/tls:/etc/hyperledger/fabric/peer/tls\\"
       - \\"$FABRIKKA_NETWORK_ROOT/fabric-config/crypto-config/peerOrganizations/org1.com/users:/etc/hyperledger/fabric/peer/msp/users\\"
       - \\"$FABRIKKA_NETWORK_ROOT/fabric-config/config:/etc/hyperledger/fabric/config\\"
->>>>>>> 63ec5386
     depends_on:
       - orderer0.root.com
     networks:
@@ -565,10 +458,14 @@
 
   docker exec -i $CONTAINER_NAME cryptogen generate --config=./fabric-config/$CRYPTO_CONFIG_FILE_NAME || removeContainer $CONTAINER_NAME
 
+  mkdir -p \\"$OUTPUT_PATH\\"
   docker cp $CONTAINER_NAME:/crypto-config/. $OUTPUT_PATH || removeContainer $CONTAINER_NAME
 
   removeContainer $CONTAINER_NAME
-  for file in $(find $OUTPUT_PATH/ -iname *_sk); do dir=$(dirname $file); mv \${dir}/*_sk \${dir}/priv-key.pem; done
+  for file in $(find $OUTPUT_PATH/ -iname *_sk); do
+    dir=$(dirname $file)
+    mv \${dir}/*_sk \${dir}/priv-key.pem
+  done
 }
 
 function genesisBlockCreate() {
@@ -630,23 +527,15 @@
   removeContainer $CONTAINER_NAME
 }
 
-function createNewChannelUpdateTx() {
+function createAnchorPeerUpdateTx() {
   local CONTAINER_NAME=createAnchorPeerUpdateTx
 
   local CHANNEL_NAME=$1
-  local MSP_NAME=$2
+  local CONFIG_PATH=$2
   local CONFIG_PROFILE=$3
-  local CONFIG_PATH=$4
-  local OUTPUT_PATH=$5
-  local ANCHOR_PEER_UPDATE_PATH=$OUTPUT_PATH\\"/\\"$MSP_NAME\\"anchors-$CHANNEL_NAME.tx\\"
-
-  echo \\"Creating new channel config block. Channel: $CHANNEL_NAME for organization $MSP_NAME...\\"
-  inputLog \\"CHANNEL_NAME: $CHANNEL_NAME\\"
-  inputLog \\"MSP_NAME: $MSP_NAME\\"
-  inputLog \\"CONFIG_PROFILE: $CONFIG_PROFILE\\"
-  inputLog \\"CONFIG_PATH: $CONFIG_PATH\\"
-  inputLog \\"OUTPUT_PATH: $OUTPUT_PATH\\"
-  inputLog \\"ANCHOR_PEER_UPDATE_PATH: $ANCHOR_PEER_UPDATE_PATH\\"
+  local OUTPUT_PATH=$4
+  local MSP=$5
+  local ANCHOR_PEER_UPDATE_PATH=$OUTPUT_PATH\\"/\\"$MSP\\"anchors.tx\\"
 
   if [ -f \\"$ANCHOR_PEER_UPDATE_PATH\\" ]; then
     echo \\"Cant't create anchor peer update, it already exists : $ANCHOR_PEER_UPDATE_PATH\\"
@@ -658,88 +547,11 @@
   docker cp $CONFIG_PATH $CONTAINER_NAME:/fabric-config || removeContainer $CONTAINER_NAME
 
   docker exec -i $CONTAINER_NAME mkdir /config || removeContainer $CONTAINER_NAME
-  docker exec -i $CONTAINER_NAME configtxgen \\\\
-    --configPath ./fabric-config \\\\
-    -profile \${CONFIG_PROFILE} \\\\
-    -outputAnchorPeersUpdate ./config/\${MSP_NAME}anchors.tx \\\\
-    -channelID \${CHANNEL_NAME} \\\\
-    -asOrg \${MSP_NAME} || removeContainer $CONTAINER_NAME
-
-  docker cp $CONTAINER_NAME:/config/\${MSP_NAME}anchors.tx $ANCHOR_PEER_UPDATE_PATH || removeContainer $CONTAINER_NAME
+  docker exec -i $CONTAINER_NAME configtxgen --configPath ./fabric-config -profile \${CONFIG_PROFILE} -outputAnchorPeersUpdate ./config/\${MSP}anchors.tx -channelID \${CHANNEL_NAME} -asOrg \${MSP} || removeContainer $CONTAINER_NAME
+
+  docker cp $CONTAINER_NAME:/config/\${MSP}anchors.tx $ANCHOR_PEER_UPDATE_PATH || removeContainer $CONTAINER_NAME
 
   removeContainer $CONTAINER_NAME
-}
-
-function notifyOrgAboutNewChannel() {
-  local CHANNEL_NAME=$1
-  local MSP_NAME=$2
-  local CLI_NAME=$3
-  local PEER_ADDRESS=$4
-  local ORDERER_URL=$5
-  local ANCHOR_PEER_UPDATE_PATH=\\"/var/hyperledger/cli/config/\${MSP_NAME}anchors-$CHANNEL_NAME.tx\\"
-
-  echo \\"Updating channel $CHANNEL_NAME for organization $MSP_NAME...\\"
-  inputLog \\"CHANNEL_NAME: $CHANNEL_NAME\\"
-  inputLog \\"MSP_NAME: $MSP_NAME\\"
-  inputLog \\"CLI_NAME: $CLI_NAME\\"
-  inputLog \\"PEER_ADDRESS: $PEER_ADDRESS\\"
-  inputLog \\"ORDERER_URL: $ORDERER_URL\\"
-  inputLog \\"ANCHOR_PEER_UPDATE_PATH: $ANCHOR_PEER_UPDATE_PATH\\"
-
-  if [ ! -z \\"$ANCHOR_PEER_UPDATE_PATH\\" ]; then
-    docker exec -e CORE_PEER_ADDRESS=$PEER_ADDRESS \\\\
-      $CLI_NAME peer channel update \\\\
-      -c $CHANNEL_NAME \\\\
-      -o $ORDERER_URL \\\\
-      -f $ANCHOR_PEER_UPDATE_PATH
-  else
-    echo \\"channel update tx not found! Looked for: $ANCHOR_PEER_UPDATE_PATH\\"
-  fi
-}
-
-function notifyOrgAboutNewChannelTls() {
-  local CHANNEL_NAME=$1
-  local MSP_NAME=$2
-  local CLI_NAME=$3
-  local PEER_ADDRESS=$4
-  local ORDERER_URL=$5
-  local ANCHOR_PEER_UPDATE_PATH=\\"/var/hyperledger/cli/config/\${MSP_NAME}anchors-$CHANNEL_NAME.tx\\"
-  local CA_CERT=\\"/var/hyperledger/cli/\\"\${6}
-
-  echo \\"Updating channel $CHANNEL_NAME for organization $MSP_NAME (TLS)...\\"
-  inputLog \\"CHANNEL_NAME: $CHANNEL_NAME\\"
-  inputLog \\"MSP_NAME: $MSP_NAME\\"
-  inputLog \\"CLI_NAME: $CLI_NAME\\"
-  inputLog \\"PEER_ADDRESS: $PEER_ADDRESS\\"
-  inputLog \\"ORDERER_URL: $ORDERER_URL\\"
-  inputLog \\"ANCHOR_PEER_UPDATE_PATH: $ANCHOR_PEER_UPDATE_PATH\\"
-
-  if [ ! -z \\"$ANCHOR_PEER_UPDATE_PATH\\" ]; then
-    docker exec -e CORE_PEER_ADDRESS=$PEER_ADDRESS \\\\
-      $CLI_NAME peer channel update \\\\
-      -c $CHANNEL_NAME \\\\
-      -o $ORDERER_URL \\\\
-      -f $ANCHOR_PEER_UPDATE_PATH \\\\
-      --tls --cafile $CA_CERT
-  else
-    echo \\"channel update tx not found! Looked for: $ANCHOR_PEER_UPDATE_PATH\\"
-  fi
-}
-
-function deleteNewChannelUpdateTx() {
-  local CHANNEL_NAME=$1
-  local MSP_NAME=$2
-  local CLI_NAME=$3
-  local ANCHOR_PEER_UPDATE_PATH=\\"/var/hyperledger/cli/config/\${MSP_NAME}anchors-$CHANNEL_NAME.tx\\"
-
-  echo \\"Deleting new channel config block. Channel: $CHANNEL_NAME, Organization: $MSP_NAME\\"
-  inputLogShort \\"CHANNEL_NAME: $CHANNEL_NAME, MSP_NAME: $MSP_NAME, CLI_NAME: $CLI_NAME, ANCHOR_PEER_UPDATE_PATH: $ANCHOR_PEER_UPDATE_PATH\\"
-
-  if [ ! -z \\"$ANCHOR_PEER_UPDATE_PATH\\" ]; then
-    docker exec $CLI_NAME rm $ANCHOR_PEER_UPDATE_PATH
-  else
-    echo \\"channel update tx not found! Looked for: $ANCHOR_PEER_UPDATE_PATH\\"
-  fi
 }
 
 function chaincodeInstall() {
@@ -807,10 +619,10 @@
 
   if [ ! -z \\"$CHAINCODE_DIR_CONTENT\\" ]; then
     docker exec \\\\
-        -e CORE_PEER_ADDRESS=$PEER_ADDRESS \\\\
-        $CLI_NAME peer chaincode instantiate \\\\
-        -n $CHAINCODE_NAME -v $CHAINCODE_VERSION -l $CHAINCODE_LANG -c \\"$INIT_PARAMS\\" -C $CHANNEL_NAME -P \\"$ENDORSEMENT\\" \\\\
-        -o $ORDERER_URL
+      -e CORE_PEER_ADDRESS=$PEER_ADDRESS \\\\
+      $CLI_NAME peer chaincode instantiate \\\\
+      -n $CHAINCODE_NAME -v $CHAINCODE_VERSION -l $CHAINCODE_LANG -c \\"$INIT_PARAMS\\" -C $CHANNEL_NAME -P \\"$ENDORSEMENT\\" \\\\
+      -o $ORDERER_URL
   else
     echo \\"Skipping chaincode '$CHAINCODE_NAME' instantiate. Chaincode's directory is empty.\\"
     echo \\"Looked in dir: '$CHAINCODE_DIR_PATH'\\"
@@ -887,10 +699,10 @@
 
   if [ ! -z \\"$CHAINCODE_DIR_CONTENT\\" ]; then
     docker exec \\\\
-        -e CORE_PEER_ADDRESS=$PEER_ADDRESS \\\\
-        $CLI_NAME peer chaincode instantiate \\\\
-        -n $CHAINCODE_NAME -v $CHAINCODE_VERSION -l $CHAINCODE_LANG -c \\"$INIT_PARAMS\\" -C $CHANNEL_NAME -P \\"$ENDORSEMENT\\" \\\\
-        -o $ORDERER_URL --tls --cafile $CA_CERT
+      -e CORE_PEER_ADDRESS=$PEER_ADDRESS \\\\
+      $CLI_NAME peer chaincode instantiate \\\\
+      -n $CHAINCODE_NAME -v $CHAINCODE_VERSION -l $CHAINCODE_LANG -c \\"$INIT_PARAMS\\" -C $CHANNEL_NAME -P \\"$ENDORSEMENT\\" \\\\
+      -o $ORDERER_URL --tls --cafile $CA_CERT
   else
     echo \\"Skipping chaincode '$CHAINCODE_NAME' instantiate (TLS). Chaincode's directory is empty.\\"
     echo \\"Looked in dir: '$CHAINCODE_DIR_PATH'\\"
@@ -916,13 +728,6 @@
 }
 
 function inputLog() {
-  end=$'\\\\e[0m'
-  darkGray=$'\\\\e[90m'
-
-  echo \\"\${darkGray}   $1 \${end}\\"
-}
-
-function inputLogShort() {
   end=$'\\\\e[0m'
   darkGray=$'\\\\e[90m'
 
@@ -1101,39 +906,28 @@
 exports[`network-02-simple-tls should create proper e2e/__tmp__/network-02-simple-tls/fabrikka-docker.sh from samples/fabrikkaConfig-1org-1channel-1chaincode-tls.json 1`] = `
 "#!/bin/bash
 
-<<<<<<< HEAD
-set -eu
-
-BASEDIR=\\"$(cd \\"$(dirname \\"./$0\\")\\" && pwd)\\"
-=======
 FABRIKKA_NETWORK_ROOT=<absolute path>
 
 source \\"$FABRIKKA_NETWORK_ROOT/fabric-docker/scripts/base-help.sh\\"
 source \\"$FABRIKKA_NETWORK_ROOT/fabric-docker/scripts/base-functions.sh\\"
 source \\"$FABRIKKA_NETWORK_ROOT/fabric-docker/commands-generated.sh\\"
 source \\"$FABRIKKA_NETWORK_ROOT/fabric-docker/.env\\"
->>>>>>> 63ec5386
-
-source \\"$BASEDIR/fabric-docker/scripts/base-help.sh\\"
-source \\"$BASEDIR/fabric-docker/scripts/base-functions.sh\\"
-source \\"$BASEDIR/fabric-docker/commands-generated.sh\\"
-source \\"$BASEDIR/fabric-docker/.env\\"
-
-function newNetwork() {
+
+if [ \\"$1\\" = \\"up\\" ]; then
   generateArtifacts
   startNetwork
   generateChannelsArtifacts
   installChannels
   installChaincodes
-  notifyOrgsAboutChannels
   printHeadline \\"Done! Enjoy your fresh network\\" \\"U1F984\\"
-}
-
-if [ \\"$1\\" = \\"up\\" ]; then
-  newNetwork
 elif [ \\"$1\\" = \\"recreate\\" ]; then
   networkDown
-  newNetwork
+  generateArtifacts
+  startNetwork
+  generateChannelsArtifacts
+  installChannels
+  installChaincodes
+  printHeadline \\"Done! Enjoy your fresh network\\" \\"U1F984\\"
 elif [ \\"$1\\" = \\"down\\" ]; then
   networkDown
 elif [ \\"$1\\" = \\"start\\" ]; then
