// Jest Snapshot v1, https://goo.gl/fbAQLP

exports[`network-02-simple-tls should create proper e2e/__tmp__/network-02-simple-tls/fabrikka-target/network/fabric-config/.gitignore from samples/fabrikkaConfig-1org-1channel-1chaincode-tls.json 1`] = `
"/config
/crypto-config
"
`;

exports[`network-02-simple-tls should create proper e2e/__tmp__/network-02-simple-tls/fabrikka-target/network/fabric-config/configtx.yaml from samples/fabrikkaConfig-1org-1channel-1chaincode-tls.json 1`] = `
"################################################################################
#   SECTION: Capabilities
################################################################################
Capabilities:
    Channel: &ChannelCapabilities
        V1_4_3: true
    Orderer: &OrdererCapabilities
        V1_4_2: true
    Application: &ApplicationCapabilities
        V1_4_2: true

################################################################################
#   CHANNEL Defaults
################################################################################
Channel: &ChannelDefaults
    Policies:
        Readers:
            Type: ImplicitMeta
            Rule: \\"ANY Readers\\"
        Writers:
            Type: ImplicitMeta
            Rule: \\"ANY Writers\\"
        Admins:
            Type: ImplicitMeta
            Rule: \\"MAJORITY Admins\\"
    Capabilities:
        <<: *ChannelCapabilities

################################################################################
#   Section: Organizations
################################################################################
Organizations:
    - &OrdererOrg
<<<<<<< HEAD
      Name: Orderer
      ID: OrdererMSP
      MSPDir: crypto-config/ordererOrganizations/root.com/msp
    - &Org1
      Name: Org1MSP
      ID: Org1MSP
      MSPDir: crypto-config/peerOrganizations/org1.com/msp
      AnchorPeers:
          - Host: peer0.org1.com
            Port: 7051
=======
        Name: Orderer
        ID: OrdererMSP
        MSPDir: crypto-config/ordererOrganizations/root.com/msp

        
    - &Org1
        Name: Org1MSP
        ID: Org1MSP
        MSPDir: crypto-config/peerOrganizations/org1.com/msp

        

        AnchorPeers: 
            - Host: peer0.org1.com
              Port: 7051
>>>>>>> 4163e7de

################################################################################
#   SECTION: Application
################################################################################
Application: &ApplicationDefaults
    Organizations:
    Capabilities:
        <<: *ApplicationCapabilities

    

################################################################################
#   SECTION: Orderer
################################################################################
Orderer: &OrdererDefaults
    OrdererType: solo
    Addresses:
        - orderer0.root.com:7050

    BatchTimeout: 2s
    BatchSize:
        MaxMessageCount: 10
        AbsoluteMaxBytes: 99 MB
        PreferredMaxBytes: 512 KB
    Organizations:

    


################################################################################
#   Profile
################################################################################
# https://github:com/hyperledger/fabric/blob/master/sampleconfig/configtx.yaml

Profiles:
    OrdererGenesis:
        <<: *ChannelDefaults
        Orderer:
            <<: *OrdererDefaults
            Organizations:
                - *OrdererOrg
            Capabilities:
                <<: *OrdererCapabilities
        Consortiums:
            SampleConsortium:
                Organizations:
                    - *Org1
    AllOrgChannel:
        <<: *ChannelDefaults
        Consortium: SampleConsortium
        Application:
            <<: *ApplicationDefaults
            Organizations:
                - *Org1
            Capabilities:
                <<: *ApplicationCapabilities
"
`;

exports[`network-02-simple-tls should create proper e2e/__tmp__/network-02-simple-tls/fabrikka-target/network/fabric-config/crypto-config-org1.yaml from samples/fabrikkaConfig-1org-1channel-1chaincode-tls.json 1`] = `
"PeerOrgs:
  - Name: Org1
    Domain: org1.com
    Template:
      Count: 2
    Users:
      Count: 1
"
`;

exports[`network-02-simple-tls should create proper e2e/__tmp__/network-02-simple-tls/fabrikka-target/network/fabric-config/crypto-config-root.yaml from samples/fabrikkaConfig-1org-1channel-1chaincode-tls.json 1`] = `
"OrdererOrgs:
  - Name: Orderer
    Domain: root.com
    Specs:
      - Hostname: orderer0
"
`;

exports[`network-02-simple-tls should create proper e2e/__tmp__/network-02-simple-tls/fabrikka-target/network/fabric-docker.sh from samples/fabrikkaConfig-1org-1channel-1chaincode-tls.json 1`] = `
"#!/bin/bash

set -eu

FABRIKKA_NETWORK_ROOT=\\"$(cd \\"$(dirname \\"$0\\")\\" && pwd)\\"

source \\"$FABRIKKA_NETWORK_ROOT/fabric-docker/scripts/base-help.sh\\"
source \\"$FABRIKKA_NETWORK_ROOT/fabric-docker/scripts/base-functions.sh\\"
source \\"$FABRIKKA_NETWORK_ROOT/fabric-docker/scripts/chaincode-functions.sh\\"
source \\"$FABRIKKA_NETWORK_ROOT/fabric-docker/commands-generated.sh\\"
source \\"$FABRIKKA_NETWORK_ROOT/fabric-docker/.env\\"

function networkUp() {
  generateArtifacts
  startNetwork
  generateChannelsArtifacts
  installChannels
  installChaincodes
  notifyOrgsAboutChannels
  printHeadline \\"Done! Enjoy your fresh network\\" \\"U1F984\\"
}

if [ \\"$1\\" = \\"up\\" ]; then
  networkUp
elif [ \\"$1\\" = \\"recreate\\" ]; then
  networkDown
  networkUp
elif [ \\"$1\\" = \\"down\\" ]; then
  networkDown
elif [ \\"$1\\" = \\"start\\" ]; then
  startNetwork
elif [ \\"$1\\" = \\"stop\\" ]; then
  stopNetwork
elif [ \\"$1\\" = \\"chaincode\\" ] && [ \\"$2\\" = \\"install\\" ]; then
  installChaincodes \\"$3\\" \\"$4\\"
elif [ \\"$1\\" = \\"chaincode\\" ] && [ \\"$2\\" = \\"upgrade\\" ]; then
  upgradeChaincode \\"$3\\" \\"$4\\"
elif [ \\"$1\\" = \\"help\\" ]; then
  printHelp
elif [ \\"$1\\" = \\"--help\\" ]; then
  printHelp
else
  echo \\"No command specified\\"
  echo \\"Basic commands are: up, down, start, stop, recreate\\"
  echo \\"Also check: 'chaincode install' and 'chaincode upgrade'\\"
  echo \\"Use 'help' or '--help' for more information\\"
fi
"
`;

exports[`network-02-simple-tls should create proper e2e/__tmp__/network-02-simple-tls/fabrikka-target/network/fabric-docker/.env from samples/fabrikkaConfig-1org-1channel-1chaincode-tls.json 1`] = `
"COMPOSE_PROJECT_NAME=network
LOGGING_LEVEL=info

FABRIC_VERSION=1.4.3
FABRIC_CA_VERSION=1.4.3

ROOT_CA_ADMIN_NAME=admin
ROOT_CA_ADMIN_PASSWORD=adminpw

ORG1_CA_ADMIN_NAME=admin
ORG1_CA_ADMIN_PASSWORD=adminpw


FABRIKKA_CONFIG=<absolute path>
CHAINCODES_BASE_DIR=<absolute path>
"
`;

exports[`network-02-simple-tls should create proper e2e/__tmp__/network-02-simple-tls/fabrikka-target/network/fabric-docker/commands-generated.sh from samples/fabrikkaConfig-1org-1channel-1chaincode-tls.json 1`] = `
"#!/bin/bash

function installChaincodes() {

  printHeadline \\"Building 'chaincode1'\\" \\"U1F60B\\"
  npm run build --prefix \\"$CHAINCODES_BASE_DIR/./chaincodes/chaincode-kv-node\\"

  printHeadline \\"Installing 'chaincode1' on my-channel1/Org1/peer0\\" \\"U1F60E\\"
  chaincodeInstallTls \\"$CHAINCODES_BASE_DIR/./chaincodes/chaincode-kv-node\\" \\"chaincode1\\" \\"0.0.1\\" \\"node\\" \\"my-channel1\\" \\"peer0.org1.com:7051\\" \\"orderer0.root.com:7050\\" \\"cli.org1.com\\" \\"crypto/daTls/msp/tlscacerts/tlsca.root.com-cert.pem\\"

  printItalics \\"Instantiating 'chaincode1' on my-channel1/Org1/peer0\\" \\"U1F618\\"
  chaincodeInstantiateTls \\"$CHAINCODES_BASE_DIR/./chaincodes/chaincode-kv-node\\" \\"chaincode1\\" \\"0.0.1\\" \\"node\\" \\"my-channel1\\" \\"peer0.org1.com:7051\\" \\"orderer0.root.com:7050\\" \\"cli.org1.com\\" '{\\"Args\\":[]}' \\"AND ('Org1MSP.member')\\" \\"crypto/daTls/msp/tlscacerts/tlsca.root.com-cert.pem\\"

  printHeadline \\"Installing 'chaincode1' on my-channel1/Org1/peer1\\" \\"U1F60E\\"
  chaincodeInstallTls \\"$CHAINCODES_BASE_DIR/./chaincodes/chaincode-kv-node\\" \\"chaincode1\\" \\"0.0.1\\" \\"node\\" \\"my-channel1\\" \\"peer1.org1.com:7051\\" \\"orderer0.root.com:7050\\" \\"cli.org1.com\\" \\"crypto/daTls/msp/tlscacerts/tlsca.root.com-cert.pem\\"

  printItalics \\"Instantiating 'chaincode1' on my-channel1/Org1/peer1\\" \\"U1F618\\"
  chaincodeInstantiateTls \\"$CHAINCODES_BASE_DIR/./chaincodes/chaincode-kv-node\\" \\"chaincode1\\" \\"0.0.1\\" \\"node\\" \\"my-channel1\\" \\"peer1.org1.com:7051\\" \\"orderer0.root.com:7050\\" \\"cli.org1.com\\" '{\\"Args\\":[]}' \\"AND ('Org1MSP.member')\\" \\"crypto/daTls/msp/tlscacerts/tlsca.root.com-cert.pem\\"
}

function upgradeChaincode() {
  chaincodeName=\\"$1\\"
  version=\\"$2\\"

  if [ -z \\"$chaincodeName\\" ]; then
    echo \\"Error: chaincode name is not provided\\"
    exit 1
  fi

  if [ -z \\"$version\\" ]; then
    echo \\"Error: chaincode version is not provided\\"
    exit 1
  fi

  if [ \\"$chaincodeName\\" = \\"chaincode1\\" ]; then
    printHeadline \\"Building 'chaincode1'\\" \\"U1F60B\\"
    npm run build --prefix \\"$CHAINCODES_BASE_DIR/./chaincodes/chaincode-kv-node\\"

    printHeadline \\"Installing 'chaincode1' on my-channel1/Org1/peer0\\" \\"U1F60E\\"
    chaincodeInstallTls \\"$CHAINCODES_BASE_DIR/./chaincodes/chaincode-kv-node\\" \\"chaincode1\\" \\"$version\\" \\"node\\" \\"my-channel1\\" \\"peer0.org1.com:7051\\" \\"orderer0.root.com:7050\\" \\"cli.org1.com\\" \\"crypto/daTls/msp/tlscacerts/tlsca.root.com-cert.pem\\"

    printItalics \\"Upgrading 'chaincode1' on my-channel1/Org1/peer0\\" \\"U1F618\\"
    chaincodeUpgradeTls \\"$CHAINCODES_BASE_DIR/./chaincodes/chaincode-kv-node\\" \\"chaincode1\\" \\"$version\\" \\"node\\" \\"my-channel1\\" \\"peer0.org1.com:7051\\" \\"orderer0.root.com:7050\\" \\"cli.org1.com\\" '{\\"Args\\":[]}' \\"AND ('Org1MSP.member')\\" \\"crypto/daTls/msp/tlscacerts/tlsca.root.com-cert.pem\\"

    printHeadline \\"Installing 'chaincode1' on my-channel1/Org1/peer1\\" \\"U1F60E\\"
    chaincodeInstallTls \\"$CHAINCODES_BASE_DIR/./chaincodes/chaincode-kv-node\\" \\"chaincode1\\" \\"$version\\" \\"node\\" \\"my-channel1\\" \\"peer1.org1.com:7051\\" \\"orderer0.root.com:7050\\" \\"cli.org1.com\\" \\"crypto/daTls/msp/tlscacerts/tlsca.root.com-cert.pem\\"

    printItalics \\"Upgrading 'chaincode1' on my-channel1/Org1/peer1\\" \\"U1F618\\"
    chaincodeUpgradeTls \\"$CHAINCODES_BASE_DIR/./chaincodes/chaincode-kv-node\\" \\"chaincode1\\" \\"$version\\" \\"node\\" \\"my-channel1\\" \\"peer1.org1.com:7051\\" \\"orderer0.root.com:7050\\" \\"cli.org1.com\\" '{\\"Args\\":[]}' \\"AND ('Org1MSP.member')\\" \\"crypto/daTls/msp/tlscacerts/tlsca.root.com-cert.pem\\"
  fi
}

function notifyOrgsAboutChannels() {
  printHeadline \\"Creating new channel config blocks\\" \\"U1F537\\"
  createNewChannelUpdateTx \\"my-channel1\\" \\"Org1MSP\\" \\"AllOrgChannel\\" \\"$FABRIKKA_NETWORK_ROOT/fabric-config\\" \\"$FABRIKKA_NETWORK_ROOT/fabric-config/config\\"

  printHeadline \\"Notyfing orgs about channels\\" \\"U1F4E2\\"
  notifyOrgAboutNewChannelTls \\"my-channel1\\" \\"Org1MSP\\" \\"cli.org1.com\\" \\"peer0.org1.com\\" \\"orderer0.root.com:7050\\" \\"crypto/daTls/msp/tlscacerts/tlsca.root.com-cert.pem\\"

  printHeadline \\"Deleting new channel config blocks\\" \\"U1F52A\\"
  deleteNewChannelUpdateTx \\"my-channel1\\" \\"Org1MSP\\" \\"cli.org1.com\\"

}

function generateArtifacts() {
  printHeadline \\"Generating basic configs\\" \\"U1F913\\"
  printItalics \\"Generating crypto material for org Orderer\\" \\"U1F512\\"
  certsGenerate \\"$FABRIKKA_NETWORK_ROOT/fabric-config\\" \\"crypto-config-root.yaml\\" \\"ordererOrganizations/root.com\\" \\"$FABRIKKA_NETWORK_ROOT/fabric-config/crypto-config/\\"

  printItalics \\"Generating crypto material for Org1\\" \\"U1F512\\"
  certsGenerate \\"$FABRIKKA_NETWORK_ROOT/fabric-config\\" \\"crypto-config-org1.yaml\\" \\"peerOrganizations/org1.com\\" \\"$FABRIKKA_NETWORK_ROOT/fabric-config/crypto-config/\\"

  printItalics \\"Generating genesis block\\" \\"U1F3E0\\"
  genesisBlockCreate \\"$FABRIKKA_NETWORK_ROOT/fabric-config\\" \\"$FABRIKKA_NETWORK_ROOT/fabric-config/config\\"
}

function startNetwork() {
  printHeadline \\"Starting network\\" \\"U1F680\\"
  (
    cd \\"$FABRIKKA_NETWORK_ROOT\\"/fabric-docker
    docker-compose up -d
    sleep 4
  )
}

function stopNetwork() {
  printHeadline \\"Stopping network\\" \\"U1F68F\\"
  (
    cd \\"$FABRIKKA_NETWORK_ROOT\\"/fabric-docker
    docker-compose stop
    sleep 4
  )
}

function generateChannelsArtifacts() {
  printHeadline \\"Generating config for 'my-channel1'\\" \\"U1F913\\"
  createChannelTx \\"my-channel1\\" \\"$FABRIKKA_NETWORK_ROOT/fabric-config\\" \\"AllOrgChannel\\" \\"$FABRIKKA_NETWORK_ROOT/fabric-config/config\\"
}

function installChannels() {

  printHeadline \\"Creating 'my-channel1' on Org1/peer0\\" \\"U1F63B\\"
  docker exec -i cli.org1.com bash -c \\\\
    \\"source scripts/channel_fns.sh; createChannelAndJoinTls 'my-channel1' 'Org1MSP' 'peer0.org1.com:7051' 'crypto/users/Admin@org1.com/msp' 'crypto/users/Admin@org1.com/tls' 'crypto/daTls/msp/tlscacerts/tlsca.root.com-cert.pem' 'orderer0.root.com:7050';\\"

  printItalics \\"Joining 'my-channel1' on  Org1/peer1\\" \\"U1F638\\"
  docker exec -i cli.org1.com bash -c \\\\
    \\"source scripts/channel_fns.sh; fetchChannelAndJoinTls 'my-channel1' 'Org1MSP' 'peer1.org1.com:7051' 'crypto/users/Admin@org1.com/msp' 'crypto/users/Admin@org1.com/tls' 'crypto/daTls/msp/tlscacerts/tlsca.root.com-cert.pem' 'orderer0.root.com:7050';\\"

}

function networkDown() {
  printHeadline \\"Destroying network\\" \\"U1F916\\"
  (
    cd \\"$FABRIKKA_NETWORK_ROOT\\"/fabric-docker
    docker-compose down
  )

  printf \\"\\\\nRemoving chaincode containers & images... \\\\U1F5D1 \\\\n\\"

  docker rm -f $(docker ps -a | grep dev-peer0.org1.com-chaincode1-0.0.1-* | awk '{print $1}') || {
    echo \\"docker rm failed, Check if all fabric dockers properly was deleted\\"
  }
  docker rmi $(docker images dev-peer0.org1.com-chaincode1-0.0.1-* -q) || {
    echo \\"docker rm failed, Check if all fabric dockers properly was deleted\\"
  }

  docker rm -f $(docker ps -a | grep dev-peer1.org1.com-chaincode1-0.0.1-* | awk '{print $1}') || {
    echo \\"docker rm failed, Check if all fabric dockers properly was deleted\\"
  }
  docker rmi $(docker images dev-peer1.org1.com-chaincode1-0.0.1-* -q) || {
    echo \\"docker rm failed, Check if all fabric dockers properly was deleted\\"
  }

  printf \\"\\\\nRemoving generated configs... \\\\U1F5D1 \\\\n\\"
  rm -rf \\"$FABRIKKA_NETWORK_ROOT\\"/fabric-config/config
  rm -rf \\"$FABRIKKA_NETWORK_ROOT\\"/fabric-config/crypto-config

  printHeadline \\"Done! Network was purged\\" \\"U1F5D1\\"
}
"
`;

exports[`network-02-simple-tls should create proper e2e/__tmp__/network-02-simple-tls/fabrikka-target/network/fabric-docker/docker-compose.yaml from samples/fabrikkaConfig-1org-1channel-1chaincode-tls.json 1`] = `
"version: '2.2'

networks:
  basic:

services:

  ca.root.com:
    container_name: ca.root.com
    image: hyperledger/fabric-ca:\${FABRIC_CA_VERSION}
    environment:
      - FABRIC_CA_HOME=/etc/hyperledger/fabric-ca-server
      - FABRIC_CA_SERVER_CA_NAME=ca.root.com
      - FABRIC_CA_SERVER_CA_CERTFILE=/etc/hyperledger/fabric-ca-server/crypto/ca.root.com-cert.pem
      - FABRIC_CA_SERVER_CA_KEYFILE=/etc/hyperledger/fabric-ca-server/crypto/priv-key.pem
    ports:
      - 7030:7054
    working_dir: /etc/hyperledger/fabric-ca-server
    command: sh -c 'fabric-ca-server start -b \${ROOT_CA_ADMIN_NAME}:\${ROOT_CA_ADMIN_PASSWORD} -d'
    volumes:
      - ../fabric-config/crypto-config/ordererOrganizations/root.com/ca/:/etc/hyperledger/fabric-ca-server-config
    networks:
      - basic

  orderer0.root.com:
    container_name: orderer0.root.com
    image: hyperledger/fabric-orderer:\${FABRIC_VERSION}
    environment:
      - ORDERER_GENERAL_LOGLEVEL=\${LOGGING_LEVEL}
      - ORDERER_GENERAL_LISTENADDRESS=0.0.0.0
      - ORDERER_GENERAL_GENESISMETHOD=file
      - ORDERER_GENERAL_GENESISFILE=/var/hyperledger/config/genesis.block
      - ORDERER_GENERAL_LOCALMSPID=OrdererMSP
      - ORDERER_GENERAL_LOCALMSPDIR=/var/hyperledger/orderer/msp
      - GODEBUG=netdns=go

      # enabled TLS
      - ORDERER_GENERAL_TLS_ENABLED=true
      - ORDERER_GENERAL_TLS_PRIVATEKEY=/var/hyperledger/orderer/tls/server.key
      - ORDERER_GENERAL_TLS_CERTIFICATE=/var/hyperledger/orderer/tls/server.crt
      - ORDERER_GENERAL_TLS_ROOTCAS=[/var/hyperledger/orderer/tls/ca.crt]
      - ORDERER_GENERAL_CLUSTER_CLIENTCERTIFICATE=/var/hyperledger/orderer/tls/server.crt
      - ORDERER_GENERAL_CLUSTER_CLIENTPRIVATEKEY=/var/hyperledger/orderer/tls/server.key
      - ORDERER_GENERAL_CLUSTER_ROOTCAS=[/var/hyperledger/orderer/tls/ca.crt]
    working_dir: /var/hyperledger/orderer
    command: orderer
    ports:
      - 7040:7050
    volumes:
      - ../fabric-config/config/:/var/hyperledger/config
      - ../fabric-config/crypto-config/ordererOrganizations/root.com/orderers/orderer0.root.com/msp/:/var/hyperledger/orderer/msp
      - ../fabric-config/crypto-config/ordererOrganizations/root.com/orderers/orderer0.root.com/tls/:/var/hyperledger/orderer/tls
    networks:
      - basic

  ca.org1.com:
    container_name: ca.org1.com
    image: hyperledger/fabric-ca:\${FABRIC_CA_VERSION}
    environment:
      - FABRIC_CA_HOME=/etc/hyperledger/fabric-ca-server
      - FABRIC_CA_SERVER_CA_NAME=ca.org1.com
      - FABRIC_CA_SERVER_CA_CERTFILE=/etc/hyperledger/fabric-ca-server/crypto/ca.org1.com-cert.pem
      - FABRIC_CA_SERVER_CA_KEYFILE=/etc/hyperledger/fabric-ca-server/crypto/priv-key.pem
    ports:
      - 7031:7054
    working_dir: /etc/hyperledger/fabric-ca-server
    command: sh -c 'fabric-ca-server start -b \${ORG1_CA_ADMIN_NAME}:\${ORG1_CA_ADMIN_PASSWORD} -d'
    volumes:
      - ../fabric-config/crypto-config/peerOrganizations/org1.com/ca/:/etc/hyperledger/fabric-ca-server-config
    networks:
      - basic

  cli.org1.com:
    container_name: cli.org1.com
    image: hyperledger/fabric-tools:\${FABRIC_VERSION}
    tty: true
    environment:
      - GOPATH=/opt/gopath
      - CORE_VM_ENDPOINT=unix:///host/var/run/docker.sock
      - FABRIC_LOGGING_SPEC=\${LOGGING_LEVEL}
      - CORE_PEER_ID=cli.org1.com
      - CORE_CHAINCODE_KEEPALIVE=10
      #
      - CORE_PEER_LOCALMSPID=Org1MSP
      - CORE_PEER_MSPCONFIGPATH=/var/hyperledger/cli/crypto/users/Admin@org1.com/msp
      - CORE_PEER_ADDRESS=peer0.org1.com:7051

      # enabled TLS
      - CORE_PEER_TLS_ENABLED=true
      - CORE_PEER_TLS_CERT_FILE=/var/hyperledger/cli/crypto/users/Admin@org1.com/tls/client.crt
      - CORE_PEER_TLS_KEY_FILE=/var/hyperledger/cli/crypto/users/Admin@org1.com/tls/client.key
      - CORE_PEER_TLS_ROOTCERT_FILE=/var/hyperledger/cli/crypto/users/Admin@org1.com/tls/ca.crt
      - TLS_CA_CERT_PATH=/var/hyperledger/cli/crypto/daTls/msp/tlscacerts/tlsca.root.com-cert.pem
    working_dir: /var/hyperledger/cli/
    command: /bin/bash
    volumes:
      - /var/run/docker.sock:/host/var/run/docker.sock
      - ../fabric-docker/scripts/cli:/var/hyperledger/cli/scripts/
      - ../fabric-config/crypto-config/peerOrganizations/org1.com:/var/hyperledger/cli/crypto/
      - ../fabric-config/config:/var/hyperledger/cli/config/ # genesis.block and channel.tx's
      - ../fabric-config/crypto-config/ordererOrganizations/root.com/orderers/orderer0.root.com/:/var/hyperledger/cli/crypto/daTls # TODO ! To ease up deployment, not proper.
      - \\"$CHAINCODES_BASE_DIR/./chaincodes/chaincode-kv-node/:/var/hyperledger/cli/chaincode1/\\"
    networks:
      - basic

  peer0.org1.com:
    container_name: peer0.org1.com
    image: hyperledger/fabric-peer:\${FABRIC_VERSION}
    environment:
      - CORE_VM_ENDPOINT=unix:///host/var/run/docker.sock
      - CORE_PEER_ID=peer0.org1.com
      - CORE_LOGGING_PEER=\${LOGGING_LEVEL}
      - CORE_CHAINCODE_LOGGING_LEVEL=\${LOGGING_LEVEL}
      - CORE_VM_DOCKER_HOSTCONFIG_NETWORKMODE=\${COMPOSE_PROJECT_NAME}_basic
      - CORE_VM_DOCKER_ATTACHSTDOUT=true
      - GODEBUG=netdns=go
      - CORE_CHAINCODE_BUILDER=hyperledger/fabric-ccenv:\${FABRIC_VERSION}
      #
      - CORE_PEER_MSPCONFIGPATH=/etc/hyperledger/fabric/peer/msp
      - CORE_PEER_LOCALMSPID=Org1MSP
      - CORE_PEER_ADDRESS=peer0.org1.com:7051

      # enabled TLS
      - CORE_PEER_TLS_ENABLED=true
      - CORE_PEER_TLS_CERT_FILE=/etc/hyperledger/fabric/peer/tls/server.crt
      - CORE_PEER_TLS_KEY_FILE=/etc/hyperledger/fabric/peer/tls/server.key
      - CORE_PEER_TLS_ROOTCERT_FILE=/etc/hyperledger/fabric/peer/tls/ca.crt

    working_dir: /etc/hyperledger/fabric/peer/
    command: peer node start
    ports:
      - 7051:7051
      # - 7053:7053
    volumes:
      - /var/run/docker.sock:/host/var/run/docker.sock
      - ../fabric-config/crypto-config/peerOrganizations/org1.com/peers/peer0.org1.com/msp:/etc/hyperledger/fabric/peer/msp
      - ../fabric-config/crypto-config/peerOrganizations/org1.com/peers/peer0.org1.com/tls:/etc/hyperledger/fabric/peer/tls
      - ../fabric-config/crypto-config/peerOrganizations/org1.com/users:/etc/hyperledger/fabric/peer/msp/users
      - ../fabric-config/config:/etc/hyperledger/fabric/config
    depends_on:
      - orderer0.root.com
    networks:
      - basic

  peer1.org1.com:
    container_name: peer1.org1.com
    image: hyperledger/fabric-peer:\${FABRIC_VERSION}
    environment:
      - CORE_VM_ENDPOINT=unix:///host/var/run/docker.sock
      - CORE_PEER_ID=peer1.org1.com
      - CORE_LOGGING_PEER=\${LOGGING_LEVEL}
      - CORE_CHAINCODE_LOGGING_LEVEL=\${LOGGING_LEVEL}
      - CORE_VM_DOCKER_HOSTCONFIG_NETWORKMODE=\${COMPOSE_PROJECT_NAME}_basic
      - CORE_VM_DOCKER_ATTACHSTDOUT=true
      - GODEBUG=netdns=go
      - CORE_CHAINCODE_BUILDER=hyperledger/fabric-ccenv:\${FABRIC_VERSION}
      #
      - CORE_PEER_MSPCONFIGPATH=/etc/hyperledger/fabric/peer/msp
      - CORE_PEER_LOCALMSPID=Org1MSP
      - CORE_PEER_ADDRESS=peer1.org1.com:7051

      # enabled TLS
      - CORE_PEER_TLS_ENABLED=true
      - CORE_PEER_TLS_CERT_FILE=/etc/hyperledger/fabric/peer/tls/server.crt
      - CORE_PEER_TLS_KEY_FILE=/etc/hyperledger/fabric/peer/tls/server.key
      - CORE_PEER_TLS_ROOTCERT_FILE=/etc/hyperledger/fabric/peer/tls/ca.crt

    working_dir: /etc/hyperledger/fabric/peer/
    command: peer node start
    ports:
      - 7052:7051
      # - 7053:7053
    volumes:
      - /var/run/docker.sock:/host/var/run/docker.sock
      - ../fabric-config/crypto-config/peerOrganizations/org1.com/peers/peer1.org1.com/msp:/etc/hyperledger/fabric/peer/msp
      - ../fabric-config/crypto-config/peerOrganizations/org1.com/peers/peer1.org1.com/tls:/etc/hyperledger/fabric/peer/tls
      - ../fabric-config/crypto-config/peerOrganizations/org1.com/users:/etc/hyperledger/fabric/peer/msp/users
      - ../fabric-config/config:/etc/hyperledger/fabric/config
    depends_on:
      - orderer0.root.com
    networks:
      - basic
"
`;

exports[`network-02-simple-tls should create proper e2e/__tmp__/network-02-simple-tls/fabrikka-target/network/fabric-docker/scripts/base-functions.sh from samples/fabrikkaConfig-1org-1channel-1chaincode-tls.json 1`] = `
"#!/bin/bash

function certsGenerate() {
  local CONTAINER_NAME=certsGenerate

  local CONFIG_PATH=$1
  local CRYPTO_CONFIG_FILE_NAME=$2
  local ORG_PATH=$3
  local OUTPUT_PATH=$4
  local FULL_CERT_PATH=$OUTPUT_PATH$ORG_PATH

  echo \\"Generating certs...\\"
  inputLog \\"CONFIG_PATH: $CONFIG_PATH\\"
  inputLog \\"CRYPTO_CONFIG_FILE_NAME: $CRYPTO_CONFIG_FILE_NAME\\"
  inputLog \\"ORG_PATH: $ORG_PATH\\"
  inputLog \\"OUTPUT_PATH: $OUTPUT_PATH\\"
  inputLog \\"FULL_CERT_PATH: $FULL_CERT_PATH\\"

  if [ -d \\"$FULL_CERT_PATH\\" ]; then
    echo \\"Can't generate certs, directory already exists : $FULL_CERT_PATH\\"
    echo \\"Try using 'recreate' or 'down' to remove whole network or 'start' to reuse it\\"
    exit 1
  fi

<<<<<<< HEAD
  docker run -i -d --name $CONTAINER_NAME hyperledger/fabric-tools:\\"\${FABRIC_VERSION}\\" bash || removeContainer $CONTAINER_NAME
  docker cp \\"$CONFIG_PATH\\" $CONTAINER_NAME:/fabric-config || removeContainer $CONTAINER_NAME
=======
  docker run -i -d -w=\\"/\\" --name $CONTAINER_NAME hyperledger/fabric-tools:\${FABRIC_VERSION} bash || removeContainer $CONTAINER_NAME
  docker cp $CONFIG_PATH $CONTAINER_NAME:/fabric-config || removeContainer $CONTAINER_NAME
>>>>>>> 4163e7de

  docker exec -i $CONTAINER_NAME cryptogen generate --config=./fabric-config/\\"$CRYPTO_CONFIG_FILE_NAME\\" || removeContainer $CONTAINER_NAME

  docker cp $CONTAINER_NAME:/crypto-config/. \\"$OUTPUT_PATH\\" || removeContainer $CONTAINER_NAME

  removeContainer $CONTAINER_NAME

  # shellcheck disable=2044
  for file in $(find \\"$OUTPUT_PATH\\"/ -iname '*_sk'); do
    dir=$(dirname \\"$file\\")
    mv \\"\${dir}\\"/*_sk \\"\${dir}\\"/priv-key.pem
  done
}

function genesisBlockCreate() {
  local CONTAINER_NAME=genesisBlockCreate

  local CONFIG_PATH=$1
  local OUTPUT_PATH=$2

  echo \\"Creating genesis block...\\"
  inputLog \\"CONFIG_PATH: $CONFIG_PATH\\"
  inputLog \\"OUTPUT_PATH: $OUTPUT_PATH\\"

  if [ -d \\"$OUTPUT_PATH\\" ]; then
    echo \\"Cant't generate genesis block, directory already exists : $OUTPUT_PATH\\"
    echo \\"Try using 'recreate' or 'down' to remove whole network or 'start' to reuse it\\"
    exit 1
  fi

<<<<<<< HEAD
  docker run -i -d --name $CONTAINER_NAME hyperledger/fabric-tools:\\"\${FABRIC_VERSION}\\" bash || removeContainer $CONTAINER_NAME
  docker cp \\"$CONFIG_PATH\\" $CONTAINER_NAME:/fabric-config || removeContainer $CONTAINER_NAME
=======
  docker run -i -d -w=\\"/\\" --name $CONTAINER_NAME hyperledger/fabric-tools:\${FABRIC_VERSION} bash || removeContainer $CONTAINER_NAME
  docker cp $CONFIG_PATH $CONTAINER_NAME:/fabric-config || removeContainer $CONTAINER_NAME
>>>>>>> 4163e7de

  docker exec -i $CONTAINER_NAME mkdir /config || removeContainer $CONTAINER_NAME
  docker exec -i $CONTAINER_NAME configtxgen --configPath ./fabric-config -profile OrdererGenesis -outputBlock ./config/genesis.block -channelID system-channel || removeContainer $CONTAINER_NAME

  docker cp $CONTAINER_NAME:/config \\"$OUTPUT_PATH\\" || removeContainer $CONTAINER_NAME

  removeContainer $CONTAINER_NAME
}

function createChannelTx() {
  local CONTAINER_NAME=createChannelTx

  local CHANNEL_NAME=$1
  local CONFIG_PATH=$2
  local CONFIG_PROFILE=$3
  local OUTPUT_PATH=$4
  local CHANNEL_TX_PATH=\\"$OUTPUT_PATH/$CHANNEL_NAME\\".tx

  echo \\"Creating channelTx for $CHANNEL_NAME...\\"
  inputLog \\"CONFIG_PATH: $CONFIG_PATH\\"
  inputLog \\"CONFIG_PROFILE: $CONFIG_PROFILE\\"
  inputLog \\"OUTPUT_PATH: $OUTPUT_PATH\\"
  inputLog \\"CHANNEL_TX_PATH: $CHANNEL_TX_PATH\\"

  if [ -f \\"$CHANNEL_TX_PATH\\" ]; then
    echo \\"Can't create channel configuration, it already exists : $CHANNEL_TX_PATH\\"
    echo \\"Try using 'recreate' or 'down' to remove whole network or 'start' to reuse it\\"
    exit 1
  fi

<<<<<<< HEAD
  docker run -i -d --name $CONTAINER_NAME hyperledger/fabric-tools:\\"\${FABRIC_VERSION}\\" bash || removeContainer $CONTAINER_NAME
  docker cp \\"$CONFIG_PATH\\" $CONTAINER_NAME:/fabric-config || removeContainer $CONTAINER_NAME
=======
  docker run -i -d -w=\\"/\\" --name $CONTAINER_NAME hyperledger/fabric-tools:\${FABRIC_VERSION} bash || removeContainer $CONTAINER_NAME
  docker cp $CONFIG_PATH $CONTAINER_NAME:/fabric-config || removeContainer $CONTAINER_NAME
>>>>>>> 4163e7de

  docker exec -i $CONTAINER_NAME mkdir /config || removeContainer $CONTAINER_NAME
  docker exec -i $CONTAINER_NAME configtxgen --configPath ./fabric-config -profile \\"\${CONFIG_PROFILE}\\" -outputCreateChannelTx ./config/channel.tx -channelID \\"\${CHANNEL_NAME}\\" || removeContainer $CONTAINER_NAME

  docker cp $CONTAINER_NAME:/config/channel.tx \\"$CHANNEL_TX_PATH\\" || removeContainer $CONTAINER_NAME

  removeContainer $CONTAINER_NAME
}

function createNewChannelUpdateTx() {
  local CONTAINER_NAME=createAnchorPeerUpdateTx

  local CHANNEL_NAME=$1
  local MSP_NAME=$2
  local CONFIG_PROFILE=$3
  local CONFIG_PATH=$4
  local OUTPUT_PATH=$5
  local ANCHOR_PEER_UPDATE_PATH=\\"$OUTPUT_PATH/\${MSP_NAME}anchors-$CHANNEL_NAME.tx\\"

  echo \\"Creating new channel config block. Channel: $CHANNEL_NAME for organization $MSP_NAME...\\"
  inputLog \\"CHANNEL_NAME: $CHANNEL_NAME\\"
  inputLog \\"MSP_NAME: $MSP_NAME\\"
  inputLog \\"CONFIG_PROFILE: $CONFIG_PROFILE\\"
  inputLog \\"CONFIG_PATH: $CONFIG_PATH\\"
  inputLog \\"OUTPUT_PATH: $OUTPUT_PATH\\"
  inputLog \\"ANCHOR_PEER_UPDATE_PATH: $ANCHOR_PEER_UPDATE_PATH\\"

  if [ -f \\"$ANCHOR_PEER_UPDATE_PATH\\" ]; then
    echo \\"Cant't create anchor peer update, it already exists : $ANCHOR_PEER_UPDATE_PATH\\"
    echo \\"Try using 'recreate' or 'down' to remove whole network or 'start' to reuse it\\"
    exit 1
  fi

<<<<<<< HEAD
  docker run -i -d --name $CONTAINER_NAME hyperledger/fabric-tools:\\"\${FABRIC_VERSION}\\" bash || removeContainer $CONTAINER_NAME
  docker cp \\"$CONFIG_PATH\\" $CONTAINER_NAME:/fabric-config || removeContainer $CONTAINER_NAME
=======
  docker run -i -d -w=\\"/\\" --name $CONTAINER_NAME hyperledger/fabric-tools:\${FABRIC_VERSION} bash || removeContainer $CONTAINER_NAME
  docker cp $CONFIG_PATH $CONTAINER_NAME:/fabric-config || removeContainer $CONTAINER_NAME
>>>>>>> 4163e7de

  docker exec -i $CONTAINER_NAME mkdir /config || removeContainer $CONTAINER_NAME
  docker exec -i $CONTAINER_NAME configtxgen \\\\
    --configPath ./fabric-config \\\\
    -profile \\"\${CONFIG_PROFILE}\\" \\\\
    -outputAnchorPeersUpdate ./config/\\"\${MSP_NAME}\\"anchors.tx \\\\
    -channelID \\"\${CHANNEL_NAME}\\" \\\\
    -asOrg \\"\${MSP_NAME}\\" || removeContainer $CONTAINER_NAME

  docker cp $CONTAINER_NAME:/config/\\"\${MSP_NAME}\\"anchors.tx \\"$ANCHOR_PEER_UPDATE_PATH\\" || removeContainer $CONTAINER_NAME

  removeContainer $CONTAINER_NAME
}

function notifyOrgAboutNewChannel() {
  local CHANNEL_NAME=$1
  local MSP_NAME=$2
  local CLI_NAME=$3
  local PEER_ADDRESS=$4
  local ORDERER_URL=$5
  local ANCHOR_PEER_UPDATE_PATH=\\"/var/hyperledger/cli/config/\${MSP_NAME}anchors-$CHANNEL_NAME.tx\\"

  echo \\"Updating channel $CHANNEL_NAME for organization $MSP_NAME...\\"
  inputLog \\"CHANNEL_NAME: $CHANNEL_NAME\\"
  inputLog \\"MSP_NAME: $MSP_NAME\\"
  inputLog \\"CLI_NAME: $CLI_NAME\\"
  inputLog \\"PEER_ADDRESS: $PEER_ADDRESS\\"
  inputLog \\"ORDERER_URL: $ORDERER_URL\\"
  inputLog \\"ANCHOR_PEER_UPDATE_PATH: $ANCHOR_PEER_UPDATE_PATH\\"

  if [ -n \\"$ANCHOR_PEER_UPDATE_PATH\\" ]; then
    docker exec -e CORE_PEER_ADDRESS=\\"$PEER_ADDRESS\\" \\\\
      \\"$CLI_NAME\\" peer channel update \\\\
      -c \\"$CHANNEL_NAME\\" \\\\
      -o \\"$ORDERER_URL\\" \\\\
      -f \\"$ANCHOR_PEER_UPDATE_PATH\\"
  else
    echo \\"channel update tx not found! Looked for: $ANCHOR_PEER_UPDATE_PATH\\"
  fi
}

function notifyOrgAboutNewChannelTls() {
  local CHANNEL_NAME=$1
  local MSP_NAME=$2
  local CLI_NAME=$3
  local PEER_ADDRESS=$4
  local ORDERER_URL=$5
  local ANCHOR_PEER_UPDATE_PATH=\\"/var/hyperledger/cli/config/\${MSP_NAME}anchors-$CHANNEL_NAME.tx\\"
  local CA_CERT=\\"/var/hyperledger/cli/\\"\${6}

  echo \\"Updating channel $CHANNEL_NAME for organization $MSP_NAME (TLS)...\\"
  inputLog \\"CHANNEL_NAME: $CHANNEL_NAME\\"
  inputLog \\"MSP_NAME: $MSP_NAME\\"
  inputLog \\"CLI_NAME: $CLI_NAME\\"
  inputLog \\"PEER_ADDRESS: $PEER_ADDRESS\\"
  inputLog \\"ORDERER_URL: $ORDERER_URL\\"
  inputLog \\"ANCHOR_PEER_UPDATE_PATH: $ANCHOR_PEER_UPDATE_PATH\\"

  if [ -n \\"$ANCHOR_PEER_UPDATE_PATH\\" ]; then
    docker exec -e CORE_PEER_ADDRESS=\\"$PEER_ADDRESS\\" \\\\
      \\"$CLI_NAME\\" peer channel update \\\\
      -c \\"$CHANNEL_NAME\\" \\\\
      -o \\"$ORDERER_URL\\" \\\\
      -f \\"$ANCHOR_PEER_UPDATE_PATH\\" \\\\
      --tls --cafile \\"$CA_CERT\\"
  else
    echo \\"channel update tx not found! Looked for: $ANCHOR_PEER_UPDATE_PATH\\"
  fi
}

function deleteNewChannelUpdateTx() {
  local CHANNEL_NAME=$1
  local MSP_NAME=$2
  local CLI_NAME=$3
  local ANCHOR_PEER_UPDATE_PATH=\\"/var/hyperledger/cli/config/\${MSP_NAME}anchors-$CHANNEL_NAME.tx\\"

  echo \\"Deleting new channel config block. Channel: $CHANNEL_NAME, Organization: $MSP_NAME\\"
  inputLogShort \\"CHANNEL_NAME: $CHANNEL_NAME, MSP_NAME: $MSP_NAME, CLI_NAME: $CLI_NAME, ANCHOR_PEER_UPDATE_PATH: $ANCHOR_PEER_UPDATE_PATH\\"

  if [ -n \\"$ANCHOR_PEER_UPDATE_PATH\\" ]; then
    docker exec \\"$CLI_NAME\\" rm \\"$ANCHOR_PEER_UPDATE_PATH\\"
  else
    echo \\"channel update tx not found! Looked for: $ANCHOR_PEER_UPDATE_PATH\\"
  fi
}

function printHeadline() {
  bold=$'\\\\e[1m'
  end=$'\\\\e[0m'

  TEXT=$1
  EMOJI=$2
  printf \\"\${bold}============ %b %s %b ==============\${end}\\\\n\\" \\"\\\\\\\\$EMOJI\\" \\"$TEXT\\" \\"\\\\\\\\$EMOJI\\"
}

function printItalics() {
  italics=$'\\\\e[3m'
  end=$'\\\\e[0m'

  TEXT=$1
  EMOJI=$2
  printf \\"\${italics}==== %b %s %b ====\${end}\\\\n\\" \\"\\\\\\\\$EMOJI\\" \\"$TEXT\\" \\"\\\\\\\\$EMOJI\\"
}

function inputLog() {
  end=$'\\\\e[0m'
  darkGray=$'\\\\e[90m'

  echo \\"\${darkGray}   $1 \${end}\\"
}

function inputLogShort() {
  end=$'\\\\e[0m'
  darkGray=$'\\\\e[90m'

  echo \\"\${darkGray}   $1 \${end}\\"
}

function certsRemove() {
  local CERTS_DIR_PATH=$1
  rm -rf \\"$CERTS_DIR_PATH\\"
}

function removeContainer() {
  CONTAINER_NAME=$1
  docker rm -f \\"$CONTAINER_NAME\\"
}
"
`;

exports[`network-02-simple-tls should create proper e2e/__tmp__/network-02-simple-tls/fabrikka-target/network/fabric-docker/scripts/base-help.sh from samples/fabrikkaConfig-1org-1channel-1chaincode-tls.json 1`] = `
"#!/bin/bash

function printHelp() {
  echo \\"Fabrikka is powered by SoftwareMill\\"

  echo \\"\\"
  echo \\"usage: ./fabric-docker.sh <command>\\"
  echo \\"\\"

  echo \\"Commands: \\"
  echo \\"\\"
  echo \\"./fabric-docker.sh up\\"
  echo -e \\"\\\\t Use for first run. Creates all needed artifacts (certs, genesis block) and starts network for the first time.\\"
  echo -e \\"\\\\t After 'up' commands start/stop are used to manage network and rerun to rerun it\\"
  echo \\"\\"
  echo \\"./fabric-docker.sh down\\"
  echo -e \\"\\\\t Back to empty state - destorys created containers, prunes generated certificates, configs.\\"
  echo \\"\\"
  echo \\"./fabric-docker.sh start\\"
  echo -e \\"\\\\t Starts already created network.\\"
  echo \\"\\"
  echo \\"./fabric-docker.sh stop\\"
  echo -e \\"\\\\t Stops already running network.\\"
  echo \\"\\"
  echo \\"./fabric-docker.sh recreate\\"
  echo -e \\"\\\\t Fresh start - it destorys whole network, certs, configs and then reruns everything.\\"
  echo \\"\\"
}
"
`;

exports[`network-02-simple-tls should create proper e2e/__tmp__/network-02-simple-tls/fabrikka-target/network/fabric-docker/scripts/chaincode-functions.sh from samples/fabrikkaConfig-1org-1channel-1chaincode-tls.json 1`] = `
"#!/bin/bash

function chaincodeInstall() {
  local CHAINCODE_DIR_PATH=$1
  local CHAINCODE_NAME=$2
  local CHAINCODE_VERSION=$3
  local CHAINCODE_LANG=$4

  local CHANNEL_NAME=$5

  local PEER_ADDRESS=$6
  local ORDERER_URL=$7
  local CLI_NAME=$8

  local CHAINCODE_DIR_CONTENT=$(ls \\"$CHAINCODE_DIR_PATH\\")

  echo \\"Installing chaincode on $CHANNEL_NAME...\\"
  inputLog \\"CHAINCODE_NAME: $CHAINCODE_NAME\\"
  inputLog \\"CHAINCODE_VERSION: $CHAINCODE_VERSION\\"
  inputLog \\"CHAINCODE_LANG: $CHAINCODE_LANG\\"
  inputLog \\"CHAINCODE_DIR_PATH: $CHAINCODE_DIR_PATH\\"
  inputLog \\"PEER_ADDRESS: $PEER_ADDRESS\\"
  inputLog \\"ORDERER_URL: $ORDERER_URL\\"
  inputLog \\"CLI_NAME: $CLI_NAME\\"

  if [ -n \\"$CHAINCODE_DIR_CONTENT\\" ]; then
    docker exec -e CHANNEL_NAME=\\"$CHANNEL_NAME\\" -e CORE_PEER_ADDRESS=\\"$PEER_ADDRESS\\" \\\\
      \\"$CLI_NAME\\" peer chaincode install \\\\
      -n \\"$CHAINCODE_NAME\\" -v \\"$CHAINCODE_VERSION\\" -l \\"$CHAINCODE_LANG\\" -p /var/hyperledger/cli/\\"$CHAINCODE_NAME\\"/ \\\\
      -o \\"$ORDERER_URL\\"
  else
    echo \\"Skipping chaincode '$CHAINCODE_NAME' installation. Chaincode's directory is empty.\\"
  fi
}

function chaincodeInstantiate() {
  local CHAINCODE_DIR_PATH=$1
  local CHAINCODE_NAME=$2
  local CHAINCODE_VERSION=$3
  local CHAINCODE_LANG=$4
  local CHANNEL_NAME=$5
  local PEER_ADDRESS=$6
  local ORDERER_URL=$7
  local CLI_NAME=$8
  local INIT_PARAMS=$9
  local ENDORSEMENT=\${10}

  local CHAINCODE_DIR_CONTENT=$(ls \\"$CHAINCODE_DIR_PATH\\")

  echo \\"Instantiating chaincode on $CHANNEL_NAME...\\"
  inputLog \\"CHAINCODE_NAME: $CHAINCODE_NAME\\"
  inputLog \\"CHAINCODE_VERSION: $CHAINCODE_VERSION\\"
  inputLog \\"CHAINCODE_LANG: $CHAINCODE_LANG\\"
  inputLog \\"CHAINCODE_DIR_PATH: $CHAINCODE_DIR_PATH\\"
  inputLog \\"INIT_PARAMS: $INIT_PARAMS\\"
  inputLog \\"ENDORSEMENT: $ENDORSEMENT\\"
  inputLog \\"PEER_ADDRESS: $PEER_ADDRESS\\"
  inputLog \\"ORDERER_URL: $ORDERER_URL\\"
  inputLog \\"CLI_NAME: $CLI_NAME\\"

  if [ -n \\"$CHAINCODE_DIR_CONTENT\\" ]; then
    docker exec -e CORE_PEER_ADDRESS=\\"$PEER_ADDRESS\\" \\"$CLI_NAME\\" peer chaincode instantiate \\\\
      -C \\"$CHANNEL_NAME\\" \\\\
      -n \\"$CHAINCODE_NAME\\" \\\\
      -v \\"$CHAINCODE_VERSION\\" \\\\
      -l \\"$CHAINCODE_LANG\\" \\\\
      -o \\"$ORDERER_URL\\" \\\\
      -c \\"$INIT_PARAMS\\" \\\\
      -P \\"$ENDORSEMENT\\"
  else
    echo \\"Skipping chaincode '$CHAINCODE_NAME' instantiate. Chaincode's directory is empty.\\"
    echo \\"Looked in dir: '$CHAINCODE_DIR_PATH'\\"
  fi
}

function chaincodeUpgrade() {
  local CHAINCODE_DIR_PATH=$1
  local CHAINCODE_NAME=$2
  local CHAINCODE_VERSION=$3
  local CHAINCODE_LANG=$4
  local CHANNEL_NAME=$5
  local PEER_ADDRESS=$6
  local ORDERER_URL=$7
  local CLI_NAME=$8
  local INIT_PARAMS=$9
  local ENDORSEMENT=\${10}

  local CHAINCODE_DIR_CONTENT=$(ls \\"$CHAINCODE_DIR_PATH\\")

  echo \\"Upgrading chaincode on $CHANNEL_NAME...\\"
  inputLog \\"CHAINCODE_NAME: $CHAINCODE_NAME\\"
  inputLog \\"CHAINCODE_VERSION: $CHAINCODE_VERSION\\"
  inputLog \\"CHAINCODE_LANG: $CHAINCODE_LANG\\"
  inputLog \\"CHAINCODE_DIR_PATH: $CHAINCODE_DIR_PATH\\"
  inputLog \\"INIT_PARAMS: $INIT_PARAMS\\"
  inputLog \\"ENDORSEMENT: $ENDORSEMENT\\"
  inputLog \\"PEER_ADDRESS: $PEER_ADDRESS\\"
  inputLog \\"ORDERER_URL: $ORDERER_URL\\"
  inputLog \\"CLI_NAME: $CLI_NAME\\"

  if [ -n \\"$CHAINCODE_DIR_CONTENT\\" ]; then
    docker exec -e CORE_PEER_ADDRESS=\\"$PEER_ADDRESS\\" \\"$CLI_NAME\\" peer chaincode upgrade \\\\
      -C \\"$CHANNEL_NAME\\" \\\\
      -n \\"$CHAINCODE_NAME\\" \\\\
      -v \\"$CHAINCODE_VERSION\\" \\\\
      -l \\"$CHAINCODE_LANG\\" \\\\
      -p /var/hyperledger/cli/\\"$CHAINCODE_NAME\\"/ \\\\
      -o \\"$ORDERER_URL\\" \\\\
      -c \\"$INIT_PARAMS\\" \\\\
      -P \\"$ENDORSEMENT\\"
  else
    echo \\"Skipping chaincode '$CHAINCODE_NAME' instantiate. Chaincode's directory is empty.\\"
    echo \\"Looked in dir: '$CHAINCODE_DIR_PATH'\\"
  fi
}

function chaincodeInstallTls() {
  local CHAINCODE_DIR_PATH=$1
  local CHAINCODE_NAME=$2
  local CHAINCODE_VERSION=$3
  local CHAINCODE_LANG=$4
  local CHANNEL_NAME=$5
  local PEER_ADDRESS=$6
  local ORDERER_URL=$7
  local CLI_NAME=$8
  local CA_CERT=\\"/var/hyperledger/cli/\\"$9

  local CHAINCODE_DIR_CONTENT=$(ls \\"$CHAINCODE_DIR_PATH\\")

  echo \\"Installing chaincode on $CHANNEL_NAME (TLS)...\\"
  inputLog \\"CHAINCODE_NAME: $CHAINCODE_NAME\\"
  inputLog \\"CHAINCODE_VERSION: $CHAINCODE_VERSION\\"
  inputLog \\"CHAINCODE_LANG: $CHAINCODE_LANG\\"
  inputLog \\"CHAINCODE_DIR_PATH: $CHAINCODE_DIR_PATH\\"
  inputLog \\"PEER_ADDRESS: $PEER_ADDRESS\\"
  inputLog \\"ORDERER_URL: $ORDERER_URL\\"
  inputLog \\"CLI_NAME: $CLI_NAME\\"
  inputLog \\"CA_CERT: $CA_CERT\\"

  if [ -n \\"$CHAINCODE_DIR_CONTENT\\" ]; then
    docker exec -e CHANNEL_NAME=\\"$CHANNEL_NAME\\" -e CORE_PEER_ADDRESS=\\"$PEER_ADDRESS\\" \\\\
      \\"$CLI_NAME\\" peer chaincode install \\\\
      -n \\"$CHAINCODE_NAME\\" -v \\"$CHAINCODE_VERSION\\" -l \\"$CHAINCODE_LANG\\" -p /var/hyperledger/cli/\\"$CHAINCODE_NAME\\"/ \\\\
      -o \\"$ORDERER_URL\\" --tls --cafile \\"$CA_CERT\\"
  else
    echo \\"Skipping chaincode '$CHAINCODE_NAME' installation (TLS). Chaincode's directory is empty.\\"
  fi
}

function chaincodeInstantiateTls() {
  local CHAINCODE_DIR_PATH=$1
  local CHAINCODE_NAME=$2
  local CHAINCODE_VERSION=$3
  local CHAINCODE_LANG=$4
  local CHANNEL_NAME=$5
  local PEER_ADDRESS=$6
  local ORDERER_URL=$7
  local CLI_NAME=$8
  local INIT_PARAMS=$9
  local ENDORSEMENT=\${10}
  local CA_CERT=\\"/var/hyperledger/cli/\\"\${11}

  local CHAINCODE_DIR_CONTENT=$(ls \\"$CHAINCODE_DIR_PATH\\")

  echo \\"Instantiating chaincode on $CHANNEL_NAME (TLS)...\\"
  inputLog \\"CHAINCODE_NAME: $CHAINCODE_NAME\\"
  inputLog \\"CHAINCODE_VERSION: $CHAINCODE_VERSION\\"
  inputLog \\"CHAINCODE_LANG: $CHAINCODE_LANG\\"
  inputLog \\"CHAINCODE_DIR_PATH: $CHAINCODE_DIR_PATH\\"
  inputLog \\"INIT_PARAMS: $INIT_PARAMS\\"
  inputLog \\"ENDORSEMENT: $ENDORSEMENT\\"
  inputLog \\"PEER_ADDRESS: $PEER_ADDRESS\\"
  inputLog \\"ORDERER_URL: $ORDERER_URL\\"
  inputLog \\"CLI_NAME: $CLI_NAME\\"
  inputLog \\"CA_CERT: $CA_CERT\\"

  if [ -n \\"$CHAINCODE_DIR_CONTENT\\" ]; then
    docker exec -e CORE_PEER_ADDRESS=\\"$PEER_ADDRESS\\" \\"$CLI_NAME\\" peer chaincode instantiate \\\\
      -C \\"$CHANNEL_NAME\\" \\\\
      -n \\"$CHAINCODE_NAME\\" \\\\
      -v \\"$CHAINCODE_VERSION\\" \\\\
      -l \\"$CHAINCODE_LANG\\" \\\\
      -o \\"$ORDERER_URL\\" \\\\
      -c \\"$INIT_PARAMS\\" \\\\
      -P \\"$ENDORSEMENT\\" \\\\
      --tls \\\\
      --cafile \\"$CA_CERT\\"
  else
    echo \\"Skipping chaincode '$CHAINCODE_NAME' instantiate (TLS). Chaincode's directory is empty.\\"
    echo \\"Looked in dir: '$CHAINCODE_DIR_PATH'\\"
  fi
}

function chaincodeUpgradeTls() {
  local CHAINCODE_DIR_PATH=$1
  local CHAINCODE_NAME=$2
  local CHAINCODE_VERSION=$3
  local CHAINCODE_LANG=$4
  local CHANNEL_NAME=$5
  local PEER_ADDRESS=$6
  local ORDERER_URL=$7
  local CLI_NAME=$8
  local INIT_PARAMS=$9
  local ENDORSEMENT=\${10}
  local CA_CERT=\\"/var/hyperledger/cli/\\"\${11}

  local CHAINCODE_DIR_CONTENT=$(ls \\"$CHAINCODE_DIR_PATH\\")

  echo \\"Upgrading chaincode on $CHANNEL_NAME (TLS)...\\"
  inputLog \\"CHAINCODE_NAME: $CHAINCODE_NAME\\"
  inputLog \\"CHAINCODE_VERSION: $CHAINCODE_VERSION\\"
  inputLog \\"CHAINCODE_LANG: $CHAINCODE_LANG\\"
  inputLog \\"CHAINCODE_DIR_PATH: $CHAINCODE_DIR_PATH\\"
  inputLog \\"INIT_PARAMS: $INIT_PARAMS\\"
  inputLog \\"ENDORSEMENT: $ENDORSEMENT\\"
  inputLog \\"PEER_ADDRESS: $PEER_ADDRESS\\"
  inputLog \\"ORDERER_URL: $ORDERER_URL\\"
  inputLog \\"CLI_NAME: $CLI_NAME\\"
  inputLog \\"CA_CERT: $CA_CERT\\"

  if [ -n \\"$CHAINCODE_DIR_CONTENT\\" ]; then
    docker exec -e CORE_PEER_ADDRESS=\\"$PEER_ADDRESS\\" \\"$CLI_NAME\\" peer chaincode upgrade \\\\
      -C \\"$CHANNEL_NAME\\" \\\\
      -n \\"$CHAINCODE_NAME\\" \\\\
      -v \\"$CHAINCODE_VERSION\\" \\\\
      -l \\"$CHAINCODE_LANG\\" \\\\
      -p /var/hyperledger/cli/\\"$CHAINCODE_NAME\\"/ \\\\
      -o \\"$ORDERER_URL\\" \\\\
      -c \\"$INIT_PARAMS\\" \\\\
      -P \\"$ENDORSEMENT\\" \\\\
      --tls \\\\
      --cafile \\"$CA_CERT\\"
  else
    echo \\"Skipping chaincode '$CHAINCODE_NAME' instantiate (TLS). Chaincode's directory is empty.\\"
    echo \\"Looked in dir: '$CHAINCODE_DIR_PATH'\\"
  fi
}
"
`;

exports[`network-02-simple-tls should create proper e2e/__tmp__/network-02-simple-tls/fabrikka-target/network/fabric-docker/scripts/cli/channel_fns.sh from samples/fabrikkaConfig-1org-1channel-1chaincode-tls.json 1`] = `
<<<<<<< HEAD
"#!/bin/bash
=======
"set -eu
>>>>>>> 4163e7de

function createChannelAndJoin() {
  local CHANNEL_NAME=$1

  local CORE_PEER_LOCALMSPID=$2
  local CORE_PEER_ADDRESS=$3
  local CORE_PEER_MSPCONFIGPATH=$(realpath \\"$4\\")

  local ORDERER_URL=$5

  local DIR_NAME=step-createChannelAndJoin-$CHANNEL_NAME-$CORE_PEER_ADDRESS

  echo \\"Creating channel with name: \${CHANNEL_NAME}\\"
  echo \\"   Orderer: $ORDERER_URL\\"
  echo \\"   CORE_PEER_LOCALMSPID: $CORE_PEER_LOCALMSPID\\"
  echo \\"   CORE_PEER_ADDRESS: $CORE_PEER_ADDRESS\\"
  echo \\"   CORE_PEER_MSPCONFIGPATH: $CORE_PEER_MSPCONFIGPATH\\"

  mkdir \\"$DIR_NAME\\" && cd \\"$DIR_NAME\\"

  cp /var/hyperledger/cli/config/\\"$CHANNEL_NAME\\".tx .

  peer channel create -o \\"\${ORDERER_URL}\\" -c \\"\${CHANNEL_NAME}\\" -f ./\\"$CHANNEL_NAME\\".tx
  peer channel join -b \\"\${CHANNEL_NAME}\\".block

  rm -rf \\"$DIR_NAME\\"
}

function createChannelAndJoinTls() {
  local CHANNEL_NAME=$1

  local CORE_PEER_LOCALMSPID=$2
  local CORE_PEER_ADDRESS=$3
  local CORE_PEER_MSPCONFIGPATH=$(realpath \\"$4\\")
  local CORE_PEER_TLS_MSPCONFIGPATH=$(realpath \\"$5\\")
  local TLS_CA_CERT_PATH=$(realpath \\"$6\\")
  local ORDERER_URL=$7

  local CORE_PEER_TLS_CERT_FILE=$CORE_PEER_TLS_MSPCONFIGPATH/client.crt
  local CORE_PEER_TLS_KEY_FILE=$CORE_PEER_TLS_MSPCONFIGPATH/client.key
  local CORE_PEER_TLS_ROOTCERT_FILE=$CORE_PEER_TLS_MSPCONFIGPATH/ca.crt

  local DIR_NAME=step-createChannelAndJoinTls-$CHANNEL_NAME-$CORE_PEER_ADDRESS

  echo \\"Creating channel with name (TLS): \${CHANNEL_NAME}\\"
  echo \\"   Orderer: $ORDERER_URL\\"
  echo \\"   CORE_PEER_LOCALMSPID: $CORE_PEER_LOCALMSPID\\"
  echo \\"   CORE_PEER_ADDRESS: $CORE_PEER_ADDRESS\\"
  echo \\"   CORE_PEER_MSPCONFIGPATH: $CORE_PEER_MSPCONFIGPATH\\"
  echo \\"\\"
  echo \\"   TLS_CA_CERT_PATH is: $TLS_CA_CERT_PATH\\"
  echo \\"   CORE_PEER_TLS_CERT_FILE: $CORE_PEER_TLS_CERT_FILE\\"
  echo \\"   CORE_PEER_TLS_KEY_FILE: $CORE_PEER_TLS_KEY_FILE\\"
  echo \\"   CORE_PEER_TLS_ROOTCERT_FILE: $CORE_PEER_TLS_ROOTCERT_FILE\\"

  mkdir \\"$DIR_NAME\\" && cd \\"$DIR_NAME\\"

  cp /var/hyperledger/cli/config/\\"$CHANNEL_NAME\\".tx .

  peer channel create -o \\"\${ORDERER_URL}\\" -c \\"\${CHANNEL_NAME}\\" -f ./\\"$CHANNEL_NAME\\".tx --tls --cafile \\"$TLS_CA_CERT_PATH\\"
  peer channel join -b \\"\${CHANNEL_NAME}\\".block --tls --cafile \\"$TLS_CA_CERT_PATH\\"

  rm -rf \\"$DIR_NAME\\"
}

function fetchChannelAndJoin() {
  local CHANNEL_NAME=$1

  local CORE_PEER_LOCALMSPID=$2
  local CORE_PEER_ADDRESS=$3
  local CORE_PEER_MSPCONFIGPATH=$(realpath \\"$4\\")

  local ORDERER_URL=$5

  local DIR_NAME=step-fetchChannelAndJoin-$CHANNEL_NAME-$CORE_PEER_ADDRESS

  echo \\"Fetching channel with name: \${CHANNEL_NAME}\\"
  echo \\"   Orderer: $ORDERER_URL\\"
  echo \\"   CORE_PEER_LOCALMSPID: $CORE_PEER_LOCALMSPID\\"
  echo \\"   CORE_PEER_ADDRESS: $CORE_PEER_ADDRESS\\"
  echo \\"   CORE_PEER_MSPCONFIGPATH: $CORE_PEER_MSPCONFIGPATH\\"

  mkdir \\"$DIR_NAME\\" && cd \\"$DIR_NAME\\"

  peer channel fetch newest -c \\"\${CHANNEL_NAME}\\" --orderer \\"\${ORDERER_URL}\\"
  peer channel join -b \\"\${CHANNEL_NAME}\\"_newest.block

  rm -rf \\"$DIR_NAME\\"
}

function fetchChannelAndJoinTls() {
  local CHANNEL_NAME=$1

  local CORE_PEER_LOCALMSPID=$2
  local CORE_PEER_ADDRESS=$3
  local CORE_PEER_MSPCONFIGPATH=$(realpath \\"$4\\")
  local CORE_PEER_TLS_MSPCONFIGPATH=$(realpath \\"$5\\")
  local TLS_CA_CERT_PATH=$(realpath \\"$6\\")
  local ORDERER_URL=$7

  local CORE_PEER_TLS_CERT_FILE=$CORE_PEER_TLS_MSPCONFIGPATH/client.crt
  local CORE_PEER_TLS_KEY_FILE=$CORE_PEER_TLS_MSPCONFIGPATH/client.key
  local CORE_PEER_TLS_ROOTCERT_FILE=$CORE_PEER_TLS_MSPCONFIGPATH/ca.crt

  local DIR_NAME=step-fetchChannelAndJoinTls-$CHANNEL_NAME-$CORE_PEER_ADDRESS

  echo \\"Fetching channel with name (TLS): \${CHANNEL_NAME}\\"
  echo \\"   Orderer: $ORDERER_URL\\"
  echo \\"   CORE_PEER_LOCALMSPID: $CORE_PEER_LOCALMSPID\\"
  echo \\"   CORE_PEER_ADDRESS: $CORE_PEER_ADDRESS\\"
  echo \\"   CORE_PEER_MSPCONFIGPATH: $CORE_PEER_MSPCONFIGPATH\\"
  echo \\"\\"
  echo \\"   TLS_CA_CERT_PATH is: $TLS_CA_CERT_PATH\\"
  echo \\"   CORE_PEER_TLS_CERT_FILE: $CORE_PEER_TLS_CERT_FILE\\"
  echo \\"   CORE_PEER_TLS_KEY_FILE: $CORE_PEER_TLS_KEY_FILE\\"
  echo \\"   CORE_PEER_TLS_ROOTCERT_FILE: $CORE_PEER_TLS_ROOTCERT_FILE\\"

  mkdir \\"$DIR_NAME\\" && cd \\"$DIR_NAME\\"

  peer channel fetch newest -c \\"\${CHANNEL_NAME}\\" --orderer \\"\${ORDERER_URL}\\" --tls --cafile \\"$TLS_CA_CERT_PATH\\"
  peer channel join -b \\"\${CHANNEL_NAME}\\"_newest.block --tls --cafile \\"$TLS_CA_CERT_PATH\\"

  rm -rf \\"$DIR_NAME\\"
}
"
`;

exports[`network-02-simple-tls should create proper files from samples/fabrikkaConfig-1org-1channel-1chaincode-tls.json 1`] = `
Array [
  "e2e/__tmp__/network-02-simple-tls/fabrikka-target/network/fabric-config/.gitignore",
  "e2e/__tmp__/network-02-simple-tls/fabrikka-target/network/fabric-config/configtx.yaml",
  "e2e/__tmp__/network-02-simple-tls/fabrikka-target/network/fabric-config/crypto-config-org1.yaml",
  "e2e/__tmp__/network-02-simple-tls/fabrikka-target/network/fabric-config/crypto-config-root.yaml",
  "e2e/__tmp__/network-02-simple-tls/fabrikka-target/network/fabric-docker.sh",
  "e2e/__tmp__/network-02-simple-tls/fabrikka-target/network/fabric-docker/.env",
  "e2e/__tmp__/network-02-simple-tls/fabrikka-target/network/fabric-docker/commands-generated.sh",
  "e2e/__tmp__/network-02-simple-tls/fabrikka-target/network/fabric-docker/docker-compose.yaml",
  "e2e/__tmp__/network-02-simple-tls/fabrikka-target/network/fabric-docker/scripts/base-functions.sh",
  "e2e/__tmp__/network-02-simple-tls/fabrikka-target/network/fabric-docker/scripts/base-help.sh",
  "e2e/__tmp__/network-02-simple-tls/fabrikka-target/network/fabric-docker/scripts/chaincode-functions.sh",
  "e2e/__tmp__/network-02-simple-tls/fabrikka-target/network/fabric-docker/scripts/cli/channel_fns.sh",
]
`;<|MERGE_RESOLUTION|>--- conflicted
+++ resolved
@@ -40,18 +40,6 @@
 ################################################################################
 Organizations:
     - &OrdererOrg
-<<<<<<< HEAD
-      Name: Orderer
-      ID: OrdererMSP
-      MSPDir: crypto-config/ordererOrganizations/root.com/msp
-    - &Org1
-      Name: Org1MSP
-      ID: Org1MSP
-      MSPDir: crypto-config/peerOrganizations/org1.com/msp
-      AnchorPeers:
-          - Host: peer0.org1.com
-            Port: 7051
-=======
         Name: Orderer
         ID: OrdererMSP
         MSPDir: crypto-config/ordererOrganizations/root.com/msp
@@ -67,7 +55,6 @@
         AnchorPeers: 
             - Host: peer0.org1.com
               Port: 7051
->>>>>>> 4163e7de
 
 ################################################################################
 #   SECTION: Application
@@ -84,9 +71,9 @@
 ################################################################################
 Orderer: &OrdererDefaults
     OrdererType: solo
-    Addresses:
+    Addresses: 
         - orderer0.root.com:7050
-
+    
     BatchTimeout: 2s
     BatchSize:
         MaxMessageCount: 10
@@ -113,17 +100,18 @@
                 <<: *OrdererCapabilities
         Consortiums:
             SampleConsortium:
-                Organizations:
+                Organizations: 
                     - *Org1
     AllOrgChannel:
         <<: *ChannelDefaults
         Consortium: SampleConsortium
         Application:
             <<: *ApplicationDefaults
-            Organizations:
+            Organizations: 
                 - *Org1
             Capabilities:
                 <<: *ApplicationCapabilities
+
 "
 `;
 
@@ -135,6 +123,7 @@
       Count: 2
     Users:
       Count: 1
+
 "
 `;
 
@@ -142,9 +131,9 @@
 "OrdererOrgs:
   - Name: Orderer
     Domain: root.com
-    Specs:
+    Specs: 
       - Hostname: orderer0
-"
+    "
 `;
 
 exports[`network-02-simple-tls should create proper e2e/__tmp__/network-02-simple-tls/fabrikka-target/network/fabric-docker.sh from samples/fabrikkaConfig-1org-1channel-1chaincode-tls.json 1`] = `
@@ -156,7 +145,6 @@
 
 source \\"$FABRIKKA_NETWORK_ROOT/fabric-docker/scripts/base-help.sh\\"
 source \\"$FABRIKKA_NETWORK_ROOT/fabric-docker/scripts/base-functions.sh\\"
-source \\"$FABRIKKA_NETWORK_ROOT/fabric-docker/scripts/chaincode-functions.sh\\"
 source \\"$FABRIKKA_NETWORK_ROOT/fabric-docker/commands-generated.sh\\"
 source \\"$FABRIKKA_NETWORK_ROOT/fabric-docker/.env\\"
 
@@ -184,7 +172,7 @@
 elif [ \\"$1\\" = \\"chaincode\\" ] && [ \\"$2\\" = \\"install\\" ]; then
   installChaincodes \\"$3\\" \\"$4\\"
 elif [ \\"$1\\" = \\"chaincode\\" ] && [ \\"$2\\" = \\"upgrade\\" ]; then
-  upgradeChaincode \\"$3\\" \\"$4\\"
+  upgradeChaincodes \\"$3\\" \\"$4\\"
 elif [ \\"$1\\" = \\"help\\" ]; then
   printHelp
 elif [ \\"$1\\" = \\"--help\\" ]; then
@@ -221,24 +209,24 @@
 "#!/bin/bash
 
 function installChaincodes() {
-
-  printHeadline \\"Building 'chaincode1'\\" \\"U1F60B\\"
-  npm run build --prefix \\"$CHAINCODES_BASE_DIR/./chaincodes/chaincode-kv-node\\"
-
-  printHeadline \\"Installing 'chaincode1' on my-channel1/Org1/peer0\\" \\"U1F60E\\"
-  chaincodeInstallTls \\"$CHAINCODES_BASE_DIR/./chaincodes/chaincode-kv-node\\" \\"chaincode1\\" \\"0.0.1\\" \\"node\\" \\"my-channel1\\" \\"peer0.org1.com:7051\\" \\"orderer0.root.com:7050\\" \\"cli.org1.com\\" \\"crypto/daTls/msp/tlscacerts/tlsca.root.com-cert.pem\\"
-
-  printItalics \\"Instantiating 'chaincode1' on my-channel1/Org1/peer0\\" \\"U1F618\\"
-  chaincodeInstantiateTls \\"$CHAINCODES_BASE_DIR/./chaincodes/chaincode-kv-node\\" \\"chaincode1\\" \\"0.0.1\\" \\"node\\" \\"my-channel1\\" \\"peer0.org1.com:7051\\" \\"orderer0.root.com:7050\\" \\"cli.org1.com\\" '{\\"Args\\":[]}' \\"AND ('Org1MSP.member')\\" \\"crypto/daTls/msp/tlscacerts/tlsca.root.com-cert.pem\\"
-
-  printHeadline \\"Installing 'chaincode1' on my-channel1/Org1/peer1\\" \\"U1F60E\\"
-  chaincodeInstallTls \\"$CHAINCODES_BASE_DIR/./chaincodes/chaincode-kv-node\\" \\"chaincode1\\" \\"0.0.1\\" \\"node\\" \\"my-channel1\\" \\"peer1.org1.com:7051\\" \\"orderer0.root.com:7050\\" \\"cli.org1.com\\" \\"crypto/daTls/msp/tlscacerts/tlsca.root.com-cert.pem\\"
-
-  printItalics \\"Instantiating 'chaincode1' on my-channel1/Org1/peer1\\" \\"U1F618\\"
-  chaincodeInstantiateTls \\"$CHAINCODES_BASE_DIR/./chaincodes/chaincode-kv-node\\" \\"chaincode1\\" \\"0.0.1\\" \\"node\\" \\"my-channel1\\" \\"peer1.org1.com:7051\\" \\"orderer0.root.com:7050\\" \\"cli.org1.com\\" '{\\"Args\\":[]}' \\"AND ('Org1MSP.member')\\" \\"crypto/daTls/msp/tlscacerts/tlsca.root.com-cert.pem\\"
-}
-
-function upgradeChaincode() {
+  
+    printHeadline \\"Building 'chaincode1'\\" \\"U1F60B\\"
+npm run build --prefix \\"$CHAINCODES_BASE_DIR/./chaincodes/chaincode-kv-node\\"
+    
+    printHeadline \\"Installing 'chaincode1' on my-channel1/Org1/peer0\\" \\"U1F60E\\"
+        chaincodeInstallTls \\"$CHAINCODES_BASE_DIR/./chaincodes/chaincode-kv-node\\" \\"chaincode1\\" \\"0.0.1\\" \\"node\\" \\"my-channel1\\" \\"peer0.org1.com:7051\\" \\"orderer0.root.com:7050\\" \\"cli.org1.com\\" \\"crypto/daTls/msp/tlscacerts/tlsca.root.com-cert.pem\\"
+    
+    printItalics \\"Instantiating 'chaincode1' on my-channel1/Org1/peer0\\" \\"U1F618\\"
+        chaincodeInstantiateTls \\"$CHAINCODES_BASE_DIR/./chaincodes/chaincode-kv-node\\" \\"chaincode1\\" \\"0.0.1\\" \\"node\\" \\"my-channel1\\" \\"peer0.org1.com:7051\\" \\"orderer0.root.com:7050\\" \\"cli.org1.com\\" '{\\"Args\\":[]}' \\"AND ('Org1MSP.member')\\" \\"crypto/daTls/msp/tlscacerts/tlsca.root.com-cert.pem\\"
+        
+    printHeadline \\"Installing 'chaincode1' on my-channel1/Org1/peer1\\" \\"U1F60E\\"
+        chaincodeInstallTls \\"$CHAINCODES_BASE_DIR/./chaincodes/chaincode-kv-node\\" \\"chaincode1\\" \\"0.0.1\\" \\"node\\" \\"my-channel1\\" \\"peer1.org1.com:7051\\" \\"orderer0.root.com:7050\\" \\"cli.org1.com\\" \\"crypto/daTls/msp/tlscacerts/tlsca.root.com-cert.pem\\"
+    
+    printItalics \\"Instantiating 'chaincode1' on my-channel1/Org1/peer1\\" \\"U1F618\\"
+        chaincodeInstantiateTls \\"$CHAINCODES_BASE_DIR/./chaincodes/chaincode-kv-node\\" \\"chaincode1\\" \\"0.0.1\\" \\"node\\" \\"my-channel1\\" \\"peer1.org1.com:7051\\" \\"orderer0.root.com:7050\\" \\"cli.org1.com\\" '{\\"Args\\":[]}' \\"AND ('Org1MSP.member')\\" \\"crypto/daTls/msp/tlscacerts/tlsca.root.com-cert.pem\\"
+          }
+
+function upgradeChaincodes() {
   chaincodeName=\\"$1\\"
   version=\\"$2\\"
 
@@ -252,44 +240,45 @@
     exit 1
   fi
 
+  
   if [ \\"$chaincodeName\\" = \\"chaincode1\\" ]; then
     printHeadline \\"Building 'chaincode1'\\" \\"U1F60B\\"
-    npm run build --prefix \\"$CHAINCODES_BASE_DIR/./chaincodes/chaincode-kv-node\\"
-
+npm run build --prefix \\"$CHAINCODES_BASE_DIR/./chaincodes/chaincode-kv-node\\"
+    
     printHeadline \\"Installing 'chaincode1' on my-channel1/Org1/peer0\\" \\"U1F60E\\"
-    chaincodeInstallTls \\"$CHAINCODES_BASE_DIR/./chaincodes/chaincode-kv-node\\" \\"chaincode1\\" \\"$version\\" \\"node\\" \\"my-channel1\\" \\"peer0.org1.com:7051\\" \\"orderer0.root.com:7050\\" \\"cli.org1.com\\" \\"crypto/daTls/msp/tlscacerts/tlsca.root.com-cert.pem\\"
-
+        chaincodeInstallTls \\"$CHAINCODES_BASE_DIR/./chaincodes/chaincode-kv-node\\" \\"chaincode1\\" \\"$version\\" \\"node\\" \\"my-channel1\\" \\"peer0.org1.com:7051\\" \\"orderer0.root.com:7050\\" \\"cli.org1.com\\" \\"crypto/daTls/msp/tlscacerts/tlsca.root.com-cert.pem\\"
+    
     printItalics \\"Upgrading 'chaincode1' on my-channel1/Org1/peer0\\" \\"U1F618\\"
-    chaincodeUpgradeTls \\"$CHAINCODES_BASE_DIR/./chaincodes/chaincode-kv-node\\" \\"chaincode1\\" \\"$version\\" \\"node\\" \\"my-channel1\\" \\"peer0.org1.com:7051\\" \\"orderer0.root.com:7050\\" \\"cli.org1.com\\" '{\\"Args\\":[]}' \\"AND ('Org1MSP.member')\\" \\"crypto/daTls/msp/tlscacerts/tlsca.root.com-cert.pem\\"
-
+        chaincodeUpgradeTls \\"$CHAINCODES_BASE_DIR/./chaincodes/chaincode-kv-node\\" \\"chaincode1\\" \\"$version\\" \\"node\\" \\"my-channel1\\" \\"peer0.org1.com:7051\\" \\"orderer0.root.com:7050\\" \\"cli.org1.com\\" '{\\"Args\\":[]}' \\"AND ('Org1MSP.member')\\" \\"crypto/daTls/msp/tlscacerts/tlsca.root.com-cert.pem\\"
+        
     printHeadline \\"Installing 'chaincode1' on my-channel1/Org1/peer1\\" \\"U1F60E\\"
-    chaincodeInstallTls \\"$CHAINCODES_BASE_DIR/./chaincodes/chaincode-kv-node\\" \\"chaincode1\\" \\"$version\\" \\"node\\" \\"my-channel1\\" \\"peer1.org1.com:7051\\" \\"orderer0.root.com:7050\\" \\"cli.org1.com\\" \\"crypto/daTls/msp/tlscacerts/tlsca.root.com-cert.pem\\"
-
+        chaincodeInstallTls \\"$CHAINCODES_BASE_DIR/./chaincodes/chaincode-kv-node\\" \\"chaincode1\\" \\"$version\\" \\"node\\" \\"my-channel1\\" \\"peer1.org1.com:7051\\" \\"orderer0.root.com:7050\\" \\"cli.org1.com\\" \\"crypto/daTls/msp/tlscacerts/tlsca.root.com-cert.pem\\"
+    
     printItalics \\"Upgrading 'chaincode1' on my-channel1/Org1/peer1\\" \\"U1F618\\"
-    chaincodeUpgradeTls \\"$CHAINCODES_BASE_DIR/./chaincodes/chaincode-kv-node\\" \\"chaincode1\\" \\"$version\\" \\"node\\" \\"my-channel1\\" \\"peer1.org1.com:7051\\" \\"orderer0.root.com:7050\\" \\"cli.org1.com\\" '{\\"Args\\":[]}' \\"AND ('Org1MSP.member')\\" \\"crypto/daTls/msp/tlscacerts/tlsca.root.com-cert.pem\\"
-  fi
-}
+        chaincodeUpgradeTls \\"$CHAINCODES_BASE_DIR/./chaincodes/chaincode-kv-node\\" \\"chaincode1\\" \\"$version\\" \\"node\\" \\"my-channel1\\" \\"peer1.org1.com:7051\\" \\"orderer0.root.com:7050\\" \\"cli.org1.com\\" '{\\"Args\\":[]}' \\"AND ('Org1MSP.member')\\" \\"crypto/daTls/msp/tlscacerts/tlsca.root.com-cert.pem\\"
+          fi
+  }
 
 function notifyOrgsAboutChannels() {
   printHeadline \\"Creating new channel config blocks\\" \\"U1F537\\"
-  createNewChannelUpdateTx \\"my-channel1\\" \\"Org1MSP\\" \\"AllOrgChannel\\" \\"$FABRIKKA_NETWORK_ROOT/fabric-config\\" \\"$FABRIKKA_NETWORK_ROOT/fabric-config/config\\"
-
+  createNewChannelUpdateTx \\"my-channel1\\" \\"Org1MSP\\" \\"AllOrgChannel\\" \\"$FABRIKKA_NETWORK_ROOT/fabric-config\\"  \\"$FABRIKKA_NETWORK_ROOT/fabric-config/config\\"
+  
   printHeadline \\"Notyfing orgs about channels\\" \\"U1F4E2\\"
-  notifyOrgAboutNewChannelTls \\"my-channel1\\" \\"Org1MSP\\" \\"cli.org1.com\\" \\"peer0.org1.com\\" \\"orderer0.root.com:7050\\" \\"crypto/daTls/msp/tlscacerts/tlsca.root.com-cert.pem\\"
-
+    notifyOrgAboutNewChannelTls \\"my-channel1\\" \\"Org1MSP\\" \\"cli.org1.com\\" \\"peer0.org1.com\\" \\"orderer0.root.com:7050\\" \\"crypto/daTls/msp/tlscacerts/tlsca.root.com-cert.pem\\"
+    
   printHeadline \\"Deleting new channel config blocks\\" \\"U1F52A\\"
-  deleteNewChannelUpdateTx \\"my-channel1\\" \\"Org1MSP\\" \\"cli.org1.com\\"
-
+    deleteNewChannelUpdateTx \\"my-channel1\\" \\"Org1MSP\\" \\"cli.org1.com\\"
+  
 }
 
 function generateArtifacts() {
   printHeadline \\"Generating basic configs\\" \\"U1F913\\"
   printItalics \\"Generating crypto material for org Orderer\\" \\"U1F512\\"
   certsGenerate \\"$FABRIKKA_NETWORK_ROOT/fabric-config\\" \\"crypto-config-root.yaml\\" \\"ordererOrganizations/root.com\\" \\"$FABRIKKA_NETWORK_ROOT/fabric-config/crypto-config/\\"
-
+  
   printItalics \\"Generating crypto material for Org1\\" \\"U1F512\\"
   certsGenerate \\"$FABRIKKA_NETWORK_ROOT/fabric-config\\" \\"crypto-config-org1.yaml\\" \\"peerOrganizations/org1.com\\" \\"$FABRIKKA_NETWORK_ROOT/fabric-config/crypto-config/\\"
-
+  
   printItalics \\"Generating genesis block\\" \\"U1F3E0\\"
   genesisBlockCreate \\"$FABRIKKA_NETWORK_ROOT/fabric-config\\" \\"$FABRIKKA_NETWORK_ROOT/fabric-config/config\\"
 }
@@ -313,21 +302,23 @@
 }
 
 function generateChannelsArtifacts() {
-  printHeadline \\"Generating config for 'my-channel1'\\" \\"U1F913\\"
+    printHeadline \\"Generating config for 'my-channel1'\\" \\"U1F913\\"
   createChannelTx \\"my-channel1\\" \\"$FABRIKKA_NETWORK_ROOT/fabric-config\\" \\"AllOrgChannel\\" \\"$FABRIKKA_NETWORK_ROOT/fabric-config/config\\"
-}
+  }
 
 function installChannels() {
-
-  printHeadline \\"Creating 'my-channel1' on Org1/peer0\\" \\"U1F63B\\"
-  docker exec -i cli.org1.com bash -c \\\\
+  
+    
+    printHeadline \\"Creating 'my-channel1' on Org1/peer0\\" \\"U1F63B\\"
+    docker exec -i cli.org1.com bash -c \\\\
     \\"source scripts/channel_fns.sh; createChannelAndJoinTls 'my-channel1' 'Org1MSP' 'peer0.org1.com:7051' 'crypto/users/Admin@org1.com/msp' 'crypto/users/Admin@org1.com/tls' 'crypto/daTls/msp/tlscacerts/tlsca.root.com-cert.pem' 'orderer0.root.com:7050';\\"
-
-  printItalics \\"Joining 'my-channel1' on  Org1/peer1\\" \\"U1F638\\"
-  docker exec -i cli.org1.com bash -c \\\\
+  
+    
+    printItalics \\"Joining 'my-channel1' on  Org1/peer1\\" \\"U1F638\\"
+    docker exec -i cli.org1.com bash -c \\\\
     \\"source scripts/channel_fns.sh; fetchChannelAndJoinTls 'my-channel1' 'Org1MSP' 'peer1.org1.com:7051' 'crypto/users/Admin@org1.com/msp' 'crypto/users/Admin@org1.com/tls' 'crypto/daTls/msp/tlscacerts/tlsca.root.com-cert.pem' 'orderer0.root.com:7050';\\"
-
-}
+  
+        }
 
 function networkDown() {
   printHeadline \\"Destroying network\\" \\"U1F916\\"
@@ -337,24 +328,24 @@
   )
 
   printf \\"\\\\nRemoving chaincode containers & images... \\\\U1F5D1 \\\\n\\"
-
+   
   docker rm -f $(docker ps -a | grep dev-peer0.org1.com-chaincode1-0.0.1-* | awk '{print $1}') || {
     echo \\"docker rm failed, Check if all fabric dockers properly was deleted\\"
   }
   docker rmi $(docker images dev-peer0.org1.com-chaincode1-0.0.1-* -q) || {
     echo \\"docker rm failed, Check if all fabric dockers properly was deleted\\"
   }
-
+  
   docker rm -f $(docker ps -a | grep dev-peer1.org1.com-chaincode1-0.0.1-* | awk '{print $1}') || {
     echo \\"docker rm failed, Check if all fabric dockers properly was deleted\\"
   }
   docker rmi $(docker images dev-peer1.org1.com-chaincode1-0.0.1-* -q) || {
     echo \\"docker rm failed, Check if all fabric dockers properly was deleted\\"
   }
-
+  
   printf \\"\\\\nRemoving generated configs... \\\\U1F5D1 \\\\n\\"
-  rm -rf \\"$FABRIKKA_NETWORK_ROOT\\"/fabric-config/config
-  rm -rf \\"$FABRIKKA_NETWORK_ROOT\\"/fabric-config/crypto-config
+  rm -rf $FABRIKKA_NETWORK_ROOT/fabric-config/config
+  rm -rf $FABRIKKA_NETWORK_ROOT/fabric-config/crypto-config
 
   printHeadline \\"Done! Network was purged\\" \\"U1F5D1\\"
 }
@@ -368,7 +359,7 @@
   basic:
 
 services:
-
+  
   ca.root.com:
     container_name: ca.root.com
     image: hyperledger/fabric-ca:\${FABRIC_CA_VERSION}
@@ -385,7 +376,7 @@
       - ../fabric-config/crypto-config/ordererOrganizations/root.com/ca/:/etc/hyperledger/fabric-ca-server-config
     networks:
       - basic
-
+  
   orderer0.root.com:
     container_name: orderer0.root.com
     image: hyperledger/fabric-orderer:\${FABRIC_VERSION}
@@ -397,8 +388,7 @@
       - ORDERER_GENERAL_LOCALMSPID=OrdererMSP
       - ORDERER_GENERAL_LOCALMSPDIR=/var/hyperledger/orderer/msp
       - GODEBUG=netdns=go
-
-      # enabled TLS
+            #enabled TLS
       - ORDERER_GENERAL_TLS_ENABLED=true
       - ORDERER_GENERAL_TLS_PRIVATEKEY=/var/hyperledger/orderer/tls/server.key
       - ORDERER_GENERAL_TLS_CERTIFICATE=/var/hyperledger/orderer/tls/server.crt
@@ -416,7 +406,8 @@
       - ../fabric-config/crypto-config/ordererOrganizations/root.com/orderers/orderer0.root.com/tls/:/var/hyperledger/orderer/tls
     networks:
       - basic
-
+    
+  
   ca.org1.com:
     container_name: ca.org1.com
     image: hyperledger/fabric-ca:\${FABRIC_CA_VERSION}
@@ -433,7 +424,7 @@
       - ../fabric-config/crypto-config/peerOrganizations/org1.com/ca/:/etc/hyperledger/fabric-ca-server-config
     networks:
       - basic
-
+  
   cli.org1.com:
     container_name: cli.org1.com
     image: hyperledger/fabric-tools:\${FABRIC_VERSION}
@@ -448,8 +439,7 @@
       - CORE_PEER_LOCALMSPID=Org1MSP
       - CORE_PEER_MSPCONFIGPATH=/var/hyperledger/cli/crypto/users/Admin@org1.com/msp
       - CORE_PEER_ADDRESS=peer0.org1.com:7051
-
-      # enabled TLS
+            # enabled TLS
       - CORE_PEER_TLS_ENABLED=true
       - CORE_PEER_TLS_CERT_FILE=/var/hyperledger/cli/crypto/users/Admin@org1.com/tls/client.crt
       - CORE_PEER_TLS_KEY_FILE=/var/hyperledger/cli/crypto/users/Admin@org1.com/tls/client.key
@@ -466,7 +456,7 @@
       - \\"$CHAINCODES_BASE_DIR/./chaincodes/chaincode-kv-node/:/var/hyperledger/cli/chaincode1/\\"
     networks:
       - basic
-
+  
   peer0.org1.com:
     container_name: peer0.org1.com
     image: hyperledger/fabric-peer:\${FABRIC_VERSION}
@@ -483,18 +473,17 @@
       - CORE_PEER_MSPCONFIGPATH=/etc/hyperledger/fabric/peer/msp
       - CORE_PEER_LOCALMSPID=Org1MSP
       - CORE_PEER_ADDRESS=peer0.org1.com:7051
-
-      # enabled TLS
+            # enabled TLS
       - CORE_PEER_TLS_ENABLED=true
       - CORE_PEER_TLS_CERT_FILE=/etc/hyperledger/fabric/peer/tls/server.crt
       - CORE_PEER_TLS_KEY_FILE=/etc/hyperledger/fabric/peer/tls/server.key
       - CORE_PEER_TLS_ROOTCERT_FILE=/etc/hyperledger/fabric/peer/tls/ca.crt
-
+            
     working_dir: /etc/hyperledger/fabric/peer/
     command: peer node start
     ports:
       - 7051:7051
-      # - 7053:7053
+     #- 7053:7053
     volumes:
       - /var/run/docker.sock:/host/var/run/docker.sock
       - ../fabric-config/crypto-config/peerOrganizations/org1.com/peers/peer0.org1.com/msp:/etc/hyperledger/fabric/peer/msp
@@ -505,7 +494,8 @@
       - orderer0.root.com
     networks:
       - basic
-
+  
+  
   peer1.org1.com:
     container_name: peer1.org1.com
     image: hyperledger/fabric-peer:\${FABRIC_VERSION}
@@ -522,18 +512,17 @@
       - CORE_PEER_MSPCONFIGPATH=/etc/hyperledger/fabric/peer/msp
       - CORE_PEER_LOCALMSPID=Org1MSP
       - CORE_PEER_ADDRESS=peer1.org1.com:7051
-
-      # enabled TLS
+            # enabled TLS
       - CORE_PEER_TLS_ENABLED=true
       - CORE_PEER_TLS_CERT_FILE=/etc/hyperledger/fabric/peer/tls/server.crt
       - CORE_PEER_TLS_KEY_FILE=/etc/hyperledger/fabric/peer/tls/server.key
       - CORE_PEER_TLS_ROOTCERT_FILE=/etc/hyperledger/fabric/peer/tls/ca.crt
-
+            
     working_dir: /etc/hyperledger/fabric/peer/
     command: peer node start
     ports:
       - 7052:7051
-      # - 7053:7053
+     #- 7053:7053
     volumes:
       - /var/run/docker.sock:/host/var/run/docker.sock
       - ../fabric-config/crypto-config/peerOrganizations/org1.com/peers/peer1.org1.com/msp:/etc/hyperledger/fabric/peer/msp
@@ -544,13 +533,14 @@
       - orderer0.root.com
     networks:
       - basic
+  
+  
+  
 "
 `;
 
 exports[`network-02-simple-tls should create proper e2e/__tmp__/network-02-simple-tls/fabrikka-target/network/fabric-docker/scripts/base-functions.sh from samples/fabrikkaConfig-1org-1channel-1chaincode-tls.json 1`] = `
-"#!/bin/bash
-
-function certsGenerate() {
+"function certsGenerate() {
   local CONTAINER_NAME=certsGenerate
 
   local CONFIG_PATH=$1
@@ -572,24 +562,17 @@
     exit 1
   fi
 
-<<<<<<< HEAD
-  docker run -i -d --name $CONTAINER_NAME hyperledger/fabric-tools:\\"\${FABRIC_VERSION}\\" bash || removeContainer $CONTAINER_NAME
-  docker cp \\"$CONFIG_PATH\\" $CONTAINER_NAME:/fabric-config || removeContainer $CONTAINER_NAME
-=======
   docker run -i -d -w=\\"/\\" --name $CONTAINER_NAME hyperledger/fabric-tools:\${FABRIC_VERSION} bash || removeContainer $CONTAINER_NAME
   docker cp $CONFIG_PATH $CONTAINER_NAME:/fabric-config || removeContainer $CONTAINER_NAME
->>>>>>> 4163e7de
-
-  docker exec -i $CONTAINER_NAME cryptogen generate --config=./fabric-config/\\"$CRYPTO_CONFIG_FILE_NAME\\" || removeContainer $CONTAINER_NAME
-
-  docker cp $CONTAINER_NAME:/crypto-config/. \\"$OUTPUT_PATH\\" || removeContainer $CONTAINER_NAME
+
+  docker exec -i $CONTAINER_NAME cryptogen generate --config=./fabric-config/$CRYPTO_CONFIG_FILE_NAME || removeContainer $CONTAINER_NAME
+
+  docker cp $CONTAINER_NAME:/crypto-config/. $OUTPUT_PATH || removeContainer $CONTAINER_NAME
 
   removeContainer $CONTAINER_NAME
-
-  # shellcheck disable=2044
-  for file in $(find \\"$OUTPUT_PATH\\"/ -iname '*_sk'); do
-    dir=$(dirname \\"$file\\")
-    mv \\"\${dir}\\"/*_sk \\"\${dir}\\"/priv-key.pem
+  for file in $(find $OUTPUT_PATH/ -iname *_sk); do
+    dir=$(dirname $file)
+    mv \${dir}/*_sk \${dir}/priv-key.pem
   done
 }
 
@@ -609,18 +592,13 @@
     exit 1
   fi
 
-<<<<<<< HEAD
-  docker run -i -d --name $CONTAINER_NAME hyperledger/fabric-tools:\\"\${FABRIC_VERSION}\\" bash || removeContainer $CONTAINER_NAME
-  docker cp \\"$CONFIG_PATH\\" $CONTAINER_NAME:/fabric-config || removeContainer $CONTAINER_NAME
-=======
   docker run -i -d -w=\\"/\\" --name $CONTAINER_NAME hyperledger/fabric-tools:\${FABRIC_VERSION} bash || removeContainer $CONTAINER_NAME
   docker cp $CONFIG_PATH $CONTAINER_NAME:/fabric-config || removeContainer $CONTAINER_NAME
->>>>>>> 4163e7de
 
   docker exec -i $CONTAINER_NAME mkdir /config || removeContainer $CONTAINER_NAME
   docker exec -i $CONTAINER_NAME configtxgen --configPath ./fabric-config -profile OrdererGenesis -outputBlock ./config/genesis.block -channelID system-channel || removeContainer $CONTAINER_NAME
 
-  docker cp $CONTAINER_NAME:/config \\"$OUTPUT_PATH\\" || removeContainer $CONTAINER_NAME
+  docker cp $CONTAINER_NAME:/config $OUTPUT_PATH || removeContainer $CONTAINER_NAME
 
   removeContainer $CONTAINER_NAME
 }
@@ -632,7 +610,7 @@
   local CONFIG_PATH=$2
   local CONFIG_PROFILE=$3
   local OUTPUT_PATH=$4
-  local CHANNEL_TX_PATH=\\"$OUTPUT_PATH/$CHANNEL_NAME\\".tx
+  local CHANNEL_TX_PATH=$OUTPUT_PATH\\"/\\"$CHANNEL_NAME\\".tx\\"
 
   echo \\"Creating channelTx for $CHANNEL_NAME...\\"
   inputLog \\"CONFIG_PATH: $CONFIG_PATH\\"
@@ -646,18 +624,13 @@
     exit 1
   fi
 
-<<<<<<< HEAD
-  docker run -i -d --name $CONTAINER_NAME hyperledger/fabric-tools:\\"\${FABRIC_VERSION}\\" bash || removeContainer $CONTAINER_NAME
-  docker cp \\"$CONFIG_PATH\\" $CONTAINER_NAME:/fabric-config || removeContainer $CONTAINER_NAME
-=======
   docker run -i -d -w=\\"/\\" --name $CONTAINER_NAME hyperledger/fabric-tools:\${FABRIC_VERSION} bash || removeContainer $CONTAINER_NAME
   docker cp $CONFIG_PATH $CONTAINER_NAME:/fabric-config || removeContainer $CONTAINER_NAME
->>>>>>> 4163e7de
 
   docker exec -i $CONTAINER_NAME mkdir /config || removeContainer $CONTAINER_NAME
-  docker exec -i $CONTAINER_NAME configtxgen --configPath ./fabric-config -profile \\"\${CONFIG_PROFILE}\\" -outputCreateChannelTx ./config/channel.tx -channelID \\"\${CHANNEL_NAME}\\" || removeContainer $CONTAINER_NAME
-
-  docker cp $CONTAINER_NAME:/config/channel.tx \\"$CHANNEL_TX_PATH\\" || removeContainer $CONTAINER_NAME
+  docker exec -i $CONTAINER_NAME configtxgen --configPath ./fabric-config -profile \${CONFIG_PROFILE} -outputCreateChannelTx ./config/channel.tx -channelID \${CHANNEL_NAME} || removeContainer $CONTAINER_NAME
+
+  docker cp $CONTAINER_NAME:/config/channel.tx $CHANNEL_TX_PATH || removeContainer $CONTAINER_NAME
 
   removeContainer $CONTAINER_NAME
 }
@@ -670,7 +643,7 @@
   local CONFIG_PROFILE=$3
   local CONFIG_PATH=$4
   local OUTPUT_PATH=$5
-  local ANCHOR_PEER_UPDATE_PATH=\\"$OUTPUT_PATH/\${MSP_NAME}anchors-$CHANNEL_NAME.tx\\"
+  local ANCHOR_PEER_UPDATE_PATH=$OUTPUT_PATH\\"/\\"$MSP_NAME\\"anchors-$CHANNEL_NAME.tx\\"
 
   echo \\"Creating new channel config block. Channel: $CHANNEL_NAME for organization $MSP_NAME...\\"
   inputLog \\"CHANNEL_NAME: $CHANNEL_NAME\\"
@@ -686,23 +659,18 @@
     exit 1
   fi
 
-<<<<<<< HEAD
-  docker run -i -d --name $CONTAINER_NAME hyperledger/fabric-tools:\\"\${FABRIC_VERSION}\\" bash || removeContainer $CONTAINER_NAME
-  docker cp \\"$CONFIG_PATH\\" $CONTAINER_NAME:/fabric-config || removeContainer $CONTAINER_NAME
-=======
   docker run -i -d -w=\\"/\\" --name $CONTAINER_NAME hyperledger/fabric-tools:\${FABRIC_VERSION} bash || removeContainer $CONTAINER_NAME
   docker cp $CONFIG_PATH $CONTAINER_NAME:/fabric-config || removeContainer $CONTAINER_NAME
->>>>>>> 4163e7de
 
   docker exec -i $CONTAINER_NAME mkdir /config || removeContainer $CONTAINER_NAME
   docker exec -i $CONTAINER_NAME configtxgen \\\\
     --configPath ./fabric-config \\\\
-    -profile \\"\${CONFIG_PROFILE}\\" \\\\
-    -outputAnchorPeersUpdate ./config/\\"\${MSP_NAME}\\"anchors.tx \\\\
-    -channelID \\"\${CHANNEL_NAME}\\" \\\\
-    -asOrg \\"\${MSP_NAME}\\" || removeContainer $CONTAINER_NAME
-
-  docker cp $CONTAINER_NAME:/config/\\"\${MSP_NAME}\\"anchors.tx \\"$ANCHOR_PEER_UPDATE_PATH\\" || removeContainer $CONTAINER_NAME
+    -profile \${CONFIG_PROFILE} \\\\
+    -outputAnchorPeersUpdate ./config/\${MSP_NAME}anchors.tx \\\\
+    -channelID \${CHANNEL_NAME} \\\\
+    -asOrg \${MSP_NAME} || removeContainer $CONTAINER_NAME
+
+  docker cp $CONTAINER_NAME:/config/\${MSP_NAME}anchors.tx $ANCHOR_PEER_UPDATE_PATH || removeContainer $CONTAINER_NAME
 
   removeContainer $CONTAINER_NAME
 }
@@ -723,12 +691,12 @@
   inputLog \\"ORDERER_URL: $ORDERER_URL\\"
   inputLog \\"ANCHOR_PEER_UPDATE_PATH: $ANCHOR_PEER_UPDATE_PATH\\"
 
-  if [ -n \\"$ANCHOR_PEER_UPDATE_PATH\\" ]; then
-    docker exec -e CORE_PEER_ADDRESS=\\"$PEER_ADDRESS\\" \\\\
-      \\"$CLI_NAME\\" peer channel update \\\\
-      -c \\"$CHANNEL_NAME\\" \\\\
-      -o \\"$ORDERER_URL\\" \\\\
-      -f \\"$ANCHOR_PEER_UPDATE_PATH\\"
+  if [ ! -z \\"$ANCHOR_PEER_UPDATE_PATH\\" ]; then
+    docker exec -e CORE_PEER_ADDRESS=$PEER_ADDRESS \\\\
+      $CLI_NAME peer channel update \\\\
+      -c $CHANNEL_NAME \\\\
+      -o $ORDERER_URL \\\\
+      -f $ANCHOR_PEER_UPDATE_PATH
   else
     echo \\"channel update tx not found! Looked for: $ANCHOR_PEER_UPDATE_PATH\\"
   fi
@@ -751,13 +719,13 @@
   inputLog \\"ORDERER_URL: $ORDERER_URL\\"
   inputLog \\"ANCHOR_PEER_UPDATE_PATH: $ANCHOR_PEER_UPDATE_PATH\\"
 
-  if [ -n \\"$ANCHOR_PEER_UPDATE_PATH\\" ]; then
-    docker exec -e CORE_PEER_ADDRESS=\\"$PEER_ADDRESS\\" \\\\
-      \\"$CLI_NAME\\" peer channel update \\\\
-      -c \\"$CHANNEL_NAME\\" \\\\
-      -o \\"$ORDERER_URL\\" \\\\
-      -f \\"$ANCHOR_PEER_UPDATE_PATH\\" \\\\
-      --tls --cafile \\"$CA_CERT\\"
+  if [ ! -z \\"$ANCHOR_PEER_UPDATE_PATH\\" ]; then
+    docker exec -e CORE_PEER_ADDRESS=$PEER_ADDRESS \\\\
+      $CLI_NAME peer channel update \\\\
+      -c $CHANNEL_NAME \\\\
+      -o $ORDERER_URL \\\\
+      -f $ANCHOR_PEER_UPDATE_PATH \\\\
+      --tls --cafile $CA_CERT
   else
     echo \\"channel update tx not found! Looked for: $ANCHOR_PEER_UPDATE_PATH\\"
   fi
@@ -772,10 +740,246 @@
   echo \\"Deleting new channel config block. Channel: $CHANNEL_NAME, Organization: $MSP_NAME\\"
   inputLogShort \\"CHANNEL_NAME: $CHANNEL_NAME, MSP_NAME: $MSP_NAME, CLI_NAME: $CLI_NAME, ANCHOR_PEER_UPDATE_PATH: $ANCHOR_PEER_UPDATE_PATH\\"
 
-  if [ -n \\"$ANCHOR_PEER_UPDATE_PATH\\" ]; then
-    docker exec \\"$CLI_NAME\\" rm \\"$ANCHOR_PEER_UPDATE_PATH\\"
+  if [ ! -z \\"$ANCHOR_PEER_UPDATE_PATH\\" ]; then
+    docker exec $CLI_NAME rm $ANCHOR_PEER_UPDATE_PATH
   else
     echo \\"channel update tx not found! Looked for: $ANCHOR_PEER_UPDATE_PATH\\"
+  fi
+}
+
+function chaincodeInstall() {
+  local CHAINCODE_DIR_PATH=$1
+  local CHAINCODE_NAME=$2
+  local CHAINCODE_VERSION=$3
+  local CHAINCODE_LANG=$4
+
+  local CHANNEL_NAME=$5
+
+  local PEER_ADDRESS=$6
+  local ORDERER_URL=$7
+  local CLI_NAME=$8
+
+  local CHAINCODE_DIR_CONTENT=$(ls $CHAINCODE_DIR_PATH)
+
+  echo \\"Installing chaincode on $CHANNEL_NAME...\\"
+  inputLog \\"CHAINCODE_NAME: $CHAINCODE_NAME\\"
+  inputLog \\"CHAINCODE_VERSION: $CHAINCODE_VERSION\\"
+  inputLog \\"CHAINCODE_LANG: $CHAINCODE_LANG\\"
+  inputLog \\"CHAINCODE_DIR_PATH: $CHAINCODE_DIR_PATH\\"
+  inputLog \\"PEER_ADDRESS: $PEER_ADDRESS\\"
+  inputLog \\"ORDERER_URL: $ORDERER_URL\\"
+  inputLog \\"CLI_NAME: $CLI_NAME\\"
+
+  if [ ! -z \\"$CHAINCODE_DIR_CONTENT\\" ]; then
+    docker exec -e CHANNEL_NAME=$CHANNEL_NAME -e CORE_PEER_ADDRESS=$PEER_ADDRESS \\\\
+      $CLI_NAME peer chaincode install \\\\
+      -n $CHAINCODE_NAME -v $CHAINCODE_VERSION -l $CHAINCODE_LANG -p /var/hyperledger/cli/$CHAINCODE_NAME/ \\\\
+      -o $ORDERER_URL
+  else
+    echo \\"Skipping chaincode '$CHAINCODE_NAME' installation. Chaincode's directory is empty.\\"
+  fi
+}
+
+function chaincodeInstantiate() {
+  local CHAINCODE_DIR_PATH=$1
+  local CHAINCODE_NAME=$2
+  local CHAINCODE_VERSION=$3
+  local CHAINCODE_LANG=$4
+  local CHANNEL_NAME=$5
+  local PEER_ADDRESS=$6
+  local ORDERER_URL=$7
+  local CLI_NAME=$8
+  local INIT_PARAMS=$9
+  local ENDORSEMENT=\${10}
+
+  local CHAINCODE_DIR_CONTENT=$(ls $CHAINCODE_DIR_PATH)
+
+  echo \\"Instantiating chaincode on $CHANNEL_NAME...\\"
+  inputLog \\"CHAINCODE_NAME: $CHAINCODE_NAME\\"
+  inputLog \\"CHAINCODE_VERSION: $CHAINCODE_VERSION\\"
+  inputLog \\"CHAINCODE_LANG: $CHAINCODE_LANG\\"
+  inputLog \\"CHAINCODE_DIR_PATH: $CHAINCODE_DIR_PATH\\"
+  inputLog \\"INIT_PARAMS: $INIT_PARAMS\\"
+  inputLog \\"ENDORSEMENT: $ENDORSEMENT\\"
+  inputLog \\"PEER_ADDRESS: $PEER_ADDRESS\\"
+  inputLog \\"ORDERER_URL: $ORDERER_URL\\"
+  inputLog \\"CLI_NAME: $CLI_NAME\\"
+
+  if [ ! -z \\"$CHAINCODE_DIR_CONTENT\\" ]; then
+    docker exec -e CORE_PEER_ADDRESS=$PEER_ADDRESS $CLI_NAME peer chaincode instantiate \\\\
+      -C $CHANNEL_NAME \\\\
+      -n $CHAINCODE_NAME \\\\
+      -v $CHAINCODE_VERSION \\\\
+      -l $CHAINCODE_LANG \\\\
+      -o $ORDERER_URL \\\\
+      -c \\"$INIT_PARAMS\\" \\\\
+      -P \\"$ENDORSEMENT\\"
+  else
+    echo \\"Skipping chaincode '$CHAINCODE_NAME' instantiate. Chaincode's directory is empty.\\"
+    echo \\"Looked in dir: '$CHAINCODE_DIR_PATH'\\"
+  fi
+}
+
+function chaincodeUpgrade() {
+  local CHAINCODE_DIR_PATH=$1
+  local CHAINCODE_NAME=$2
+  local CHAINCODE_VERSION=$3
+  local CHAINCODE_LANG=$4
+  local CHANNEL_NAME=$5
+  local PEER_ADDRESS=$6
+  local ORDERER_URL=$7
+  local CLI_NAME=$8
+  local INIT_PARAMS=$9
+  local ENDORSEMENT=\${10}
+
+  local CHAINCODE_DIR_CONTENT=$(ls \\"$CHAINCODE_DIR_PATH\\")
+
+  echo \\"Upgrading chaincode on $CHANNEL_NAME...\\"
+  inputLog \\"CHAINCODE_NAME: $CHAINCODE_NAME\\"
+  inputLog \\"CHAINCODE_VERSION: $CHAINCODE_VERSION\\"
+  inputLog \\"CHAINCODE_LANG: $CHAINCODE_LANG\\"
+  inputLog \\"CHAINCODE_DIR_PATH: $CHAINCODE_DIR_PATH\\"
+  inputLog \\"INIT_PARAMS: $INIT_PARAMS\\"
+  inputLog \\"ENDORSEMENT: $ENDORSEMENT\\"
+  inputLog \\"PEER_ADDRESS: $PEER_ADDRESS\\"
+  inputLog \\"ORDERER_URL: $ORDERER_URL\\"
+  inputLog \\"CLI_NAME: $CLI_NAME\\"
+
+  if [ -n \\"$CHAINCODE_DIR_CONTENT\\" ]; then
+    docker exec -e CORE_PEER_ADDRESS=$PEER_ADDRESS $CLI_NAME peer chaincode upgrade \\\\
+      -C \\"$CHANNEL_NAME\\" \\\\
+      -n \\"$CHAINCODE_NAME\\" \\\\
+      -v \\"$CHAINCODE_VERSION\\" \\\\
+      -l \\"$CHAINCODE_LANG\\" \\\\
+      -p /var/hyperledger/cli/\\"$CHAINCODE_NAME\\"/ \\\\
+      -o \\"$ORDERER_URL\\" \\\\
+      -c \\"$INIT_PARAMS\\" \\\\
+      -P \\"$ENDORSEMENT\\"
+  else
+    echo \\"Skipping chaincode '$CHAINCODE_NAME' instantiate. Chaincode's directory is empty.\\"
+    echo \\"Looked in dir: '$CHAINCODE_DIR_PATH'\\"
+  fi
+}
+
+function chaincodeInstallTls() {
+  local CHAINCODE_DIR_PATH=$1
+  local CHAINCODE_NAME=$2
+  local CHAINCODE_VERSION=$3
+  local CHAINCODE_LANG=$4
+  local CHANNEL_NAME=$5
+  local PEER_ADDRESS=$6
+  local ORDERER_URL=$7
+  local CLI_NAME=$8
+  local CA_CERT=\\"/var/hyperledger/cli/\\"$9
+
+  local CHAINCODE_DIR_CONTENT=$(ls $CHAINCODE_DIR_PATH)
+
+  echo \\"Installing chaincode on $CHANNEL_NAME (TLS)...\\"
+  inputLog \\"CHAINCODE_NAME: $CHAINCODE_NAME\\"
+  inputLog \\"CHAINCODE_VERSION: $CHAINCODE_VERSION\\"
+  inputLog \\"CHAINCODE_LANG: $CHAINCODE_LANG\\"
+  inputLog \\"CHAINCODE_DIR_PATH: $CHAINCODE_DIR_PATH\\"
+  inputLog \\"PEER_ADDRESS: $PEER_ADDRESS\\"
+  inputLog \\"ORDERER_URL: $ORDERER_URL\\"
+  inputLog \\"CLI_NAME: $CLI_NAME\\"
+  inputLog \\"CA_CERT: $CA_CERT\\"
+
+  if [ ! -z \\"$CHAINCODE_DIR_CONTENT\\" ]; then
+    docker exec -e CHANNEL_NAME=$CHANNEL_NAME -e CORE_PEER_ADDRESS=$PEER_ADDRESS \\\\
+      $CLI_NAME peer chaincode install \\\\
+      -n $CHAINCODE_NAME -v $CHAINCODE_VERSION -l $CHAINCODE_LANG -p /var/hyperledger/cli/$CHAINCODE_NAME/ \\\\
+      -o $ORDERER_URL --tls --cafile $CA_CERT
+  else
+    echo \\"Skipping chaincode '$CHAINCODE_NAME' installation (TLS). Chaincode's directory is empty.\\"
+  fi
+}
+
+function chaincodeInstantiateTls() {
+  local CHAINCODE_DIR_PATH=$1
+  local CHAINCODE_NAME=$2
+  local CHAINCODE_VERSION=$3
+  local CHAINCODE_LANG=$4
+  local CHANNEL_NAME=$5
+  local PEER_ADDRESS=$6
+  local ORDERER_URL=$7
+  local CLI_NAME=$8
+  local INIT_PARAMS=$9
+  local ENDORSEMENT=\${10}
+  local CA_CERT=\\"/var/hyperledger/cli/\\"\${11}
+
+  local CHAINCODE_DIR_CONTENT=$(ls $CHAINCODE_DIR_PATH)
+
+  echo \\"Instantiating chaincode on $CHANNEL_NAME (TLS)...\\"
+  inputLog \\"CHAINCODE_NAME: $CHAINCODE_NAME\\"
+  inputLog \\"CHAINCODE_VERSION: $CHAINCODE_VERSION\\"
+  inputLog \\"CHAINCODE_LANG: $CHAINCODE_LANG\\"
+  inputLog \\"CHAINCODE_DIR_PATH: $CHAINCODE_DIR_PATH\\"
+  inputLog \\"INIT_PARAMS: $INIT_PARAMS\\"
+  inputLog \\"ENDORSEMENT: $ENDORSEMENT\\"
+  inputLog \\"PEER_ADDRESS: $PEER_ADDRESS\\"
+  inputLog \\"ORDERER_URL: $ORDERER_URL\\"
+  inputLog \\"CLI_NAME: $CLI_NAME\\"
+  inputLog \\"CA_CERT: $CA_CERT\\"
+
+  if [ ! -z \\"$CHAINCODE_DIR_CONTENT\\" ]; then
+    docker exec -e CORE_PEER_ADDRESS=$PEER_ADDRESS $CLI_NAME peer chaincode instantiate \\\\
+      -C $CHANNEL_NAME \\\\
+      -n $CHAINCODE_NAME \\\\
+      -v $CHAINCODE_VERSION \\\\
+      -l $CHAINCODE_LANG \\\\
+      -o $ORDERER_URL \\\\
+      -c \\"$INIT_PARAMS\\" \\\\
+      -P \\"$ENDORSEMENT\\" \\\\
+      --tls \\\\
+      --cafile $CA_CERT
+  else
+    echo \\"Skipping chaincode '$CHAINCODE_NAME' instantiate (TLS). Chaincode's directory is empty.\\"
+    echo \\"Looked in dir: '$CHAINCODE_DIR_PATH'\\"
+  fi
+}
+
+function chaincodeUpgradeTls() {
+  local CHAINCODE_DIR_PATH=$1
+  local CHAINCODE_NAME=$2
+  local CHAINCODE_VERSION=$3
+  local CHAINCODE_LANG=$4
+  local CHANNEL_NAME=$5
+  local PEER_ADDRESS=$6
+  local ORDERER_URL=$7
+  local CLI_NAME=$8
+  local INIT_PARAMS=$9
+  local ENDORSEMENT=\${10}
+  local CA_CERT=\\"/var/hyperledger/cli/\\"\${11}
+
+  local CHAINCODE_DIR_CONTENT=$(ls $CHAINCODE_DIR_PATH)
+
+  echo \\"Upgrading chaincode on $CHANNEL_NAME (TLS)...\\"
+  inputLog \\"CHAINCODE_NAME: $CHAINCODE_NAME\\"
+  inputLog \\"CHAINCODE_VERSION: $CHAINCODE_VERSION\\"
+  inputLog \\"CHAINCODE_LANG: $CHAINCODE_LANG\\"
+  inputLog \\"CHAINCODE_DIR_PATH: $CHAINCODE_DIR_PATH\\"
+  inputLog \\"INIT_PARAMS: $INIT_PARAMS\\"
+  inputLog \\"ENDORSEMENT: $ENDORSEMENT\\"
+  inputLog \\"PEER_ADDRESS: $PEER_ADDRESS\\"
+  inputLog \\"ORDERER_URL: $ORDERER_URL\\"
+  inputLog \\"CLI_NAME: $CLI_NAME\\"
+  inputLog \\"CA_CERT: $CA_CERT\\"
+
+  if [ ! -z \\"$CHAINCODE_DIR_CONTENT\\" ]; then
+    docker exec -e CORE_PEER_ADDRESS=$PEER_ADDRESS $CLI_NAME peer chaincode upgrade \\\\
+      -C $CHANNEL_NAME \\\\
+      -n $CHAINCODE_NAME \\\\
+      -v $CHAINCODE_VERSION \\\\
+      -l $CHAINCODE_LANG \\\\
+      -p /var/hyperledger/cli/\\"$CHAINCODE_NAME\\"/ \\\\
+      -o $ORDERER_URL \\\\
+      -c \\"$INIT_PARAMS\\" \\\\
+      -P \\"$ENDORSEMENT\\" \\\\
+      --tls \\\\
+      --cafile $CA_CERT
+  else
+    echo \\"Skipping chaincode '$CHAINCODE_NAME' instantiate (TLS). Chaincode's directory is empty.\\"
+    echo \\"Looked in dir: '$CHAINCODE_DIR_PATH'\\"
   fi
 }
 
@@ -813,7 +1017,7 @@
 
 function certsRemove() {
   local CERTS_DIR_PATH=$1
-  rm -rf \\"$CERTS_DIR_PATH\\"
+  rm -rf \\"$CERTS_DIR_PATH\\"/*
 }
 
 function removeContainer() {
@@ -824,9 +1028,7 @@
 `;
 
 exports[`network-02-simple-tls should create proper e2e/__tmp__/network-02-simple-tls/fabrikka-target/network/fabric-docker/scripts/base-help.sh from samples/fabrikkaConfig-1org-1channel-1chaincode-tls.json 1`] = `
-"#!/bin/bash
-
-function printHelp() {
+"function printHelp() {
   echo \\"Fabrikka is powered by SoftwareMill\\"
 
   echo \\"\\"
@@ -855,260 +1057,15 @@
 "
 `;
 
-exports[`network-02-simple-tls should create proper e2e/__tmp__/network-02-simple-tls/fabrikka-target/network/fabric-docker/scripts/chaincode-functions.sh from samples/fabrikkaConfig-1org-1channel-1chaincode-tls.json 1`] = `
-"#!/bin/bash
-
-function chaincodeInstall() {
-  local CHAINCODE_DIR_PATH=$1
-  local CHAINCODE_NAME=$2
-  local CHAINCODE_VERSION=$3
-  local CHAINCODE_LANG=$4
-
-  local CHANNEL_NAME=$5
-
-  local PEER_ADDRESS=$6
-  local ORDERER_URL=$7
-  local CLI_NAME=$8
-
-  local CHAINCODE_DIR_CONTENT=$(ls \\"$CHAINCODE_DIR_PATH\\")
-
-  echo \\"Installing chaincode on $CHANNEL_NAME...\\"
-  inputLog \\"CHAINCODE_NAME: $CHAINCODE_NAME\\"
-  inputLog \\"CHAINCODE_VERSION: $CHAINCODE_VERSION\\"
-  inputLog \\"CHAINCODE_LANG: $CHAINCODE_LANG\\"
-  inputLog \\"CHAINCODE_DIR_PATH: $CHAINCODE_DIR_PATH\\"
-  inputLog \\"PEER_ADDRESS: $PEER_ADDRESS\\"
-  inputLog \\"ORDERER_URL: $ORDERER_URL\\"
-  inputLog \\"CLI_NAME: $CLI_NAME\\"
-
-  if [ -n \\"$CHAINCODE_DIR_CONTENT\\" ]; then
-    docker exec -e CHANNEL_NAME=\\"$CHANNEL_NAME\\" -e CORE_PEER_ADDRESS=\\"$PEER_ADDRESS\\" \\\\
-      \\"$CLI_NAME\\" peer chaincode install \\\\
-      -n \\"$CHAINCODE_NAME\\" -v \\"$CHAINCODE_VERSION\\" -l \\"$CHAINCODE_LANG\\" -p /var/hyperledger/cli/\\"$CHAINCODE_NAME\\"/ \\\\
-      -o \\"$ORDERER_URL\\"
-  else
-    echo \\"Skipping chaincode '$CHAINCODE_NAME' installation. Chaincode's directory is empty.\\"
-  fi
-}
-
-function chaincodeInstantiate() {
-  local CHAINCODE_DIR_PATH=$1
-  local CHAINCODE_NAME=$2
-  local CHAINCODE_VERSION=$3
-  local CHAINCODE_LANG=$4
-  local CHANNEL_NAME=$5
-  local PEER_ADDRESS=$6
-  local ORDERER_URL=$7
-  local CLI_NAME=$8
-  local INIT_PARAMS=$9
-  local ENDORSEMENT=\${10}
-
-  local CHAINCODE_DIR_CONTENT=$(ls \\"$CHAINCODE_DIR_PATH\\")
-
-  echo \\"Instantiating chaincode on $CHANNEL_NAME...\\"
-  inputLog \\"CHAINCODE_NAME: $CHAINCODE_NAME\\"
-  inputLog \\"CHAINCODE_VERSION: $CHAINCODE_VERSION\\"
-  inputLog \\"CHAINCODE_LANG: $CHAINCODE_LANG\\"
-  inputLog \\"CHAINCODE_DIR_PATH: $CHAINCODE_DIR_PATH\\"
-  inputLog \\"INIT_PARAMS: $INIT_PARAMS\\"
-  inputLog \\"ENDORSEMENT: $ENDORSEMENT\\"
-  inputLog \\"PEER_ADDRESS: $PEER_ADDRESS\\"
-  inputLog \\"ORDERER_URL: $ORDERER_URL\\"
-  inputLog \\"CLI_NAME: $CLI_NAME\\"
-
-  if [ -n \\"$CHAINCODE_DIR_CONTENT\\" ]; then
-    docker exec -e CORE_PEER_ADDRESS=\\"$PEER_ADDRESS\\" \\"$CLI_NAME\\" peer chaincode instantiate \\\\
-      -C \\"$CHANNEL_NAME\\" \\\\
-      -n \\"$CHAINCODE_NAME\\" \\\\
-      -v \\"$CHAINCODE_VERSION\\" \\\\
-      -l \\"$CHAINCODE_LANG\\" \\\\
-      -o \\"$ORDERER_URL\\" \\\\
-      -c \\"$INIT_PARAMS\\" \\\\
-      -P \\"$ENDORSEMENT\\"
-  else
-    echo \\"Skipping chaincode '$CHAINCODE_NAME' instantiate. Chaincode's directory is empty.\\"
-    echo \\"Looked in dir: '$CHAINCODE_DIR_PATH'\\"
-  fi
-}
-
-function chaincodeUpgrade() {
-  local CHAINCODE_DIR_PATH=$1
-  local CHAINCODE_NAME=$2
-  local CHAINCODE_VERSION=$3
-  local CHAINCODE_LANG=$4
-  local CHANNEL_NAME=$5
-  local PEER_ADDRESS=$6
-  local ORDERER_URL=$7
-  local CLI_NAME=$8
-  local INIT_PARAMS=$9
-  local ENDORSEMENT=\${10}
-
-  local CHAINCODE_DIR_CONTENT=$(ls \\"$CHAINCODE_DIR_PATH\\")
-
-  echo \\"Upgrading chaincode on $CHANNEL_NAME...\\"
-  inputLog \\"CHAINCODE_NAME: $CHAINCODE_NAME\\"
-  inputLog \\"CHAINCODE_VERSION: $CHAINCODE_VERSION\\"
-  inputLog \\"CHAINCODE_LANG: $CHAINCODE_LANG\\"
-  inputLog \\"CHAINCODE_DIR_PATH: $CHAINCODE_DIR_PATH\\"
-  inputLog \\"INIT_PARAMS: $INIT_PARAMS\\"
-  inputLog \\"ENDORSEMENT: $ENDORSEMENT\\"
-  inputLog \\"PEER_ADDRESS: $PEER_ADDRESS\\"
-  inputLog \\"ORDERER_URL: $ORDERER_URL\\"
-  inputLog \\"CLI_NAME: $CLI_NAME\\"
-
-  if [ -n \\"$CHAINCODE_DIR_CONTENT\\" ]; then
-    docker exec -e CORE_PEER_ADDRESS=\\"$PEER_ADDRESS\\" \\"$CLI_NAME\\" peer chaincode upgrade \\\\
-      -C \\"$CHANNEL_NAME\\" \\\\
-      -n \\"$CHAINCODE_NAME\\" \\\\
-      -v \\"$CHAINCODE_VERSION\\" \\\\
-      -l \\"$CHAINCODE_LANG\\" \\\\
-      -p /var/hyperledger/cli/\\"$CHAINCODE_NAME\\"/ \\\\
-      -o \\"$ORDERER_URL\\" \\\\
-      -c \\"$INIT_PARAMS\\" \\\\
-      -P \\"$ENDORSEMENT\\"
-  else
-    echo \\"Skipping chaincode '$CHAINCODE_NAME' instantiate. Chaincode's directory is empty.\\"
-    echo \\"Looked in dir: '$CHAINCODE_DIR_PATH'\\"
-  fi
-}
-
-function chaincodeInstallTls() {
-  local CHAINCODE_DIR_PATH=$1
-  local CHAINCODE_NAME=$2
-  local CHAINCODE_VERSION=$3
-  local CHAINCODE_LANG=$4
-  local CHANNEL_NAME=$5
-  local PEER_ADDRESS=$6
-  local ORDERER_URL=$7
-  local CLI_NAME=$8
-  local CA_CERT=\\"/var/hyperledger/cli/\\"$9
-
-  local CHAINCODE_DIR_CONTENT=$(ls \\"$CHAINCODE_DIR_PATH\\")
-
-  echo \\"Installing chaincode on $CHANNEL_NAME (TLS)...\\"
-  inputLog \\"CHAINCODE_NAME: $CHAINCODE_NAME\\"
-  inputLog \\"CHAINCODE_VERSION: $CHAINCODE_VERSION\\"
-  inputLog \\"CHAINCODE_LANG: $CHAINCODE_LANG\\"
-  inputLog \\"CHAINCODE_DIR_PATH: $CHAINCODE_DIR_PATH\\"
-  inputLog \\"PEER_ADDRESS: $PEER_ADDRESS\\"
-  inputLog \\"ORDERER_URL: $ORDERER_URL\\"
-  inputLog \\"CLI_NAME: $CLI_NAME\\"
-  inputLog \\"CA_CERT: $CA_CERT\\"
-
-  if [ -n \\"$CHAINCODE_DIR_CONTENT\\" ]; then
-    docker exec -e CHANNEL_NAME=\\"$CHANNEL_NAME\\" -e CORE_PEER_ADDRESS=\\"$PEER_ADDRESS\\" \\\\
-      \\"$CLI_NAME\\" peer chaincode install \\\\
-      -n \\"$CHAINCODE_NAME\\" -v \\"$CHAINCODE_VERSION\\" -l \\"$CHAINCODE_LANG\\" -p /var/hyperledger/cli/\\"$CHAINCODE_NAME\\"/ \\\\
-      -o \\"$ORDERER_URL\\" --tls --cafile \\"$CA_CERT\\"
-  else
-    echo \\"Skipping chaincode '$CHAINCODE_NAME' installation (TLS). Chaincode's directory is empty.\\"
-  fi
-}
-
-function chaincodeInstantiateTls() {
-  local CHAINCODE_DIR_PATH=$1
-  local CHAINCODE_NAME=$2
-  local CHAINCODE_VERSION=$3
-  local CHAINCODE_LANG=$4
-  local CHANNEL_NAME=$5
-  local PEER_ADDRESS=$6
-  local ORDERER_URL=$7
-  local CLI_NAME=$8
-  local INIT_PARAMS=$9
-  local ENDORSEMENT=\${10}
-  local CA_CERT=\\"/var/hyperledger/cli/\\"\${11}
-
-  local CHAINCODE_DIR_CONTENT=$(ls \\"$CHAINCODE_DIR_PATH\\")
-
-  echo \\"Instantiating chaincode on $CHANNEL_NAME (TLS)...\\"
-  inputLog \\"CHAINCODE_NAME: $CHAINCODE_NAME\\"
-  inputLog \\"CHAINCODE_VERSION: $CHAINCODE_VERSION\\"
-  inputLog \\"CHAINCODE_LANG: $CHAINCODE_LANG\\"
-  inputLog \\"CHAINCODE_DIR_PATH: $CHAINCODE_DIR_PATH\\"
-  inputLog \\"INIT_PARAMS: $INIT_PARAMS\\"
-  inputLog \\"ENDORSEMENT: $ENDORSEMENT\\"
-  inputLog \\"PEER_ADDRESS: $PEER_ADDRESS\\"
-  inputLog \\"ORDERER_URL: $ORDERER_URL\\"
-  inputLog \\"CLI_NAME: $CLI_NAME\\"
-  inputLog \\"CA_CERT: $CA_CERT\\"
-
-  if [ -n \\"$CHAINCODE_DIR_CONTENT\\" ]; then
-    docker exec -e CORE_PEER_ADDRESS=\\"$PEER_ADDRESS\\" \\"$CLI_NAME\\" peer chaincode instantiate \\\\
-      -C \\"$CHANNEL_NAME\\" \\\\
-      -n \\"$CHAINCODE_NAME\\" \\\\
-      -v \\"$CHAINCODE_VERSION\\" \\\\
-      -l \\"$CHAINCODE_LANG\\" \\\\
-      -o \\"$ORDERER_URL\\" \\\\
-      -c \\"$INIT_PARAMS\\" \\\\
-      -P \\"$ENDORSEMENT\\" \\\\
-      --tls \\\\
-      --cafile \\"$CA_CERT\\"
-  else
-    echo \\"Skipping chaincode '$CHAINCODE_NAME' instantiate (TLS). Chaincode's directory is empty.\\"
-    echo \\"Looked in dir: '$CHAINCODE_DIR_PATH'\\"
-  fi
-}
-
-function chaincodeUpgradeTls() {
-  local CHAINCODE_DIR_PATH=$1
-  local CHAINCODE_NAME=$2
-  local CHAINCODE_VERSION=$3
-  local CHAINCODE_LANG=$4
-  local CHANNEL_NAME=$5
-  local PEER_ADDRESS=$6
-  local ORDERER_URL=$7
-  local CLI_NAME=$8
-  local INIT_PARAMS=$9
-  local ENDORSEMENT=\${10}
-  local CA_CERT=\\"/var/hyperledger/cli/\\"\${11}
-
-  local CHAINCODE_DIR_CONTENT=$(ls \\"$CHAINCODE_DIR_PATH\\")
-
-  echo \\"Upgrading chaincode on $CHANNEL_NAME (TLS)...\\"
-  inputLog \\"CHAINCODE_NAME: $CHAINCODE_NAME\\"
-  inputLog \\"CHAINCODE_VERSION: $CHAINCODE_VERSION\\"
-  inputLog \\"CHAINCODE_LANG: $CHAINCODE_LANG\\"
-  inputLog \\"CHAINCODE_DIR_PATH: $CHAINCODE_DIR_PATH\\"
-  inputLog \\"INIT_PARAMS: $INIT_PARAMS\\"
-  inputLog \\"ENDORSEMENT: $ENDORSEMENT\\"
-  inputLog \\"PEER_ADDRESS: $PEER_ADDRESS\\"
-  inputLog \\"ORDERER_URL: $ORDERER_URL\\"
-  inputLog \\"CLI_NAME: $CLI_NAME\\"
-  inputLog \\"CA_CERT: $CA_CERT\\"
-
-  if [ -n \\"$CHAINCODE_DIR_CONTENT\\" ]; then
-    docker exec -e CORE_PEER_ADDRESS=\\"$PEER_ADDRESS\\" \\"$CLI_NAME\\" peer chaincode upgrade \\\\
-      -C \\"$CHANNEL_NAME\\" \\\\
-      -n \\"$CHAINCODE_NAME\\" \\\\
-      -v \\"$CHAINCODE_VERSION\\" \\\\
-      -l \\"$CHAINCODE_LANG\\" \\\\
-      -p /var/hyperledger/cli/\\"$CHAINCODE_NAME\\"/ \\\\
-      -o \\"$ORDERER_URL\\" \\\\
-      -c \\"$INIT_PARAMS\\" \\\\
-      -P \\"$ENDORSEMENT\\" \\\\
-      --tls \\\\
-      --cafile \\"$CA_CERT\\"
-  else
-    echo \\"Skipping chaincode '$CHAINCODE_NAME' instantiate (TLS). Chaincode's directory is empty.\\"
-    echo \\"Looked in dir: '$CHAINCODE_DIR_PATH'\\"
-  fi
-}
-"
-`;
-
 exports[`network-02-simple-tls should create proper e2e/__tmp__/network-02-simple-tls/fabrikka-target/network/fabric-docker/scripts/cli/channel_fns.sh from samples/fabrikkaConfig-1org-1channel-1chaincode-tls.json 1`] = `
-<<<<<<< HEAD
-"#!/bin/bash
-=======
 "set -eu
->>>>>>> 4163e7de
 
 function createChannelAndJoin() {
   local CHANNEL_NAME=$1
 
   local CORE_PEER_LOCALMSPID=$2
   local CORE_PEER_ADDRESS=$3
-  local CORE_PEER_MSPCONFIGPATH=$(realpath \\"$4\\")
+  local CORE_PEER_MSPCONFIGPATH=$(realpath $4)
 
   local ORDERER_URL=$5
 
@@ -1120,14 +1077,14 @@
   echo \\"   CORE_PEER_ADDRESS: $CORE_PEER_ADDRESS\\"
   echo \\"   CORE_PEER_MSPCONFIGPATH: $CORE_PEER_MSPCONFIGPATH\\"
 
-  mkdir \\"$DIR_NAME\\" && cd \\"$DIR_NAME\\"
+  mkdir $DIR_NAME && cd $DIR_NAME
 
   cp /var/hyperledger/cli/config/\\"$CHANNEL_NAME\\".tx .
 
-  peer channel create -o \\"\${ORDERER_URL}\\" -c \\"\${CHANNEL_NAME}\\" -f ./\\"$CHANNEL_NAME\\".tx
-  peer channel join -b \\"\${CHANNEL_NAME}\\".block
-
-  rm -rf \\"$DIR_NAME\\"
+  peer channel create -o \${ORDERER_URL} -c \${CHANNEL_NAME} -f ./\\"$CHANNEL_NAME\\".tx
+  peer channel join -b \${CHANNEL_NAME}.block
+
+  rm -rf $DIR_NAME
 }
 
 function createChannelAndJoinTls() {
@@ -1135,9 +1092,9 @@
 
   local CORE_PEER_LOCALMSPID=$2
   local CORE_PEER_ADDRESS=$3
-  local CORE_PEER_MSPCONFIGPATH=$(realpath \\"$4\\")
-  local CORE_PEER_TLS_MSPCONFIGPATH=$(realpath \\"$5\\")
-  local TLS_CA_CERT_PATH=$(realpath \\"$6\\")
+  local CORE_PEER_MSPCONFIGPATH=$(realpath $4)
+  local CORE_PEER_TLS_MSPCONFIGPATH=$(realpath $5)
+  local TLS_CA_CERT_PATH=$(realpath $6)
   local ORDERER_URL=$7
 
   local CORE_PEER_TLS_CERT_FILE=$CORE_PEER_TLS_MSPCONFIGPATH/client.crt
@@ -1157,14 +1114,14 @@
   echo \\"   CORE_PEER_TLS_KEY_FILE: $CORE_PEER_TLS_KEY_FILE\\"
   echo \\"   CORE_PEER_TLS_ROOTCERT_FILE: $CORE_PEER_TLS_ROOTCERT_FILE\\"
 
-  mkdir \\"$DIR_NAME\\" && cd \\"$DIR_NAME\\"
+  mkdir $DIR_NAME && cd $DIR_NAME
 
   cp /var/hyperledger/cli/config/\\"$CHANNEL_NAME\\".tx .
 
-  peer channel create -o \\"\${ORDERER_URL}\\" -c \\"\${CHANNEL_NAME}\\" -f ./\\"$CHANNEL_NAME\\".tx --tls --cafile \\"$TLS_CA_CERT_PATH\\"
-  peer channel join -b \\"\${CHANNEL_NAME}\\".block --tls --cafile \\"$TLS_CA_CERT_PATH\\"
-
-  rm -rf \\"$DIR_NAME\\"
+  peer channel create -o \${ORDERER_URL} -c \${CHANNEL_NAME} -f ./\\"$CHANNEL_NAME\\".tx --tls --cafile $TLS_CA_CERT_PATH
+  peer channel join -b \${CHANNEL_NAME}.block --tls --cafile $TLS_CA_CERT_PATH
+
+  rm -rf $DIR_NAME
 }
 
 function fetchChannelAndJoin() {
@@ -1172,7 +1129,7 @@
 
   local CORE_PEER_LOCALMSPID=$2
   local CORE_PEER_ADDRESS=$3
-  local CORE_PEER_MSPCONFIGPATH=$(realpath \\"$4\\")
+  local CORE_PEER_MSPCONFIGPATH=$(realpath $4)
 
   local ORDERER_URL=$5
 
@@ -1184,12 +1141,12 @@
   echo \\"   CORE_PEER_ADDRESS: $CORE_PEER_ADDRESS\\"
   echo \\"   CORE_PEER_MSPCONFIGPATH: $CORE_PEER_MSPCONFIGPATH\\"
 
-  mkdir \\"$DIR_NAME\\" && cd \\"$DIR_NAME\\"
-
-  peer channel fetch newest -c \\"\${CHANNEL_NAME}\\" --orderer \\"\${ORDERER_URL}\\"
-  peer channel join -b \\"\${CHANNEL_NAME}\\"_newest.block
-
-  rm -rf \\"$DIR_NAME\\"
+  mkdir $DIR_NAME && cd $DIR_NAME
+
+  peer channel fetch newest -c \${CHANNEL_NAME} --orderer \${ORDERER_URL}
+  peer channel join -b \${CHANNEL_NAME}_newest.block
+
+  rm -rf $DIR_NAME
 }
 
 function fetchChannelAndJoinTls() {
@@ -1197,9 +1154,9 @@
 
   local CORE_PEER_LOCALMSPID=$2
   local CORE_PEER_ADDRESS=$3
-  local CORE_PEER_MSPCONFIGPATH=$(realpath \\"$4\\")
-  local CORE_PEER_TLS_MSPCONFIGPATH=$(realpath \\"$5\\")
-  local TLS_CA_CERT_PATH=$(realpath \\"$6\\")
+  local CORE_PEER_MSPCONFIGPATH=$(realpath $4)
+  local CORE_PEER_TLS_MSPCONFIGPATH=$(realpath $5)
+  local TLS_CA_CERT_PATH=$(realpath $6)
   local ORDERER_URL=$7
 
   local CORE_PEER_TLS_CERT_FILE=$CORE_PEER_TLS_MSPCONFIGPATH/client.crt
@@ -1219,12 +1176,12 @@
   echo \\"   CORE_PEER_TLS_KEY_FILE: $CORE_PEER_TLS_KEY_FILE\\"
   echo \\"   CORE_PEER_TLS_ROOTCERT_FILE: $CORE_PEER_TLS_ROOTCERT_FILE\\"
 
-  mkdir \\"$DIR_NAME\\" && cd \\"$DIR_NAME\\"
-
-  peer channel fetch newest -c \\"\${CHANNEL_NAME}\\" --orderer \\"\${ORDERER_URL}\\" --tls --cafile \\"$TLS_CA_CERT_PATH\\"
-  peer channel join -b \\"\${CHANNEL_NAME}\\"_newest.block --tls --cafile \\"$TLS_CA_CERT_PATH\\"
-
-  rm -rf \\"$DIR_NAME\\"
+  mkdir $DIR_NAME && cd $DIR_NAME
+
+  peer channel fetch newest -c \${CHANNEL_NAME} --orderer \${ORDERER_URL} --tls --cafile $TLS_CA_CERT_PATH
+  peer channel join -b \${CHANNEL_NAME}_newest.block --tls --cafile $TLS_CA_CERT_PATH
+
+  rm -rf $DIR_NAME
 }
 "
 `;
@@ -1241,7 +1198,6 @@
   "e2e/__tmp__/network-02-simple-tls/fabrikka-target/network/fabric-docker/docker-compose.yaml",
   "e2e/__tmp__/network-02-simple-tls/fabrikka-target/network/fabric-docker/scripts/base-functions.sh",
   "e2e/__tmp__/network-02-simple-tls/fabrikka-target/network/fabric-docker/scripts/base-help.sh",
-  "e2e/__tmp__/network-02-simple-tls/fabrikka-target/network/fabric-docker/scripts/chaincode-functions.sh",
   "e2e/__tmp__/network-02-simple-tls/fabrikka-target/network/fabric-docker/scripts/cli/channel_fns.sh",
 ]
 `;