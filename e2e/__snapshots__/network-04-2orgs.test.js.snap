// Jest Snapshot v1, https://goo.gl/fbAQLP

<<<<<<< HEAD
exports[`network-04-2orgs should create proper e2e/__tmp__/network-04-2orgs/fabric-config/.gitignore from samples/fabrikkaConfig-2orgs-2channels-1chaincode.json 1`] = `
"/config
/crypto-config
"
`;

exports[`network-04-2orgs should create proper e2e/__tmp__/network-04-2orgs/fabric-config/configtx.yaml from samples/fabrikkaConfig-2orgs-2channels-1chaincode.json 1`] = `
"################################################################################
#   SECTION: Capabilities
################################################################################
Capabilities:
    Channel: &ChannelCapabilities
        V1_4_3: true
    Orderer: &OrdererCapabilities
        V1_4_2: true
    Application: &ApplicationCapabilities
        V1_4_2: true

################################################################################
#   CHANNEL Defaults
################################################################################
Channel: &ChannelDefaults
    Policies:
        Readers:
            Type: ImplicitMeta
            Rule: \\"ANY Readers\\"
        Writers:
            Type: ImplicitMeta
            Rule: \\"ANY Writers\\"
        Admins:
            Type: ImplicitMeta
            Rule: \\"MAJORITY Admins\\"
    Capabilities:
        <<: *ChannelCapabilities

################################################################################
#   Section: Organizations
################################################################################
Organizations:
    - &OrdererOrg
        Name: Orderer
        ID: OrdererMSP
        MSPDir: crypto-config/ordererOrganizations/root.com/msp 
    - &Org1
        Name: Org1MSP
        ID: Org1MSP
        MSPDir: crypto-config/peerOrganizations/org1.com/msp
        AnchorPeers:
            - Host: peer0.org1.com
              Port: 7051
    - &Org2
        Name: Org2MSP
        ID: Org2MSP
        MSPDir: crypto-config/peerOrganizations/org2.com/msp
        AnchorPeers:
            - Host: peer0.org2.com
              Port: 7051

################################################################################
#   SECTION: Application
################################################################################
Application: &ApplicationDefaults
    Organizations:
    Capabilities:
        <<: *ApplicationCapabilities

################################################################################
#   SECTION: Orderer
################################################################################
Orderer: &OrdererDefaults
    OrdererType: solo
    Addresses: 
        - orderer0.root.com:7050
    
    BatchTimeout: 2s
    BatchSize:
        MaxMessageCount: 10
        AbsoluteMaxBytes: 99 MB
        PreferredMaxBytes: 512 KB
    Organizations:

################################################################################
#   Profile
################################################################################
# https://github:com/hyperledger/fabric/blob/master/sampleconfig/configtx.yaml

Profiles:
    OrdererGenesis:
        <<: *ChannelDefaults
        Orderer:
            <<: *OrdererDefaults
            Organizations:
                - *OrdererOrg
            Capabilities:
                <<: *OrdererCapabilities
        Consortiums:
            SampleConsortium:
                Organizations: 
                    - *Org1
                    - *Org2
    AllOrgChannel:
        <<: *ChannelDefaults
        Consortium: SampleConsortium
        Application:
            <<: *ApplicationDefaults
            Organizations: 
                - *Org1
                - *Org2
            Capabilities:
                <<: *ApplicationCapabilities
=======
exports[`network-04-2orgs should create proper e2e/__tmp__/network-04-2orgs/fabric-compose.sh from samples/fabrikkaConfig-2orgs-2channels-1chaincode.json 1`] = `
"#!/bin/bash

BASEDIR=\\"$(cd \\"$(dirname \\"./$0\\")\\" && pwd)\\"

source \\"$BASEDIR/fabric-compose/scripts/base-help.sh\\"
source \\"$BASEDIR/fabric-compose/scripts/base-functions.sh\\"
source \\"$BASEDIR/fabric-compose/commands-generated.sh\\"
source \\"$BASEDIR/fabric-compose/.env\\"
>>>>>>> ad2d2ed7

"
`;

exports[`network-04-2orgs should create proper e2e/__tmp__/network-04-2orgs/fabric-config/crypto-config-org1.yaml from samples/fabrikkaConfig-2orgs-2channels-1chaincode.json 1`] = `
"PeerOrgs:
  - Name: Org1
    Domain: org1.com
    Template:
      Count: 2
    Users:
      Count: 1

"
`;

exports[`network-04-2orgs should create proper e2e/__tmp__/network-04-2orgs/fabric-config/crypto-config-org2.yaml from samples/fabrikkaConfig-2orgs-2channels-1chaincode.json 1`] = `
"PeerOrgs:
  - Name: Org2
    Domain: org2.com
    Template:
      Count: 2
    Users:
      Count: 1

"
`;

exports[`network-04-2orgs should create proper e2e/__tmp__/network-04-2orgs/fabric-config/crypto-config-root.yaml from samples/fabrikkaConfig-2orgs-2channels-1chaincode.json 1`] = `
"OrdererOrgs:
  - Name: Orderer
    Domain: root.com
    Specs: 
      - Hostname: orderer0
    "
`;

exports[`network-04-2orgs should create proper e2e/__tmp__/network-04-2orgs/fabric-docker/.env from samples/fabrikkaConfig-2orgs-2channels-1chaincode.json 1`] = `
"COMPOSE_PROJECT_NAME=network
FABRIC_VERSION=1.4.3
LOGGING_LEVEL=info

ROOT_CA_ADMIN_NAME=admin
ROOT_CA_ADMIN_PASSWORD=adminpw

ORG1_CA_ADMIN_NAME=admin
ORG1_CA_ADMIN_PASSWORD=adminpw

ORG2_CA_ADMIN_NAME=admin
ORG2_CA_ADMIN_PASSWORD=adminpw

"
`;

exports[`network-04-2orgs should create proper e2e/__tmp__/network-04-2orgs/fabric-docker/commands-generated.sh from samples/fabrikkaConfig-2orgs-2channels-1chaincode.json 1`] = `
"#!/bin/bash

BASEDIR=\\"$(cd \\"$(dirname \\"./$0\\")\\" && pwd)\\"

function installChaincodes() {
  
  printHeadline \\"Installing 'chaincode1' on my-channel1/Org1/peer0\\" \\"U1F60E\\"
    chaincodeInstall \\"$BASEDIR/chaincode1\\" \\"chaincode1\\" \\"0.0.1\\" \\"java\\" \\"my-channel1\\" \\"peer0.org1.com:7051\\" \\"orderer0.root.com:7050\\" \\"cli.org1.com\\" # TODO to mi sie nie podoba. a gdzie uprawnienia ?
  
  printItalics \\"Instantiating 'chaincode1' on my-channel1/Org1/peer0\\" \\"U1F618\\"
    chaincodeInstantiate \\"$BASEDIR/chaincode1\\" \\"chaincode1\\" \\"0.0.1\\" \\"java\\" \\"my-channel1\\" \\"peer0.org1.com:7051\\" \\"orderer0.root.com:7050\\" \\"cli.org1.com\\" '{'Args':[]}' \\"AND ('Org1.member')\\"
    
  printHeadline \\"Installing 'chaincode1' on my-channel1/Org2/peer0\\" \\"U1F60E\\"
    chaincodeInstall \\"$BASEDIR/chaincode1\\" \\"chaincode1\\" \\"0.0.1\\" \\"java\\" \\"my-channel1\\" \\"peer0.org2.com:7051\\" \\"orderer0.root.com:7050\\" \\"cli.org2.com\\" # TODO to mi sie nie podoba. a gdzie uprawnienia ?
  
  printItalics \\"Instantiating 'chaincode1' on my-channel1/Org2/peer0\\" \\"U1F618\\"
    chaincodeInstantiate \\"$BASEDIR/chaincode1\\" \\"chaincode1\\" \\"0.0.1\\" \\"java\\" \\"my-channel1\\" \\"peer0.org2.com:7051\\" \\"orderer0.root.com:7050\\" \\"cli.org2.com\\" '{'Args':[]}' \\"AND ('Org1.member')\\"
    
}

function generateArtifacts() {
  printHeadline \\"Generating basic configs\\" \\"U1F913\\"
  printItalics \\"Generating crypto material for org Orderer\\" \\"U1F512\\"
  certsGenerate \\"$BASEDIR/fabric-config\\" \\"crypto-config-root.yaml\\" \\"ordererOrganizations/root.com\\" \\"$BASEDIR/fabric-config/crypto-config/\\"
  
  printItalics \\"Generating crypto material for Org1\\" \\"U1F512\\"
  certsGenerate \\"$BASEDIR/fabric-config\\" \\"crypto-config-org1.yaml\\" \\"peerOrganizations/org1.com\\" \\"$BASEDIR/fabric-config/crypto-config/\\"
  
  printItalics \\"Generating crypto material for Org2\\" \\"U1F512\\"
  certsGenerate \\"$BASEDIR/fabric-config\\" \\"crypto-config-org2.yaml\\" \\"peerOrganizations/org2.com\\" \\"$BASEDIR/fabric-config/crypto-config/\\"
  
  printItalics \\"Generating genesis block\\" \\"U1F3E0\\"
  genesisBlockCreate \\"$BASEDIR/fabric-config\\" \\"$BASEDIR/fabric-config/config\\"
}

function startNetwork() {
  printHeadline \\"Starting network\\" \\"U1F680\\"
  (
    cd \\"$BASEDIR\\"/fabric-docker
    docker-compose up -d
    sleep 4
  )
}

function stopNetwork() {
  printHeadline \\"Stopping network\\" \\"U1F68F\\"
  (
    cd \\"$BASEDIR\\"/fabric-docker
    docker-compose stop
    sleep 4
  )
}

function generateChannelsArtifacts() {
    printHeadline \\"Generating config for 'my-channel1'\\" \\"U1F913\\"
  createChannelTx \\"my-channel1\\" \\"$BASEDIR/fabric-config\\" \\"AllOrgChannel\\" \\"$BASEDIR/fabric-config/config\\"
    printHeadline \\"Generating config for 'my-channel2'\\" \\"U1F913\\"
  createChannelTx \\"my-channel2\\" \\"$BASEDIR/fabric-config\\" \\"AllOrgChannel\\" \\"$BASEDIR/fabric-config/config\\"
  }

function installChannels() {
  
    
    printHeadline \\"Creating 'my-channel1' on Org1/peer0\\" \\"U1F63B\\"
    docker exec -i cli.org1.com bash -c \\\\
    \\"source scripts/channel_fns.sh; createChannelAndJoin 'my-channel1' 'Org1MSP' 'peer0.org1.com:7051' 'crypto/users/Admin@org1.com/msp' 'orderer0.root.com:7050';\\"
  
        
    printItalics \\"Joining 'my-channel1' on  Org2/peer0\\" \\"U1F638\\"
    docker exec -i cli.org2.com bash -c \\\\
    \\"source scripts/channel_fns.sh; fetchChannelAndJoin 'my-channel1' 'Org2MSP' 'peer0.org2.com:7051' 'crypto/users/Admin@org2.com/msp' 'orderer0.root.com:7050';\\"
  
        
    
    printHeadline \\"Creating 'my-channel2' on Org1/peer1\\" \\"U1F63B\\"
    docker exec -i cli.org1.com bash -c \\\\
    \\"source scripts/channel_fns.sh; createChannelAndJoin 'my-channel2' 'Org1MSP' 'peer1.org1.com:7051' 'crypto/users/Admin@org1.com/msp' 'orderer0.root.com:7050';\\"
  
        
    printItalics \\"Joining 'my-channel2' on  Org2/peer1\\" \\"U1F638\\"
    docker exec -i cli.org2.com bash -c \\\\
    \\"source scripts/channel_fns.sh; fetchChannelAndJoin 'my-channel2' 'Org2MSP' 'peer1.org2.com:7051' 'crypto/users/Admin@org2.com/msp' 'orderer0.root.com:7050';\\"
  
        }

function networkDown() {
  printHeadline \\"Destroying network\\" \\"U1F916\\"
  (
    cd \\"$BASEDIR\\"/fabric-docker
    docker-compose down
  )

  printf \\"\\\\nRemoving chaincode containers & images... \\\\U1F5D1 \\\\n\\"
   
  docker rm -f $(docker ps -a | grep dev-peer0.org1.com-chaincode1-0.0.1-* | awk '{print $1}') || {
    echo \\"docker rm failed, Check if all fabric dockers properly was deleted\\"
  }
  docker rmi $(docker images dev-peer0.org1.com-chaincode1-0.0.1-* -q) || {
    echo \\"docker rm failed, Check if all fabric dockers properly was deleted\\"
  }
  
  docker rm -f $(docker ps -a | grep dev-peer0.org2.com-chaincode1-0.0.1-* | awk '{print $1}') || {
    echo \\"docker rm failed, Check if all fabric dockers properly was deleted\\"
  }
  docker rmi $(docker images dev-peer0.org2.com-chaincode1-0.0.1-* -q) || {
    echo \\"docker rm failed, Check if all fabric dockers properly was deleted\\"
  }
  
  printf \\"\\\\nRemoving generated configs... \\\\U1F5D1 \\\\n\\"
  rm -rf $BASEDIR/fabric-config/config
  rm -rf $BASEDIR/fabric-config/crypto-config

  printHeadline \\"Done! Network was purged\\" \\"U1F5D1\\"
}
"
`;

exports[`network-04-2orgs should create proper e2e/__tmp__/network-04-2orgs/fabric-docker/docker-compose.yaml from samples/fabrikkaConfig-2orgs-2channels-1chaincode.json 1`] = `
"version: '2.2'

networks:
  basic:

services:
  
  ca.root.com:
    container_name: ca.root.com
    image: hyperledger/fabric-ca:\${FABRIC_VERSION}
    environment:
      - FABRIC_CA_HOME=/etc/hyperledger/fabric-ca-server
      - FABRIC_CA_SERVER_CA_NAME=ca.root.com
      - FABRIC_CA_SERVER_CA_CERTFILE=/etc/hyperledger/fabric-ca-server-config/ca.root.com-cert.pem
      - FABRIC_CA_SERVER_CA_KEYFILE=/etc/hyperledger/fabric-ca-server-config/priv-key.pem
    ports:
      - 7030:7054
    command: sh -c 'fabric-ca-server start -b \${ROOT_CA_ADMIN_NAME}:\${ROOT_CA_ADMIN_PASSWORD} -d'
    volumes:
      - ../fabric-config/crypto-config/ordererOrganizations/root.com/ca/:/etc/hyperledger/fabric-ca-server-config
    networks:
      - basic
  
  orderer0.root.com:
    container_name: orderer0.root.com
    image: hyperledger/fabric-orderer:\${FABRIC_VERSION}
    environment:
      - ORDERER_GENERAL_LOGLEVEL=\${LOGGING_LEVEL}
      - ORDERER_GENERAL_LISTENADDRESS=0.0.0.0
      - ORDERER_GENERAL_GENESISMETHOD=file
      - ORDERER_GENERAL_GENESISFILE=/var/hyperledger/config/genesis.block
      - ORDERER_GENERAL_LOCALMSPID=OrdererMSP
      - ORDERER_GENERAL_LOCALMSPDIR=/var/hyperledger/orderer/msp
      - GODEBUG=netdns=go
      
    working_dir: /var/hyperledger/orderer
    command: orderer
    ports:
      - 7040:7050
    volumes:
      - ../fabric-config/config/:/var/hyperledger/config
      - ../fabric-config/crypto-config/ordererOrganizations/root.com/orderers/orderer0.root.com/msp/:/var/hyperledger/orderer/msp
      - ../fabric-config/crypto-config/ordererOrganizations/root.com/orderers/orderer0.root.com/tls/:/var/hyperledger/orderer/tls
    networks:
      - basic
    
  
  ca.org1.com:
    container_name: ca.org1.com
    image: hyperledger/fabric-ca:\${FABRIC_VERSION}
    environment:
      - FABRIC_CA_HOME=/etc/hyperledger/fabric-ca-server
      - FABRIC_CA_SERVER_CA_NAME=ca.org1.com
      - FABRIC_CA_SERVER_CA_CERTFILE=/etc/hyperledger/fabric-ca-server-config/ca.org1.com-cert.pem
      - FABRIC_CA_SERVER_CA_KEYFILE=/etc/hyperledger/fabric-ca-server-config/priv-key.pem
    ports:
      - 7031:7054
    command: sh -c 'fabric-ca-server start -b \${ORG1_CA_ADMIN_NAME}:\${ORG1_CA_ADMIN_PASSWORD} -d'
    volumes:
      - ../fabric-config/crypto-config/peerOrganizations/org1.com/ca/:/etc/hyperledger/fabric-ca-server-config
    networks:
      - basic
  
  cli.org1.com:
    container_name: cli.org1.com
    image: hyperledger/fabric-tools:\${FABRIC_VERSION}
    tty: true
    environment:
      - GOPATH=/opt/gopath
      - CORE_VM_ENDPOINT=unix:///host/var/run/docker.sock
      - FABRIC_LOGGING_SPEC=\${LOGGING_LEVEL}
      - CORE_PEER_ID=cli.org1.com
      - CORE_CHAINCODE_KEEPALIVE=10
      #
      - CORE_PEER_LOCALMSPID=Org1MSP
      - CORE_PEER_MSPCONFIGPATH=/var/hyperledger/cli/crypto/users/Admin@org1.com/msp
      - CORE_PEER_ADDRESS=peer0.org1.com:7051
      
    working_dir: /var/hyperledger/cli/
    command: /bin/bash
    volumes:
      - /var/run/:/host/var/run/
      - ./scripts/cli:/var/hyperledger/cli/scripts/
      - ../fabric-config/crypto-config/peerOrganizations/org1.com:/var/hyperledger/cli/crypto/
      - ../fabric-config/config:/var/hyperledger/cli/config/ # genesis.block and channel.tx's
      - ../fabric-config/crypto-config/ordererOrganizations/root.com/orderers/orderer0.root.com/:/var/hyperledger/cli/crypto/daTls # TODO ! To ease up deployment, not proper. 
      - ../chaincode1/:/var/hyperledger/cli/chaincode1/
    networks:
      - basic
  
  peer0.org1.com:
    container_name: peer0.org1.com
    image: hyperledger/fabric-peer:\${FABRIC_VERSION}
    environment:
      - CORE_VM_ENDPOINT=unix:///host/var/run/docker.sock
      - CORE_PEER_ID=peer0.org1.com
      - CORE_LOGGING_PEER=\${LOGGING_LEVEL}
      - CORE_CHAINCODE_LOGGING_LEVEL=\${LOGGING_LEVEL}
      - CORE_VM_DOCKER_HOSTCONFIG_NETWORKMODE=\${COMPOSE_PROJECT_NAME}_basic
      - CORE_VM_DOCKER_ATTACHSTDOUT=true
      - GODEBUG=netdns=go
      #
      - CORE_PEER_MSPCONFIGPATH=/etc/hyperledger/fabric/peer/msp
      - CORE_PEER_LOCALMSPID=Org1MSP
      - CORE_PEER_ADDRESS=peer0.org1.com:7051
            
    working_dir: /etc/hyperledger/fabric/peer/
    command: peer node start
    ports:
      - 7051:7051
     #- 7053:7053
    volumes:
      - /var/run/:/host/var/run/
      - ../fabric-config/crypto-config/peerOrganizations/org1.com/peers/peer0.org1.com/msp:/etc/hyperledger/fabric/peer/msp
      - ../fabric-config/crypto-config/peerOrganizations/org1.com/peers/peer0.org1.com/tls:/etc/hyperledger/fabric/peer/tls
      - ../fabric-config/crypto-config/peerOrganizations/org1.com/users:/etc/hyperledger/fabric/peer/msp/users
      - ../fabric-config/config:/etc/hyperledger/fabric/config
    depends_on:
      - orderer0.root.com
    networks:
      - basic
  
  
  peer1.org1.com:
    container_name: peer1.org1.com
    image: hyperledger/fabric-peer:\${FABRIC_VERSION}
    environment:
      - CORE_VM_ENDPOINT=unix:///host/var/run/docker.sock
      - CORE_PEER_ID=peer1.org1.com
      - CORE_LOGGING_PEER=\${LOGGING_LEVEL}
      - CORE_CHAINCODE_LOGGING_LEVEL=\${LOGGING_LEVEL}
      - CORE_VM_DOCKER_HOSTCONFIG_NETWORKMODE=\${COMPOSE_PROJECT_NAME}_basic
      - CORE_VM_DOCKER_ATTACHSTDOUT=true
      - GODEBUG=netdns=go
      #
      - CORE_PEER_MSPCONFIGPATH=/etc/hyperledger/fabric/peer/msp
      - CORE_PEER_LOCALMSPID=Org1MSP
      - CORE_PEER_ADDRESS=peer1.org1.com:7051
            
    working_dir: /etc/hyperledger/fabric/peer/
    command: peer node start
    ports:
      - 7052:7051
     #- 7053:7053
    volumes:
      - /var/run/:/host/var/run/
      - ../fabric-config/crypto-config/peerOrganizations/org1.com/peers/peer1.org1.com/msp:/etc/hyperledger/fabric/peer/msp
      - ../fabric-config/crypto-config/peerOrganizations/org1.com/peers/peer1.org1.com/tls:/etc/hyperledger/fabric/peer/tls
      - ../fabric-config/crypto-config/peerOrganizations/org1.com/users:/etc/hyperledger/fabric/peer/msp/users
      - ../fabric-config/config:/etc/hyperledger/fabric/config
    depends_on:
      - orderer0.root.com
    networks:
      - basic
  
  
  
  
  ca.org2.com:
    container_name: ca.org2.com
    image: hyperledger/fabric-ca:\${FABRIC_VERSION}
    environment:
      - FABRIC_CA_HOME=/etc/hyperledger/fabric-ca-server
      - FABRIC_CA_SERVER_CA_NAME=ca.org2.com
      - FABRIC_CA_SERVER_CA_CERTFILE=/etc/hyperledger/fabric-ca-server-config/ca.org2.com-cert.pem
      - FABRIC_CA_SERVER_CA_KEYFILE=/etc/hyperledger/fabric-ca-server-config/priv-key.pem
    ports:
      - 7032:7054
    command: sh -c 'fabric-ca-server start -b \${ORG2_CA_ADMIN_NAME}:\${ORG2_CA_ADMIN_PASSWORD} -d'
    volumes:
      - ../fabric-config/crypto-config/peerOrganizations/org2.com/ca/:/etc/hyperledger/fabric-ca-server-config
    networks:
      - basic
  
  cli.org2.com:
    container_name: cli.org2.com
    image: hyperledger/fabric-tools:\${FABRIC_VERSION}
    tty: true
    environment:
      - GOPATH=/opt/gopath
      - CORE_VM_ENDPOINT=unix:///host/var/run/docker.sock
      - FABRIC_LOGGING_SPEC=\${LOGGING_LEVEL}
      - CORE_PEER_ID=cli.org2.com
      - CORE_CHAINCODE_KEEPALIVE=10
      #
      - CORE_PEER_LOCALMSPID=Org2MSP
      - CORE_PEER_MSPCONFIGPATH=/var/hyperledger/cli/crypto/users/Admin@org2.com/msp
      - CORE_PEER_ADDRESS=peer0.org2.com:7051
      
    working_dir: /var/hyperledger/cli/
    command: /bin/bash
    volumes:
      - /var/run/:/host/var/run/
      - ./scripts/cli:/var/hyperledger/cli/scripts/
      - ../fabric-config/crypto-config/peerOrganizations/org2.com:/var/hyperledger/cli/crypto/
      - ../fabric-config/config:/var/hyperledger/cli/config/ # genesis.block and channel.tx's
      - ../fabric-config/crypto-config/ordererOrganizations/root.com/orderers/orderer0.root.com/:/var/hyperledger/cli/crypto/daTls # TODO ! To ease up deployment, not proper. 
      - ../chaincode1/:/var/hyperledger/cli/chaincode1/
    networks:
      - basic
  
  peer0.org2.com:
    container_name: peer0.org2.com
    image: hyperledger/fabric-peer:\${FABRIC_VERSION}
    environment:
      - CORE_VM_ENDPOINT=unix:///host/var/run/docker.sock
      - CORE_PEER_ID=peer0.org2.com
      - CORE_LOGGING_PEER=\${LOGGING_LEVEL}
      - CORE_CHAINCODE_LOGGING_LEVEL=\${LOGGING_LEVEL}
      - CORE_VM_DOCKER_HOSTCONFIG_NETWORKMODE=\${COMPOSE_PROJECT_NAME}_basic
      - CORE_VM_DOCKER_ATTACHSTDOUT=true
      - GODEBUG=netdns=go
      #
      - CORE_PEER_MSPCONFIGPATH=/etc/hyperledger/fabric/peer/msp
      - CORE_PEER_LOCALMSPID=Org2MSP
      - CORE_PEER_ADDRESS=peer0.org2.com:7051
            
    working_dir: /etc/hyperledger/fabric/peer/
    command: peer node start
    ports:
      - 7061:7051
     #- 7053:7053
    volumes:
      - /var/run/:/host/var/run/
      - ../fabric-config/crypto-config/peerOrganizations/org2.com/peers/peer0.org2.com/msp:/etc/hyperledger/fabric/peer/msp
      - ../fabric-config/crypto-config/peerOrganizations/org2.com/peers/peer0.org2.com/tls:/etc/hyperledger/fabric/peer/tls
      - ../fabric-config/crypto-config/peerOrganizations/org2.com/users:/etc/hyperledger/fabric/peer/msp/users
      - ../fabric-config/config:/etc/hyperledger/fabric/config
    depends_on:
      - orderer0.root.com
    networks:
      - basic
  
  
  peer1.org2.com:
    container_name: peer1.org2.com
    image: hyperledger/fabric-peer:\${FABRIC_VERSION}
    environment:
      - CORE_VM_ENDPOINT=unix:///host/var/run/docker.sock
      - CORE_PEER_ID=peer1.org2.com
      - CORE_LOGGING_PEER=\${LOGGING_LEVEL}
      - CORE_CHAINCODE_LOGGING_LEVEL=\${LOGGING_LEVEL}
      - CORE_VM_DOCKER_HOSTCONFIG_NETWORKMODE=\${COMPOSE_PROJECT_NAME}_basic
      - CORE_VM_DOCKER_ATTACHSTDOUT=true
      - GODEBUG=netdns=go
      #
      - CORE_PEER_MSPCONFIGPATH=/etc/hyperledger/fabric/peer/msp
      - CORE_PEER_LOCALMSPID=Org2MSP
      - CORE_PEER_ADDRESS=peer1.org2.com:7051
            
    working_dir: /etc/hyperledger/fabric/peer/
    command: peer node start
    ports:
      - 7062:7051
     #- 7053:7053
    volumes:
      - /var/run/:/host/var/run/
      - ../fabric-config/crypto-config/peerOrganizations/org2.com/peers/peer1.org2.com/msp:/etc/hyperledger/fabric/peer/msp
      - ../fabric-config/crypto-config/peerOrganizations/org2.com/peers/peer1.org2.com/tls:/etc/hyperledger/fabric/peer/tls
      - ../fabric-config/crypto-config/peerOrganizations/org2.com/users:/etc/hyperledger/fabric/peer/msp/users
      - ../fabric-config/config:/etc/hyperledger/fabric/config
    depends_on:
      - orderer0.root.com
    networks:
      - basic
  
  
  
"
`;

exports[`network-04-2orgs should create proper e2e/__tmp__/network-04-2orgs/fabric-docker/scripts/base-functions.sh from samples/fabrikkaConfig-2orgs-2channels-1chaincode.json 1`] = `
"function certsGenerate() {
  local CONTAINER_NAME=certsGenerate

  local CONFIG_PATH=$1
  local CRYPTO_CONFIG_FILE_NAME=$2
  local ORG_PATH=$3
  local OUTPUT_PATH=$4
  local FULL_CERT_PATH=$OUTPUT_PATH$ORG_PATH

  echo \\"Generating certs...\\"
  inputLog \\"CONFIG_PATH: $CONFIG_PATH\\"
  inputLog \\"CRYPTO_CONFIG_FILE_NAME: $CRYPTO_CONFIG_FILE_NAME\\"
  inputLog \\"ORG_PATH: $ORG_PATH\\"
  inputLog \\"OUTPUT_PATH: $OUTPUT_PATH\\"
  inputLog \\"FULL_CERT_PATH: $FULL_CERT_PATH\\"

  if [ -d \\"$FULL_CERT_PATH\\" ]; then
    echo \\"Can't generate certs, directory already exists : $FULL_CERT_PATH\\"
    echo \\"Try using 'recreate' or 'down' to remove whole network or 'start' to reuse it\\"
    exit 1
  fi

  docker run -i -d --name $CONTAINER_NAME hyperledger/fabric-tools:\${FABRIC_VERSION} bash || removeContainer $CONTAINER_NAME
  docker cp $CONFIG_PATH $CONTAINER_NAME:/fabric-config || removeContainer $CONTAINER_NAME

  docker exec -i $CONTAINER_NAME cryptogen generate --config=./fabric-config/$CRYPTO_CONFIG_FILE_NAME || removeContainer $CONTAINER_NAME

  docker cp $CONTAINER_NAME:/crypto-config/. $OUTPUT_PATH || removeContainer $CONTAINER_NAME

  removeContainer $CONTAINER_NAME
  for file in $(find $OUTPUT_PATH/ -iname *_sk); do dir=$(dirname $file); mv \${dir}/*_sk \${dir}/priv-key.pem; done
}

function genesisBlockCreate() {
  local CONTAINER_NAME=genesisBlockCreate

  local CONFIG_PATH=$1
  local OUTPUT_PATH=$2

  echo \\"Creating genesis block...\\"
  inputLog \\"CONFIG_PATH: $CONFIG_PATH\\"
  inputLog \\"OUTPUT_PATH: $OUTPUT_PATH\\"

  if [ -d \\"$OUTPUT_PATH\\" ]; then
    echo \\"Cant't generate genesis block, directory already exists : $OUTPUT_PATH\\"
    echo \\"Try using 'recreate' or 'down' to remove whole network or 'start' to reuse it\\"
    exit 1
  fi

  docker run -i -d --name $CONTAINER_NAME hyperledger/fabric-tools:\${FABRIC_VERSION} bash || removeContainer $CONTAINER_NAME
  docker cp $CONFIG_PATH $CONTAINER_NAME:/fabric-config || removeContainer $CONTAINER_NAME

  docker exec -i $CONTAINER_NAME mkdir /config || removeContainer $CONTAINER_NAME
  docker exec -i $CONTAINER_NAME configtxgen --configPath ./fabric-config -profile OrdererGenesis -outputBlock ./config/genesis.block || removeContainer $CONTAINER_NAME

  docker cp $CONTAINER_NAME:/config $OUTPUT_PATH || removeContainer $CONTAINER_NAME

  removeContainer $CONTAINER_NAME
}

function createChannelTx() {
  local CONTAINER_NAME=createChannelTx

  local CHANNEL_NAME=$1
  local CONFIG_PATH=$2
  local CONFIG_PROFILE=$3
  local OUTPUT_PATH=$4
  local CHANNEL_TX_PATH=$OUTPUT_PATH\\"/\\"$CHANNEL_NAME\\".tx\\"

  echo \\"Creating channelTx for $CHANNEL_NAME...\\"
  inputLog \\"CONFIG_PATH: $CONFIG_PATH\\"
  inputLog \\"CONFIG_PROFILE: $CONFIG_PROFILE\\"
  inputLog \\"OUTPUT_PATH: $OUTPUT_PATH\\"
  inputLog \\"CHANNEL_TX_PATH: $CHANNEL_TX_PATH\\"

  if [ -f \\"$CHANNEL_TX_PATH\\" ]; then
    echo \\"Can't create channel configuration, it already exists : $CHANNEL_TX_PATH\\"
    echo \\"Try using 'recreate' or 'down' to remove whole network or 'start' to reuse it\\"
    exit 1
  fi

  docker run -i -d --name $CONTAINER_NAME hyperledger/fabric-tools:\${FABRIC_VERSION} bash || removeContainer $CONTAINER_NAME
  docker cp $CONFIG_PATH $CONTAINER_NAME:/fabric-config || removeContainer $CONTAINER_NAME

  docker exec -i $CONTAINER_NAME mkdir /config || removeContainer $CONTAINER_NAME
  docker exec -i $CONTAINER_NAME configtxgen --configPath ./fabric-config -profile \${CONFIG_PROFILE} -outputCreateChannelTx ./config/channel.tx -channelID \${CHANNEL_NAME} || removeContainer $CONTAINER_NAME

  docker cp $CONTAINER_NAME:/config/channel.tx $CHANNEL_TX_PATH || removeContainer $CONTAINER_NAME

  removeContainer $CONTAINER_NAME
}

function createAnchorPeerUpdateTx() {
  local CONTAINER_NAME=createAnchorPeerUpdateTx

  local CHANNEL_NAME=$1
  local CONFIG_PATH=$2
  local CONFIG_PROFILE=$3
  local OUTPUT_PATH=$4
  local MSP=$5
  local ANCHOR_PEER_UPDATE_PATH=$OUTPUT_PATH\\"/\\"$MSP\\"anchors.tx\\"

  if [ -f \\"$ANCHOR_PEER_UPDATE_PATH\\" ]; then
    echo \\"Cant't create anchor peer update, it already exists : $ANCHOR_PEER_UPDATE_PATH\\"
    echo \\"Try using 'recreate' or 'down' to remove whole network or 'start' to reuse it\\"
    exit 1
  fi

  docker run -i -d --name $CONTAINER_NAME hyperledger/fabric-tools:\${FABRIC_VERSION} bash || removeContainer $CONTAINER_NAME
  docker cp $CONFIG_PATH $CONTAINER_NAME:/fabric-config || removeContainer $CONTAINER_NAME

  docker exec -i $CONTAINER_NAME mkdir /config || removeContainer $CONTAINER_NAME
  docker exec -i $CONTAINER_NAME configtxgen --configPath ./fabric-config -profile \${CONFIG_PROFILE} -outputAnchorPeersUpdate ./config/\${MSP}anchors.tx -channelID \${CHANNEL_NAME} -asOrg \${MSP} || removeContainer $CONTAINER_NAME

  docker cp $CONTAINER_NAME:/config/\${MSP}anchors.tx $ANCHOR_PEER_UPDATE_PATH || removeContainer $CONTAINER_NAME

  removeContainer $CONTAINER_NAME
}

function chaincodeInstall() {
  local CHAINCODE_DIR_PATH=$1
  local CHAINCODE_NAME=$2
  local CHAINCODE_VERSION=$3
  local CHAINCODE_LANG=$4

  local CHANNEL_NAME=$5

  local PEER_ADDRESS=$6
  local ORDERER_URL=$7
  local CLI_NAME=$8

  local CHAINCODE_DIR_CONTENT=$(ls $CHAINCODE_DIR_PATH)

  echo \\"Installing chaincode on $CHANNEL_NAME...\\"
  inputLog \\"CHAINCODE_NAME: $CHAINCODE_NAME\\"
  inputLog \\"CHAINCODE_VERSION: $CHAINCODE_VERSION\\"
  inputLog \\"CHAINCODE_LANG: $CHAINCODE_LANG\\"
  inputLog \\"CHAINCODE_DIR_PATH: $CHAINCODE_DIR_PATH\\"
  inputLog \\"PEER_ADDRESS: $PEER_ADDRESS\\"
  inputLog \\"ORDERER_URL: $ORDERER_URL\\"
  inputLog \\"CLI_NAME: $CLI_NAME\\"

  if [ ! -z \\"$CHAINCODE_DIR_CONTENT\\" ]; then
    docker exec -e CHANNEL_NAME=$CHANNEL_NAME -e CORE_PEER_ADDRESS=$PEER_ADDRESS \\\\
      $CLI_NAME peer chaincode install \\\\
      -n $CHAINCODE_NAME -v $CHAINCODE_VERSION -l $CHAINCODE_LANG -p /var/hyperledger/cli/$CHAINCODE_NAME/ \\\\
      -o $ORDERER_URL
  else
    echo \\"Skipping chaincode '$CHAINCODE_NAME' installation. Chaincode's directory is empty.\\"
  fi
}

function chaincodeInstantiate() {
  local CHAINCODE_DIR_PATH=$1
  local CHAINCODE_NAME=$2
  local CHAINCODE_VERSION=$3
  local CHAINCODE_LANG=$4

  local CHANNEL_NAME=$5

  local PEER_ADDRESS=$6
  local ORDERER_URL=$7
  local CLI_NAME=$8

  local INIT_PARAMS=$9
  local ENDORSEMENT=\${10}

  local CHAINCODE_DIR_CONTENT=$(ls $CHAINCODE_DIR_PATH)

  echo \\"Instantiating chaincode on $CHANNEL_NAME...\\"
  inputLog \\"CHAINCODE_NAME: $CHAINCODE_NAME\\"
  inputLog \\"CHAINCODE_VERSION: $CHAINCODE_VERSION\\"
  inputLog \\"CHAINCODE_LANG: $CHAINCODE_LANG\\"
  inputLog \\"CHAINCODE_DIR_PATH: $CHAINCODE_DIR_PATH\\"

  inputLog \\"INIT_PARAMS: $INIT_PARAMS\\"
  inputLog \\"ENDORSEMENT: $ENDORSEMENT\\"

  inputLog \\"PEER_ADDRESS: $PEER_ADDRESS\\"
  inputLog \\"ORDERER_URL: $ORDERER_URL\\"
  inputLog \\"CLI_NAME: $CLI_NAME\\"

  if [ ! -z \\"$CHAINCODE_DIR_CONTENT\\" ]; then
    docker exec \\\\
        -e CORE_PEER_ADDRESS=$PEER_ADDRESS \\\\
        $CLI_NAME peer chaincode instantiate \\\\
        -n $CHAINCODE_NAME -v $CHAINCODE_VERSION -l $CHAINCODE_LANG -c \\"$INIT_PARAMS\\" -C $CHANNEL_NAME -P \\"$ENDORSEMENT\\" \\\\
        -o $ORDERER_URL
  else
    echo \\"Skipping chaincode '$CHAINCODE_NAME' instantiate. Chaincode's directory is empty.\\"
    echo \\"Looked in dir: '$CHAINCODE_DIR_PATH'\\"
  fi
}

function chaincodeInstallTls() {
  local CHAINCODE_DIR_PATH=$1
  local CHAINCODE_NAME=$2
  local CHAINCODE_VERSION=$3
  local CHAINCODE_LANG=$4

  local CHANNEL_NAME=$5

  local PEER_ADDRESS=$6
  local ORDERER_URL=$7
  local CLI_NAME=$8
  local CA_CERT=\\"/var/hyperledger/cli/\\"$9

  local CHAINCODE_DIR_CONTENT=$(ls $CHAINCODE_DIR_PATH)

  echo \\"Installing chaincode on $CHANNEL_NAME (TLS)...\\"
  inputLog \\"CHAINCODE_NAME: $CHAINCODE_NAME\\"
  inputLog \\"CHAINCODE_VERSION: $CHAINCODE_VERSION\\"
  inputLog \\"CHAINCODE_LANG: $CHAINCODE_LANG\\"
  inputLog \\"CHAINCODE_DIR_PATH: $CHAINCODE_DIR_PATH\\"

  inputLog \\"PEER_ADDRESS: $PEER_ADDRESS\\"
  inputLog \\"ORDERER_URL: $ORDERER_URL\\"
  inputLog \\"CLI_NAME: $CLI_NAME\\"
  inputLog \\"CA_CERT: $CA_CERT\\"

  if [ ! -z \\"$CHAINCODE_DIR_CONTENT\\" ]; then
    docker exec -e CHANNEL_NAME=$CHANNEL_NAME -e CORE_PEER_ADDRESS=$PEER_ADDRESS \\\\
      $CLI_NAME peer chaincode install \\\\
      -n $CHAINCODE_NAME -v $CHAINCODE_VERSION -l $CHAINCODE_LANG -p /var/hyperledger/cli/$CHAINCODE_NAME/ \\\\
      -o $ORDERER_URL --tls --cafile $CA_CERT
  else
    echo \\"Skipping chaincode '$CHAINCODE_NAME' installation (TLS). Chaincode's directory is empty.\\"
  fi
}

function chaincodeInstantiateTls() {
  local CHAINCODE_DIR_PATH=$1
  local CHAINCODE_NAME=$2
  local CHAINCODE_VERSION=$3
  local CHAINCODE_LANG=$4

  local CHANNEL_NAME=$5

  local PEER_ADDRESS=$6
  local ORDERER_URL=$7
  local CLI_NAME=$8

  local INIT_PARAMS=$9
  local ENDORSEMENT=\${10}
  local CA_CERT=\\"/var/hyperledger/cli/\\"\${11}

  local CHAINCODE_DIR_CONTENT=$(ls $CHAINCODE_DIR_PATH)

  echo \\"Instantiating chaincode on $CHANNEL_NAME (TLS)...\\"
  inputLog \\"CHAINCODE_NAME: $CHAINCODE_NAME\\"
  inputLog \\"CHAINCODE_VERSION: $CHAINCODE_VERSION\\"
  inputLog \\"CHAINCODE_LANG: $CHAINCODE_LANG\\"
  inputLog \\"CHAINCODE_DIR_PATH: $CHAINCODE_DIR_PATH\\"

  inputLog \\"INIT_PARAMS: $INIT_PARAMS\\"
  inputLog \\"ENDORSEMENT: $ENDORSEMENT\\"

  inputLog \\"PEER_ADDRESS: $PEER_ADDRESS\\"
  inputLog \\"ORDERER_URL: $ORDERER_URL\\"
  inputLog \\"CLI_NAME: $CLI_NAME\\"
  inputLog \\"CA_CERT: $CA_CERT\\"

  if [ ! -z \\"$CHAINCODE_DIR_CONTENT\\" ]; then
    docker exec \\\\
        -e CORE_PEER_ADDRESS=$PEER_ADDRESS \\\\
        $CLI_NAME peer chaincode instantiate \\\\
        -n $CHAINCODE_NAME -v $CHAINCODE_VERSION -l $CHAINCODE_LANG -c \\"$INIT_PARAMS\\" -C $CHANNEL_NAME -P \\"$ENDORSEMENT\\" \\\\
        -o $ORDERER_URL --tls --cafile $CA_CERT
  else
    echo \\"Skipping chaincode '$CHAINCODE_NAME' instantiate (TLS). Chaincode's directory is empty.\\"
    echo \\"Looked in dir: '$CHAINCODE_DIR_PATH'\\"
  fi
}

function printHeadline() {
  bold=$'\\\\e[1m'
  end=$'\\\\e[0m'

  TEXT=$1
  EMOJI=$2
  printf \\"\${bold}============ %b %s %b ==============\${end}\\\\n\\" \\"\\\\\\\\$EMOJI\\" \\"$TEXT\\" \\"\\\\\\\\$EMOJI\\"
}

function printItalics() {
  italics=$'\\\\e[3m'
  end=$'\\\\e[0m'

  TEXT=$1
  EMOJI=$2
  printf \\"\${italics}==== %b %s %b ====\${end}\\\\n\\" \\"\\\\\\\\$EMOJI\\" \\"$TEXT\\" \\"\\\\\\\\$EMOJI\\"
}

function inputLog() {
  end=$'\\\\e[0m'
  darkGray=$'\\\\e[90m'

  echo \\"\${darkGray}   $1 \${end}\\"
}

function certsRemove() {
  local CERTS_DIR_PATH=$1
  rm -rf \\"$CERTS_DIR_PATH\\"/*
}

function removeContainer() {
  CONTAINER_NAME=$1
  docker rm -f \\"$CONTAINER_NAME\\"
}
"
`;

exports[`network-04-2orgs should create proper e2e/__tmp__/network-04-2orgs/fabric-docker/scripts/base-help.sh from samples/fabrikkaConfig-2orgs-2channels-1chaincode.json 1`] = `
"function printHelp() {
  echo \\"Fabrikka is powered by SoftwareMill\\"

  echo \\"\\"
  echo \\"usage: ./fabrikka.sh <command>\\"
  echo \\"\\"

  echo \\"Commands: \\"
  echo \\"\\"
  echo \\"./fabrikka.sh up\\"
  echo -e \\"\\\\t Use for first run. Creates all needed artifacts (certs, genesis block) and starts network for the first time.\\"
  echo -e \\"\\\\t After 'up' commands start/stop are used to manage network and rerun to rerun it\\"
  echo \\"\\"
  echo \\"./fabrikka.sh down\\"
  echo -e \\"\\\\t Back to empty state - destorys created containers, prunes generated certificates, configs.\\"
  echo \\"\\"
  echo \\"./fabrikka.sh start\\"
  echo -e \\"\\\\t Starts already created network.\\"
  echo \\"\\"
  echo \\"./fabrikka.sh stop\\"
  echo -e \\"\\\\t Stops already running network.\\"
  echo \\"\\"
  echo \\"./fabrikka.sh recreate\\"
  echo -e \\"\\\\t Fresh start - it destorys whole network, certs, configs and then reruns everything.\\"
  echo \\"\\"
}
"
`;

exports[`network-04-2orgs should create proper e2e/__tmp__/network-04-2orgs/fabric-docker/scripts/cli/channel_fns.sh from samples/fabrikkaConfig-2orgs-2channels-1chaincode.json 1`] = `
"function createChannelAndJoin() {
  local CHANNEL_NAME=$1

  local CORE_PEER_LOCALMSPID=$2
  local CORE_PEER_ADDRESS=$3
  local CORE_PEER_MSPCONFIGPATH=$(realpath $4)

  local ORDERER_URL=$5

  local DIR_NAME=step-createChannelAndJoin-$CHANNEL_NAME-$CORE_PEER_ADDRESS

  echo \\"Creating channel with name: \${CHANNEL_NAME}\\"
  echo \\"   Orderer: $ORDERER_URL\\"
  echo \\"   CORE_PEER_LOCALMSPID: $CORE_PEER_LOCALMSPID\\"
  echo \\"   CORE_PEER_ADDRESS: $CORE_PEER_ADDRESS\\"
  echo \\"   CORE_PEER_MSPCONFIGPATH: $CORE_PEER_MSPCONFIGPATH\\"

  mkdir $DIR_NAME && cd $DIR_NAME

  cp /var/hyperledger/cli/config/\\"$CHANNEL_NAME\\".tx .

  peer channel create -o \${ORDERER_URL} -c \${CHANNEL_NAME} -f ./\\"$CHANNEL_NAME\\".tx
  peer channel join -b \${CHANNEL_NAME}.block

  rm -rf $DIR_NAME
}

function createChannelAndJoinTls() {
  local CHANNEL_NAME=$1

  local CORE_PEER_LOCALMSPID=$2
  local CORE_PEER_ADDRESS=$3
  local CORE_PEER_MSPCONFIGPATH=$(realpath $4)
  local CORE_PEER_TLS_MSPCONFIGPATH=$(realpath $5)
  local TLS_CA_CERT_PATH=$(realpath $6)
  local ORDERER_URL=$7

  local CORE_PEER_TLS_CERT_FILE=$CORE_PEER_TLS_MSPCONFIGPATH/client.crt
  local CORE_PEER_TLS_KEY_FILE=$CORE_PEER_TLS_MSPCONFIGPATH/client.key
  local CORE_PEER_TLS_ROOTCERT_FILE=$CORE_PEER_TLS_MSPCONFIGPATH/ca.crt

  local DIR_NAME=step-createChannelAndJoinTls-$CHANNEL_NAME-$CORE_PEER_ADDRESS

  echo \\"Creating channel with name (TLS): \${CHANNEL_NAME}\\"
  echo \\"   Orderer: $ORDERER_URL\\"
  echo \\"   CORE_PEER_LOCALMSPID: $CORE_PEER_LOCALMSPID\\"
  echo \\"   CORE_PEER_ADDRESS: $CORE_PEER_ADDRESS\\"
  echo \\"   CORE_PEER_MSPCONFIGPATH: $CORE_PEER_MSPCONFIGPATH\\"
  echo \\"\\"
  echo \\"   TLS_CA_CERT_PATH is: $TLS_CA_CERT_PATH\\"
  echo \\"   CORE_PEER_TLS_CERT_FILE: $CORE_PEER_TLS_CERT_FILE\\"
  echo \\"   CORE_PEER_TLS_KEY_FILE: $CORE_PEER_TLS_KEY_FILE\\"
  echo \\"   CORE_PEER_TLS_ROOTCERT_FILE: $CORE_PEER_TLS_ROOTCERT_FILE\\"

  mkdir $DIR_NAME && cd $DIR_NAME

  cp /var/hyperledger/cli/config/\\"$CHANNEL_NAME\\".tx .

  peer channel create -o \${ORDERER_URL} -c \${CHANNEL_NAME} -f ./\\"$CHANNEL_NAME\\".tx --tls --cafile $TLS_CA_CERT_PATH
  peer channel join -b \${CHANNEL_NAME}.block --tls --cafile $TLS_CA_CERT_PATH

  rm -rf $DIR_NAME
}

function fetchChannelAndJoin() {
  local CHANNEL_NAME=$1

  local CORE_PEER_LOCALMSPID=$2
  local CORE_PEER_ADDRESS=$3
  local CORE_PEER_MSPCONFIGPATH=$(realpath $4)

  local ORDERER_URL=$5

  local DIR_NAME=step-fetchChannelAndJoin-$CHANNEL_NAME-$CORE_PEER_ADDRESS

  echo \\"Fetching channel with name: \${CHANNEL_NAME}\\"
  echo \\"   Orderer: $ORDERER_URL\\"
  echo \\"   CORE_PEER_LOCALMSPID: $CORE_PEER_LOCALMSPID\\"
  echo \\"   CORE_PEER_ADDRESS: $CORE_PEER_ADDRESS\\"
  echo \\"   CORE_PEER_MSPCONFIGPATH: $CORE_PEER_MSPCONFIGPATH\\"

  mkdir $DIR_NAME && cd $DIR_NAME

  peer channel fetch newest -c \${CHANNEL_NAME} --orderer \${ORDERER_URL}
  peer channel join -b \${CHANNEL_NAME}_newest.block

  rm -rf $DIR_NAME
}

function fetchChannelAndJoinTls() {
  local CHANNEL_NAME=$1

  local CORE_PEER_LOCALMSPID=$2
  local CORE_PEER_ADDRESS=$3
  local CORE_PEER_MSPCONFIGPATH=$(realpath $4)
  local CORE_PEER_TLS_MSPCONFIGPATH=$(realpath $5)
  local TLS_CA_CERT_PATH=$(realpath $6)
  local ORDERER_URL=$7

  local CORE_PEER_TLS_CERT_FILE=$CORE_PEER_TLS_MSPCONFIGPATH/client.crt
  local CORE_PEER_TLS_KEY_FILE=$CORE_PEER_TLS_MSPCONFIGPATH/client.key
  local CORE_PEER_TLS_ROOTCERT_FILE=$CORE_PEER_TLS_MSPCONFIGPATH/ca.crt

  local DIR_NAME=step-fetchChannelAndJoinTls-$CHANNEL_NAME-$CORE_PEER_ADDRESS

  echo \\"Fetching channel with name (TLS): \${CHANNEL_NAME}\\"
  echo \\"   Orderer: $ORDERER_URL\\"
  echo \\"   CORE_PEER_LOCALMSPID: $CORE_PEER_LOCALMSPID\\"
  echo \\"   CORE_PEER_ADDRESS: $CORE_PEER_ADDRESS\\"
  echo \\"   CORE_PEER_MSPCONFIGPATH: $CORE_PEER_MSPCONFIGPATH\\"
  echo \\"\\"
  echo \\"   TLS_CA_CERT_PATH is: $TLS_CA_CERT_PATH\\"
  echo \\"   CORE_PEER_TLS_CERT_FILE: $CORE_PEER_TLS_CERT_FILE\\"
  echo \\"   CORE_PEER_TLS_KEY_FILE: $CORE_PEER_TLS_KEY_FILE\\"
  echo \\"   CORE_PEER_TLS_ROOTCERT_FILE: $CORE_PEER_TLS_ROOTCERT_FILE\\"

  mkdir $DIR_NAME && cd $DIR_NAME

  peer channel fetch newest -c \${CHANNEL_NAME} --orderer \${ORDERER_URL} --tls --cafile $TLS_CA_CERT_PATH
  peer channel join -b \${CHANNEL_NAME}_newest.block --tls --cafile $TLS_CA_CERT_PATH

  rm -rf $DIR_NAME
}
"
`;

exports[`network-04-2orgs should create proper e2e/__tmp__/network-04-2orgs/fabrikka.sh from samples/fabrikkaConfig-2orgs-2channels-1chaincode.json 1`] = `
"#!/bin/bash
function get_realpath() {
  [[ ! -f \\"$1\\" ]] && return 1 # failure : file does not exist.
  [[ -n \\"$no_symlinks\\" ]] && local pwdp='pwd -P' || local pwdp='pwd' # do symlinks.
  echo \\"$( cd \\"$( echo \\"\${1%/*}\\" )\\" 2>/dev/null; $pwdp )\\"/\\"\${1##*/}\\" # echo result.
  return 0 # success
}

SCRIPT=$(get_realpath \\"$0\\")
BASEDIR=$(dirname \\"$SCRIPT\\")

source \\"$BASEDIR\\"/fabric-docker/scripts/base-help.sh
source \\"$BASEDIR\\"/fabric-docker/scripts/base-functions.sh
source \\"$BASEDIR\\"/fabric-docker/commands-generated.sh

source \\"$BASEDIR\\"/fabric-docker/.env

if [ \\"$1\\" = \\"up\\" ]; then
  generateArtifacts
  startNetwork
  generateChannelsArtifacts
  installChannels
  installChaincodes
  printHeadline \\"Done! Enjoy your fresh network\\" \\"U1F984\\"
elif [ \\"$1\\" = \\"recreate\\" ]; then
  networkDown
  generateArtifacts
  startNetwork
  generateChannelsArtifacts
  installChannels
  installChaincodes
  printHeadline \\"Done! Enjoy your fresh network\\" \\"U1F984\\"
elif [ \\"$1\\" = \\"down\\" ]; then
  networkDown
elif [ \\"$1\\" = \\"start\\" ]; then
  startNetwork
elif [ \\"$1\\" = \\"stop\\" ]; then
  stopNetwork
elif [ \\"$1\\" = \\"chaincodes\\" ] && [ \\"$2\\" = \\"install\\" ]; then
  installChaincodes
elif [ \\"$1\\" = \\"help\\" ]; then
  printHelp
elif [ \\"$1\\" = \\"--help\\" ]; then
  printHelp
else
  echo \\"No command specified\\"
  echo \\"Basic commands are: up, down, start, stop, recreate\\"
  echo \\"Also check: 'chaincodes install'\\"
  echo \\"Use 'help' or '--help' for more information\\"
fi
"
`;

exports[`network-04-2orgs should create proper files from samples/fabrikkaConfig-2orgs-2channels-1chaincode.json 1`] = `
Array [
  "e2e/__tmp__/network-04-2orgs/fabric-config/.gitignore",
  "e2e/__tmp__/network-04-2orgs/fabric-config/configtx.yaml",
  "e2e/__tmp__/network-04-2orgs/fabric-config/crypto-config-org1.yaml",
  "e2e/__tmp__/network-04-2orgs/fabric-config/crypto-config-org2.yaml",
  "e2e/__tmp__/network-04-2orgs/fabric-config/crypto-config-root.yaml",
  "e2e/__tmp__/network-04-2orgs/fabric-docker/.env",
  "e2e/__tmp__/network-04-2orgs/fabric-docker/commands-generated.sh",
  "e2e/__tmp__/network-04-2orgs/fabric-docker/docker-compose.yaml",
  "e2e/__tmp__/network-04-2orgs/fabric-docker/scripts/base-functions.sh",
  "e2e/__tmp__/network-04-2orgs/fabric-docker/scripts/base-help.sh",
  "e2e/__tmp__/network-04-2orgs/fabric-docker/scripts/cli/channel_fns.sh",
  "e2e/__tmp__/network-04-2orgs/fabrikka.sh",
]
`;<|MERGE_RESOLUTION|>--- conflicted
+++ resolved
@@ -1,117 +1,5 @@
 // Jest Snapshot v1, https://goo.gl/fbAQLP
 
-<<<<<<< HEAD
-exports[`network-04-2orgs should create proper e2e/__tmp__/network-04-2orgs/fabric-config/.gitignore from samples/fabrikkaConfig-2orgs-2channels-1chaincode.json 1`] = `
-"/config
-/crypto-config
-"
-`;
-
-exports[`network-04-2orgs should create proper e2e/__tmp__/network-04-2orgs/fabric-config/configtx.yaml from samples/fabrikkaConfig-2orgs-2channels-1chaincode.json 1`] = `
-"################################################################################
-#   SECTION: Capabilities
-################################################################################
-Capabilities:
-    Channel: &ChannelCapabilities
-        V1_4_3: true
-    Orderer: &OrdererCapabilities
-        V1_4_2: true
-    Application: &ApplicationCapabilities
-        V1_4_2: true
-
-################################################################################
-#   CHANNEL Defaults
-################################################################################
-Channel: &ChannelDefaults
-    Policies:
-        Readers:
-            Type: ImplicitMeta
-            Rule: \\"ANY Readers\\"
-        Writers:
-            Type: ImplicitMeta
-            Rule: \\"ANY Writers\\"
-        Admins:
-            Type: ImplicitMeta
-            Rule: \\"MAJORITY Admins\\"
-    Capabilities:
-        <<: *ChannelCapabilities
-
-################################################################################
-#   Section: Organizations
-################################################################################
-Organizations:
-    - &OrdererOrg
-        Name: Orderer
-        ID: OrdererMSP
-        MSPDir: crypto-config/ordererOrganizations/root.com/msp 
-    - &Org1
-        Name: Org1MSP
-        ID: Org1MSP
-        MSPDir: crypto-config/peerOrganizations/org1.com/msp
-        AnchorPeers:
-            - Host: peer0.org1.com
-              Port: 7051
-    - &Org2
-        Name: Org2MSP
-        ID: Org2MSP
-        MSPDir: crypto-config/peerOrganizations/org2.com/msp
-        AnchorPeers:
-            - Host: peer0.org2.com
-              Port: 7051
-
-################################################################################
-#   SECTION: Application
-################################################################################
-Application: &ApplicationDefaults
-    Organizations:
-    Capabilities:
-        <<: *ApplicationCapabilities
-
-################################################################################
-#   SECTION: Orderer
-################################################################################
-Orderer: &OrdererDefaults
-    OrdererType: solo
-    Addresses: 
-        - orderer0.root.com:7050
-    
-    BatchTimeout: 2s
-    BatchSize:
-        MaxMessageCount: 10
-        AbsoluteMaxBytes: 99 MB
-        PreferredMaxBytes: 512 KB
-    Organizations:
-
-################################################################################
-#   Profile
-################################################################################
-# https://github:com/hyperledger/fabric/blob/master/sampleconfig/configtx.yaml
-
-Profiles:
-    OrdererGenesis:
-        <<: *ChannelDefaults
-        Orderer:
-            <<: *OrdererDefaults
-            Organizations:
-                - *OrdererOrg
-            Capabilities:
-                <<: *OrdererCapabilities
-        Consortiums:
-            SampleConsortium:
-                Organizations: 
-                    - *Org1
-                    - *Org2
-    AllOrgChannel:
-        <<: *ChannelDefaults
-        Consortium: SampleConsortium
-        Application:
-            <<: *ApplicationDefaults
-            Organizations: 
-                - *Org1
-                - *Org2
-            Capabilities:
-                <<: *ApplicationCapabilities
-=======
 exports[`network-04-2orgs should create proper e2e/__tmp__/network-04-2orgs/fabric-compose.sh from samples/fabrikkaConfig-2orgs-2channels-1chaincode.json 1`] = `
 "#!/bin/bash
 
@@ -121,937 +9,6 @@
 source \\"$BASEDIR/fabric-compose/scripts/base-functions.sh\\"
 source \\"$BASEDIR/fabric-compose/commands-generated.sh\\"
 source \\"$BASEDIR/fabric-compose/.env\\"
->>>>>>> ad2d2ed7
-
-"
-`;
-
-exports[`network-04-2orgs should create proper e2e/__tmp__/network-04-2orgs/fabric-config/crypto-config-org1.yaml from samples/fabrikkaConfig-2orgs-2channels-1chaincode.json 1`] = `
-"PeerOrgs:
-  - Name: Org1
-    Domain: org1.com
-    Template:
-      Count: 2
-    Users:
-      Count: 1
-
-"
-`;
-
-exports[`network-04-2orgs should create proper e2e/__tmp__/network-04-2orgs/fabric-config/crypto-config-org2.yaml from samples/fabrikkaConfig-2orgs-2channels-1chaincode.json 1`] = `
-"PeerOrgs:
-  - Name: Org2
-    Domain: org2.com
-    Template:
-      Count: 2
-    Users:
-      Count: 1
-
-"
-`;
-
-exports[`network-04-2orgs should create proper e2e/__tmp__/network-04-2orgs/fabric-config/crypto-config-root.yaml from samples/fabrikkaConfig-2orgs-2channels-1chaincode.json 1`] = `
-"OrdererOrgs:
-  - Name: Orderer
-    Domain: root.com
-    Specs: 
-      - Hostname: orderer0
-    "
-`;
-
-exports[`network-04-2orgs should create proper e2e/__tmp__/network-04-2orgs/fabric-docker/.env from samples/fabrikkaConfig-2orgs-2channels-1chaincode.json 1`] = `
-"COMPOSE_PROJECT_NAME=network
-FABRIC_VERSION=1.4.3
-LOGGING_LEVEL=info
-
-ROOT_CA_ADMIN_NAME=admin
-ROOT_CA_ADMIN_PASSWORD=adminpw
-
-ORG1_CA_ADMIN_NAME=admin
-ORG1_CA_ADMIN_PASSWORD=adminpw
-
-ORG2_CA_ADMIN_NAME=admin
-ORG2_CA_ADMIN_PASSWORD=adminpw
-
-"
-`;
-
-exports[`network-04-2orgs should create proper e2e/__tmp__/network-04-2orgs/fabric-docker/commands-generated.sh from samples/fabrikkaConfig-2orgs-2channels-1chaincode.json 1`] = `
-"#!/bin/bash
-
-BASEDIR=\\"$(cd \\"$(dirname \\"./$0\\")\\" && pwd)\\"
-
-function installChaincodes() {
-  
-  printHeadline \\"Installing 'chaincode1' on my-channel1/Org1/peer0\\" \\"U1F60E\\"
-    chaincodeInstall \\"$BASEDIR/chaincode1\\" \\"chaincode1\\" \\"0.0.1\\" \\"java\\" \\"my-channel1\\" \\"peer0.org1.com:7051\\" \\"orderer0.root.com:7050\\" \\"cli.org1.com\\" # TODO to mi sie nie podoba. a gdzie uprawnienia ?
-  
-  printItalics \\"Instantiating 'chaincode1' on my-channel1/Org1/peer0\\" \\"U1F618\\"
-    chaincodeInstantiate \\"$BASEDIR/chaincode1\\" \\"chaincode1\\" \\"0.0.1\\" \\"java\\" \\"my-channel1\\" \\"peer0.org1.com:7051\\" \\"orderer0.root.com:7050\\" \\"cli.org1.com\\" '{'Args':[]}' \\"AND ('Org1.member')\\"
-    
-  printHeadline \\"Installing 'chaincode1' on my-channel1/Org2/peer0\\" \\"U1F60E\\"
-    chaincodeInstall \\"$BASEDIR/chaincode1\\" \\"chaincode1\\" \\"0.0.1\\" \\"java\\" \\"my-channel1\\" \\"peer0.org2.com:7051\\" \\"orderer0.root.com:7050\\" \\"cli.org2.com\\" # TODO to mi sie nie podoba. a gdzie uprawnienia ?
-  
-  printItalics \\"Instantiating 'chaincode1' on my-channel1/Org2/peer0\\" \\"U1F618\\"
-    chaincodeInstantiate \\"$BASEDIR/chaincode1\\" \\"chaincode1\\" \\"0.0.1\\" \\"java\\" \\"my-channel1\\" \\"peer0.org2.com:7051\\" \\"orderer0.root.com:7050\\" \\"cli.org2.com\\" '{'Args':[]}' \\"AND ('Org1.member')\\"
-    
-}
-
-function generateArtifacts() {
-  printHeadline \\"Generating basic configs\\" \\"U1F913\\"
-  printItalics \\"Generating crypto material for org Orderer\\" \\"U1F512\\"
-  certsGenerate \\"$BASEDIR/fabric-config\\" \\"crypto-config-root.yaml\\" \\"ordererOrganizations/root.com\\" \\"$BASEDIR/fabric-config/crypto-config/\\"
-  
-  printItalics \\"Generating crypto material for Org1\\" \\"U1F512\\"
-  certsGenerate \\"$BASEDIR/fabric-config\\" \\"crypto-config-org1.yaml\\" \\"peerOrganizations/org1.com\\" \\"$BASEDIR/fabric-config/crypto-config/\\"
-  
-  printItalics \\"Generating crypto material for Org2\\" \\"U1F512\\"
-  certsGenerate \\"$BASEDIR/fabric-config\\" \\"crypto-config-org2.yaml\\" \\"peerOrganizations/org2.com\\" \\"$BASEDIR/fabric-config/crypto-config/\\"
-  
-  printItalics \\"Generating genesis block\\" \\"U1F3E0\\"
-  genesisBlockCreate \\"$BASEDIR/fabric-config\\" \\"$BASEDIR/fabric-config/config\\"
-}
-
-function startNetwork() {
-  printHeadline \\"Starting network\\" \\"U1F680\\"
-  (
-    cd \\"$BASEDIR\\"/fabric-docker
-    docker-compose up -d
-    sleep 4
-  )
-}
-
-function stopNetwork() {
-  printHeadline \\"Stopping network\\" \\"U1F68F\\"
-  (
-    cd \\"$BASEDIR\\"/fabric-docker
-    docker-compose stop
-    sleep 4
-  )
-}
-
-function generateChannelsArtifacts() {
-    printHeadline \\"Generating config for 'my-channel1'\\" \\"U1F913\\"
-  createChannelTx \\"my-channel1\\" \\"$BASEDIR/fabric-config\\" \\"AllOrgChannel\\" \\"$BASEDIR/fabric-config/config\\"
-    printHeadline \\"Generating config for 'my-channel2'\\" \\"U1F913\\"
-  createChannelTx \\"my-channel2\\" \\"$BASEDIR/fabric-config\\" \\"AllOrgChannel\\" \\"$BASEDIR/fabric-config/config\\"
-  }
-
-function installChannels() {
-  
-    
-    printHeadline \\"Creating 'my-channel1' on Org1/peer0\\" \\"U1F63B\\"
-    docker exec -i cli.org1.com bash -c \\\\
-    \\"source scripts/channel_fns.sh; createChannelAndJoin 'my-channel1' 'Org1MSP' 'peer0.org1.com:7051' 'crypto/users/Admin@org1.com/msp' 'orderer0.root.com:7050';\\"
-  
-        
-    printItalics \\"Joining 'my-channel1' on  Org2/peer0\\" \\"U1F638\\"
-    docker exec -i cli.org2.com bash -c \\\\
-    \\"source scripts/channel_fns.sh; fetchChannelAndJoin 'my-channel1' 'Org2MSP' 'peer0.org2.com:7051' 'crypto/users/Admin@org2.com/msp' 'orderer0.root.com:7050';\\"
-  
-        
-    
-    printHeadline \\"Creating 'my-channel2' on Org1/peer1\\" \\"U1F63B\\"
-    docker exec -i cli.org1.com bash -c \\\\
-    \\"source scripts/channel_fns.sh; createChannelAndJoin 'my-channel2' 'Org1MSP' 'peer1.org1.com:7051' 'crypto/users/Admin@org1.com/msp' 'orderer0.root.com:7050';\\"
-  
-        
-    printItalics \\"Joining 'my-channel2' on  Org2/peer1\\" \\"U1F638\\"
-    docker exec -i cli.org2.com bash -c \\\\
-    \\"source scripts/channel_fns.sh; fetchChannelAndJoin 'my-channel2' 'Org2MSP' 'peer1.org2.com:7051' 'crypto/users/Admin@org2.com/msp' 'orderer0.root.com:7050';\\"
-  
-        }
-
-function networkDown() {
-  printHeadline \\"Destroying network\\" \\"U1F916\\"
-  (
-    cd \\"$BASEDIR\\"/fabric-docker
-    docker-compose down
-  )
-
-  printf \\"\\\\nRemoving chaincode containers & images... \\\\U1F5D1 \\\\n\\"
-   
-  docker rm -f $(docker ps -a | grep dev-peer0.org1.com-chaincode1-0.0.1-* | awk '{print $1}') || {
-    echo \\"docker rm failed, Check if all fabric dockers properly was deleted\\"
-  }
-  docker rmi $(docker images dev-peer0.org1.com-chaincode1-0.0.1-* -q) || {
-    echo \\"docker rm failed, Check if all fabric dockers properly was deleted\\"
-  }
-  
-  docker rm -f $(docker ps -a | grep dev-peer0.org2.com-chaincode1-0.0.1-* | awk '{print $1}') || {
-    echo \\"docker rm failed, Check if all fabric dockers properly was deleted\\"
-  }
-  docker rmi $(docker images dev-peer0.org2.com-chaincode1-0.0.1-* -q) || {
-    echo \\"docker rm failed, Check if all fabric dockers properly was deleted\\"
-  }
-  
-  printf \\"\\\\nRemoving generated configs... \\\\U1F5D1 \\\\n\\"
-  rm -rf $BASEDIR/fabric-config/config
-  rm -rf $BASEDIR/fabric-config/crypto-config
-
-  printHeadline \\"Done! Network was purged\\" \\"U1F5D1\\"
-}
-"
-`;
-
-exports[`network-04-2orgs should create proper e2e/__tmp__/network-04-2orgs/fabric-docker/docker-compose.yaml from samples/fabrikkaConfig-2orgs-2channels-1chaincode.json 1`] = `
-"version: '2.2'
-
-networks:
-  basic:
-
-services:
-  
-  ca.root.com:
-    container_name: ca.root.com
-    image: hyperledger/fabric-ca:\${FABRIC_VERSION}
-    environment:
-      - FABRIC_CA_HOME=/etc/hyperledger/fabric-ca-server
-      - FABRIC_CA_SERVER_CA_NAME=ca.root.com
-      - FABRIC_CA_SERVER_CA_CERTFILE=/etc/hyperledger/fabric-ca-server-config/ca.root.com-cert.pem
-      - FABRIC_CA_SERVER_CA_KEYFILE=/etc/hyperledger/fabric-ca-server-config/priv-key.pem
-    ports:
-      - 7030:7054
-    command: sh -c 'fabric-ca-server start -b \${ROOT_CA_ADMIN_NAME}:\${ROOT_CA_ADMIN_PASSWORD} -d'
-    volumes:
-      - ../fabric-config/crypto-config/ordererOrganizations/root.com/ca/:/etc/hyperledger/fabric-ca-server-config
-    networks:
-      - basic
-  
-  orderer0.root.com:
-    container_name: orderer0.root.com
-    image: hyperledger/fabric-orderer:\${FABRIC_VERSION}
-    environment:
-      - ORDERER_GENERAL_LOGLEVEL=\${LOGGING_LEVEL}
-      - ORDERER_GENERAL_LISTENADDRESS=0.0.0.0
-      - ORDERER_GENERAL_GENESISMETHOD=file
-      - ORDERER_GENERAL_GENESISFILE=/var/hyperledger/config/genesis.block
-      - ORDERER_GENERAL_LOCALMSPID=OrdererMSP
-      - ORDERER_GENERAL_LOCALMSPDIR=/var/hyperledger/orderer/msp
-      - GODEBUG=netdns=go
-      
-    working_dir: /var/hyperledger/orderer
-    command: orderer
-    ports:
-      - 7040:7050
-    volumes:
-      - ../fabric-config/config/:/var/hyperledger/config
-      - ../fabric-config/crypto-config/ordererOrganizations/root.com/orderers/orderer0.root.com/msp/:/var/hyperledger/orderer/msp
-      - ../fabric-config/crypto-config/ordererOrganizations/root.com/orderers/orderer0.root.com/tls/:/var/hyperledger/orderer/tls
-    networks:
-      - basic
-    
-  
-  ca.org1.com:
-    container_name: ca.org1.com
-    image: hyperledger/fabric-ca:\${FABRIC_VERSION}
-    environment:
-      - FABRIC_CA_HOME=/etc/hyperledger/fabric-ca-server
-      - FABRIC_CA_SERVER_CA_NAME=ca.org1.com
-      - FABRIC_CA_SERVER_CA_CERTFILE=/etc/hyperledger/fabric-ca-server-config/ca.org1.com-cert.pem
-      - FABRIC_CA_SERVER_CA_KEYFILE=/etc/hyperledger/fabric-ca-server-config/priv-key.pem
-    ports:
-      - 7031:7054
-    command: sh -c 'fabric-ca-server start -b \${ORG1_CA_ADMIN_NAME}:\${ORG1_CA_ADMIN_PASSWORD} -d'
-    volumes:
-      - ../fabric-config/crypto-config/peerOrganizations/org1.com/ca/:/etc/hyperledger/fabric-ca-server-config
-    networks:
-      - basic
-  
-  cli.org1.com:
-    container_name: cli.org1.com
-    image: hyperledger/fabric-tools:\${FABRIC_VERSION}
-    tty: true
-    environment:
-      - GOPATH=/opt/gopath
-      - CORE_VM_ENDPOINT=unix:///host/var/run/docker.sock
-      - FABRIC_LOGGING_SPEC=\${LOGGING_LEVEL}
-      - CORE_PEER_ID=cli.org1.com
-      - CORE_CHAINCODE_KEEPALIVE=10
-      #
-      - CORE_PEER_LOCALMSPID=Org1MSP
-      - CORE_PEER_MSPCONFIGPATH=/var/hyperledger/cli/crypto/users/Admin@org1.com/msp
-      - CORE_PEER_ADDRESS=peer0.org1.com:7051
-      
-    working_dir: /var/hyperledger/cli/
-    command: /bin/bash
-    volumes:
-      - /var/run/:/host/var/run/
-      - ./scripts/cli:/var/hyperledger/cli/scripts/
-      - ../fabric-config/crypto-config/peerOrganizations/org1.com:/var/hyperledger/cli/crypto/
-      - ../fabric-config/config:/var/hyperledger/cli/config/ # genesis.block and channel.tx's
-      - ../fabric-config/crypto-config/ordererOrganizations/root.com/orderers/orderer0.root.com/:/var/hyperledger/cli/crypto/daTls # TODO ! To ease up deployment, not proper. 
-      - ../chaincode1/:/var/hyperledger/cli/chaincode1/
-    networks:
-      - basic
-  
-  peer0.org1.com:
-    container_name: peer0.org1.com
-    image: hyperledger/fabric-peer:\${FABRIC_VERSION}
-    environment:
-      - CORE_VM_ENDPOINT=unix:///host/var/run/docker.sock
-      - CORE_PEER_ID=peer0.org1.com
-      - CORE_LOGGING_PEER=\${LOGGING_LEVEL}
-      - CORE_CHAINCODE_LOGGING_LEVEL=\${LOGGING_LEVEL}
-      - CORE_VM_DOCKER_HOSTCONFIG_NETWORKMODE=\${COMPOSE_PROJECT_NAME}_basic
-      - CORE_VM_DOCKER_ATTACHSTDOUT=true
-      - GODEBUG=netdns=go
-      #
-      - CORE_PEER_MSPCONFIGPATH=/etc/hyperledger/fabric/peer/msp
-      - CORE_PEER_LOCALMSPID=Org1MSP
-      - CORE_PEER_ADDRESS=peer0.org1.com:7051
-            
-    working_dir: /etc/hyperledger/fabric/peer/
-    command: peer node start
-    ports:
-      - 7051:7051
-     #- 7053:7053
-    volumes:
-      - /var/run/:/host/var/run/
-      - ../fabric-config/crypto-config/peerOrganizations/org1.com/peers/peer0.org1.com/msp:/etc/hyperledger/fabric/peer/msp
-      - ../fabric-config/crypto-config/peerOrganizations/org1.com/peers/peer0.org1.com/tls:/etc/hyperledger/fabric/peer/tls
-      - ../fabric-config/crypto-config/peerOrganizations/org1.com/users:/etc/hyperledger/fabric/peer/msp/users
-      - ../fabric-config/config:/etc/hyperledger/fabric/config
-    depends_on:
-      - orderer0.root.com
-    networks:
-      - basic
-  
-  
-  peer1.org1.com:
-    container_name: peer1.org1.com
-    image: hyperledger/fabric-peer:\${FABRIC_VERSION}
-    environment:
-      - CORE_VM_ENDPOINT=unix:///host/var/run/docker.sock
-      - CORE_PEER_ID=peer1.org1.com
-      - CORE_LOGGING_PEER=\${LOGGING_LEVEL}
-      - CORE_CHAINCODE_LOGGING_LEVEL=\${LOGGING_LEVEL}
-      - CORE_VM_DOCKER_HOSTCONFIG_NETWORKMODE=\${COMPOSE_PROJECT_NAME}_basic
-      - CORE_VM_DOCKER_ATTACHSTDOUT=true
-      - GODEBUG=netdns=go
-      #
-      - CORE_PEER_MSPCONFIGPATH=/etc/hyperledger/fabric/peer/msp
-      - CORE_PEER_LOCALMSPID=Org1MSP
-      - CORE_PEER_ADDRESS=peer1.org1.com:7051
-            
-    working_dir: /etc/hyperledger/fabric/peer/
-    command: peer node start
-    ports:
-      - 7052:7051
-     #- 7053:7053
-    volumes:
-      - /var/run/:/host/var/run/
-      - ../fabric-config/crypto-config/peerOrganizations/org1.com/peers/peer1.org1.com/msp:/etc/hyperledger/fabric/peer/msp
-      - ../fabric-config/crypto-config/peerOrganizations/org1.com/peers/peer1.org1.com/tls:/etc/hyperledger/fabric/peer/tls
-      - ../fabric-config/crypto-config/peerOrganizations/org1.com/users:/etc/hyperledger/fabric/peer/msp/users
-      - ../fabric-config/config:/etc/hyperledger/fabric/config
-    depends_on:
-      - orderer0.root.com
-    networks:
-      - basic
-  
-  
-  
-  
-  ca.org2.com:
-    container_name: ca.org2.com
-    image: hyperledger/fabric-ca:\${FABRIC_VERSION}
-    environment:
-      - FABRIC_CA_HOME=/etc/hyperledger/fabric-ca-server
-      - FABRIC_CA_SERVER_CA_NAME=ca.org2.com
-      - FABRIC_CA_SERVER_CA_CERTFILE=/etc/hyperledger/fabric-ca-server-config/ca.org2.com-cert.pem
-      - FABRIC_CA_SERVER_CA_KEYFILE=/etc/hyperledger/fabric-ca-server-config/priv-key.pem
-    ports:
-      - 7032:7054
-    command: sh -c 'fabric-ca-server start -b \${ORG2_CA_ADMIN_NAME}:\${ORG2_CA_ADMIN_PASSWORD} -d'
-    volumes:
-      - ../fabric-config/crypto-config/peerOrganizations/org2.com/ca/:/etc/hyperledger/fabric-ca-server-config
-    networks:
-      - basic
-  
-  cli.org2.com:
-    container_name: cli.org2.com
-    image: hyperledger/fabric-tools:\${FABRIC_VERSION}
-    tty: true
-    environment:
-      - GOPATH=/opt/gopath
-      - CORE_VM_ENDPOINT=unix:///host/var/run/docker.sock
-      - FABRIC_LOGGING_SPEC=\${LOGGING_LEVEL}
-      - CORE_PEER_ID=cli.org2.com
-      - CORE_CHAINCODE_KEEPALIVE=10
-      #
-      - CORE_PEER_LOCALMSPID=Org2MSP
-      - CORE_PEER_MSPCONFIGPATH=/var/hyperledger/cli/crypto/users/Admin@org2.com/msp
-      - CORE_PEER_ADDRESS=peer0.org2.com:7051
-      
-    working_dir: /var/hyperledger/cli/
-    command: /bin/bash
-    volumes:
-      - /var/run/:/host/var/run/
-      - ./scripts/cli:/var/hyperledger/cli/scripts/
-      - ../fabric-config/crypto-config/peerOrganizations/org2.com:/var/hyperledger/cli/crypto/
-      - ../fabric-config/config:/var/hyperledger/cli/config/ # genesis.block and channel.tx's
-      - ../fabric-config/crypto-config/ordererOrganizations/root.com/orderers/orderer0.root.com/:/var/hyperledger/cli/crypto/daTls # TODO ! To ease up deployment, not proper. 
-      - ../chaincode1/:/var/hyperledger/cli/chaincode1/
-    networks:
-      - basic
-  
-  peer0.org2.com:
-    container_name: peer0.org2.com
-    image: hyperledger/fabric-peer:\${FABRIC_VERSION}
-    environment:
-      - CORE_VM_ENDPOINT=unix:///host/var/run/docker.sock
-      - CORE_PEER_ID=peer0.org2.com
-      - CORE_LOGGING_PEER=\${LOGGING_LEVEL}
-      - CORE_CHAINCODE_LOGGING_LEVEL=\${LOGGING_LEVEL}
-      - CORE_VM_DOCKER_HOSTCONFIG_NETWORKMODE=\${COMPOSE_PROJECT_NAME}_basic
-      - CORE_VM_DOCKER_ATTACHSTDOUT=true
-      - GODEBUG=netdns=go
-      #
-      - CORE_PEER_MSPCONFIGPATH=/etc/hyperledger/fabric/peer/msp
-      - CORE_PEER_LOCALMSPID=Org2MSP
-      - CORE_PEER_ADDRESS=peer0.org2.com:7051
-            
-    working_dir: /etc/hyperledger/fabric/peer/
-    command: peer node start
-    ports:
-      - 7061:7051
-     #- 7053:7053
-    volumes:
-      - /var/run/:/host/var/run/
-      - ../fabric-config/crypto-config/peerOrganizations/org2.com/peers/peer0.org2.com/msp:/etc/hyperledger/fabric/peer/msp
-      - ../fabric-config/crypto-config/peerOrganizations/org2.com/peers/peer0.org2.com/tls:/etc/hyperledger/fabric/peer/tls
-      - ../fabric-config/crypto-config/peerOrganizations/org2.com/users:/etc/hyperledger/fabric/peer/msp/users
-      - ../fabric-config/config:/etc/hyperledger/fabric/config
-    depends_on:
-      - orderer0.root.com
-    networks:
-      - basic
-  
-  
-  peer1.org2.com:
-    container_name: peer1.org2.com
-    image: hyperledger/fabric-peer:\${FABRIC_VERSION}
-    environment:
-      - CORE_VM_ENDPOINT=unix:///host/var/run/docker.sock
-      - CORE_PEER_ID=peer1.org2.com
-      - CORE_LOGGING_PEER=\${LOGGING_LEVEL}
-      - CORE_CHAINCODE_LOGGING_LEVEL=\${LOGGING_LEVEL}
-      - CORE_VM_DOCKER_HOSTCONFIG_NETWORKMODE=\${COMPOSE_PROJECT_NAME}_basic
-      - CORE_VM_DOCKER_ATTACHSTDOUT=true
-      - GODEBUG=netdns=go
-      #
-      - CORE_PEER_MSPCONFIGPATH=/etc/hyperledger/fabric/peer/msp
-      - CORE_PEER_LOCALMSPID=Org2MSP
-      - CORE_PEER_ADDRESS=peer1.org2.com:7051
-            
-    working_dir: /etc/hyperledger/fabric/peer/
-    command: peer node start
-    ports:
-      - 7062:7051
-     #- 7053:7053
-    volumes:
-      - /var/run/:/host/var/run/
-      - ../fabric-config/crypto-config/peerOrganizations/org2.com/peers/peer1.org2.com/msp:/etc/hyperledger/fabric/peer/msp
-      - ../fabric-config/crypto-config/peerOrganizations/org2.com/peers/peer1.org2.com/tls:/etc/hyperledger/fabric/peer/tls
-      - ../fabric-config/crypto-config/peerOrganizations/org2.com/users:/etc/hyperledger/fabric/peer/msp/users
-      - ../fabric-config/config:/etc/hyperledger/fabric/config
-    depends_on:
-      - orderer0.root.com
-    networks:
-      - basic
-  
-  
-  
-"
-`;
-
-exports[`network-04-2orgs should create proper e2e/__tmp__/network-04-2orgs/fabric-docker/scripts/base-functions.sh from samples/fabrikkaConfig-2orgs-2channels-1chaincode.json 1`] = `
-"function certsGenerate() {
-  local CONTAINER_NAME=certsGenerate
-
-  local CONFIG_PATH=$1
-  local CRYPTO_CONFIG_FILE_NAME=$2
-  local ORG_PATH=$3
-  local OUTPUT_PATH=$4
-  local FULL_CERT_PATH=$OUTPUT_PATH$ORG_PATH
-
-  echo \\"Generating certs...\\"
-  inputLog \\"CONFIG_PATH: $CONFIG_PATH\\"
-  inputLog \\"CRYPTO_CONFIG_FILE_NAME: $CRYPTO_CONFIG_FILE_NAME\\"
-  inputLog \\"ORG_PATH: $ORG_PATH\\"
-  inputLog \\"OUTPUT_PATH: $OUTPUT_PATH\\"
-  inputLog \\"FULL_CERT_PATH: $FULL_CERT_PATH\\"
-
-  if [ -d \\"$FULL_CERT_PATH\\" ]; then
-    echo \\"Can't generate certs, directory already exists : $FULL_CERT_PATH\\"
-    echo \\"Try using 'recreate' or 'down' to remove whole network or 'start' to reuse it\\"
-    exit 1
-  fi
-
-  docker run -i -d --name $CONTAINER_NAME hyperledger/fabric-tools:\${FABRIC_VERSION} bash || removeContainer $CONTAINER_NAME
-  docker cp $CONFIG_PATH $CONTAINER_NAME:/fabric-config || removeContainer $CONTAINER_NAME
-
-  docker exec -i $CONTAINER_NAME cryptogen generate --config=./fabric-config/$CRYPTO_CONFIG_FILE_NAME || removeContainer $CONTAINER_NAME
-
-  docker cp $CONTAINER_NAME:/crypto-config/. $OUTPUT_PATH || removeContainer $CONTAINER_NAME
-
-  removeContainer $CONTAINER_NAME
-  for file in $(find $OUTPUT_PATH/ -iname *_sk); do dir=$(dirname $file); mv \${dir}/*_sk \${dir}/priv-key.pem; done
-}
-
-function genesisBlockCreate() {
-  local CONTAINER_NAME=genesisBlockCreate
-
-  local CONFIG_PATH=$1
-  local OUTPUT_PATH=$2
-
-  echo \\"Creating genesis block...\\"
-  inputLog \\"CONFIG_PATH: $CONFIG_PATH\\"
-  inputLog \\"OUTPUT_PATH: $OUTPUT_PATH\\"
-
-  if [ -d \\"$OUTPUT_PATH\\" ]; then
-    echo \\"Cant't generate genesis block, directory already exists : $OUTPUT_PATH\\"
-    echo \\"Try using 'recreate' or 'down' to remove whole network or 'start' to reuse it\\"
-    exit 1
-  fi
-
-  docker run -i -d --name $CONTAINER_NAME hyperledger/fabric-tools:\${FABRIC_VERSION} bash || removeContainer $CONTAINER_NAME
-  docker cp $CONFIG_PATH $CONTAINER_NAME:/fabric-config || removeContainer $CONTAINER_NAME
-
-  docker exec -i $CONTAINER_NAME mkdir /config || removeContainer $CONTAINER_NAME
-  docker exec -i $CONTAINER_NAME configtxgen --configPath ./fabric-config -profile OrdererGenesis -outputBlock ./config/genesis.block || removeContainer $CONTAINER_NAME
-
-  docker cp $CONTAINER_NAME:/config $OUTPUT_PATH || removeContainer $CONTAINER_NAME
-
-  removeContainer $CONTAINER_NAME
-}
-
-function createChannelTx() {
-  local CONTAINER_NAME=createChannelTx
-
-  local CHANNEL_NAME=$1
-  local CONFIG_PATH=$2
-  local CONFIG_PROFILE=$3
-  local OUTPUT_PATH=$4
-  local CHANNEL_TX_PATH=$OUTPUT_PATH\\"/\\"$CHANNEL_NAME\\".tx\\"
-
-  echo \\"Creating channelTx for $CHANNEL_NAME...\\"
-  inputLog \\"CONFIG_PATH: $CONFIG_PATH\\"
-  inputLog \\"CONFIG_PROFILE: $CONFIG_PROFILE\\"
-  inputLog \\"OUTPUT_PATH: $OUTPUT_PATH\\"
-  inputLog \\"CHANNEL_TX_PATH: $CHANNEL_TX_PATH\\"
-
-  if [ -f \\"$CHANNEL_TX_PATH\\" ]; then
-    echo \\"Can't create channel configuration, it already exists : $CHANNEL_TX_PATH\\"
-    echo \\"Try using 'recreate' or 'down' to remove whole network or 'start' to reuse it\\"
-    exit 1
-  fi
-
-  docker run -i -d --name $CONTAINER_NAME hyperledger/fabric-tools:\${FABRIC_VERSION} bash || removeContainer $CONTAINER_NAME
-  docker cp $CONFIG_PATH $CONTAINER_NAME:/fabric-config || removeContainer $CONTAINER_NAME
-
-  docker exec -i $CONTAINER_NAME mkdir /config || removeContainer $CONTAINER_NAME
-  docker exec -i $CONTAINER_NAME configtxgen --configPath ./fabric-config -profile \${CONFIG_PROFILE} -outputCreateChannelTx ./config/channel.tx -channelID \${CHANNEL_NAME} || removeContainer $CONTAINER_NAME
-
-  docker cp $CONTAINER_NAME:/config/channel.tx $CHANNEL_TX_PATH || removeContainer $CONTAINER_NAME
-
-  removeContainer $CONTAINER_NAME
-}
-
-function createAnchorPeerUpdateTx() {
-  local CONTAINER_NAME=createAnchorPeerUpdateTx
-
-  local CHANNEL_NAME=$1
-  local CONFIG_PATH=$2
-  local CONFIG_PROFILE=$3
-  local OUTPUT_PATH=$4
-  local MSP=$5
-  local ANCHOR_PEER_UPDATE_PATH=$OUTPUT_PATH\\"/\\"$MSP\\"anchors.tx\\"
-
-  if [ -f \\"$ANCHOR_PEER_UPDATE_PATH\\" ]; then
-    echo \\"Cant't create anchor peer update, it already exists : $ANCHOR_PEER_UPDATE_PATH\\"
-    echo \\"Try using 'recreate' or 'down' to remove whole network or 'start' to reuse it\\"
-    exit 1
-  fi
-
-  docker run -i -d --name $CONTAINER_NAME hyperledger/fabric-tools:\${FABRIC_VERSION} bash || removeContainer $CONTAINER_NAME
-  docker cp $CONFIG_PATH $CONTAINER_NAME:/fabric-config || removeContainer $CONTAINER_NAME
-
-  docker exec -i $CONTAINER_NAME mkdir /config || removeContainer $CONTAINER_NAME
-  docker exec -i $CONTAINER_NAME configtxgen --configPath ./fabric-config -profile \${CONFIG_PROFILE} -outputAnchorPeersUpdate ./config/\${MSP}anchors.tx -channelID \${CHANNEL_NAME} -asOrg \${MSP} || removeContainer $CONTAINER_NAME
-
-  docker cp $CONTAINER_NAME:/config/\${MSP}anchors.tx $ANCHOR_PEER_UPDATE_PATH || removeContainer $CONTAINER_NAME
-
-  removeContainer $CONTAINER_NAME
-}
-
-function chaincodeInstall() {
-  local CHAINCODE_DIR_PATH=$1
-  local CHAINCODE_NAME=$2
-  local CHAINCODE_VERSION=$3
-  local CHAINCODE_LANG=$4
-
-  local CHANNEL_NAME=$5
-
-  local PEER_ADDRESS=$6
-  local ORDERER_URL=$7
-  local CLI_NAME=$8
-
-  local CHAINCODE_DIR_CONTENT=$(ls $CHAINCODE_DIR_PATH)
-
-  echo \\"Installing chaincode on $CHANNEL_NAME...\\"
-  inputLog \\"CHAINCODE_NAME: $CHAINCODE_NAME\\"
-  inputLog \\"CHAINCODE_VERSION: $CHAINCODE_VERSION\\"
-  inputLog \\"CHAINCODE_LANG: $CHAINCODE_LANG\\"
-  inputLog \\"CHAINCODE_DIR_PATH: $CHAINCODE_DIR_PATH\\"
-  inputLog \\"PEER_ADDRESS: $PEER_ADDRESS\\"
-  inputLog \\"ORDERER_URL: $ORDERER_URL\\"
-  inputLog \\"CLI_NAME: $CLI_NAME\\"
-
-  if [ ! -z \\"$CHAINCODE_DIR_CONTENT\\" ]; then
-    docker exec -e CHANNEL_NAME=$CHANNEL_NAME -e CORE_PEER_ADDRESS=$PEER_ADDRESS \\\\
-      $CLI_NAME peer chaincode install \\\\
-      -n $CHAINCODE_NAME -v $CHAINCODE_VERSION -l $CHAINCODE_LANG -p /var/hyperledger/cli/$CHAINCODE_NAME/ \\\\
-      -o $ORDERER_URL
-  else
-    echo \\"Skipping chaincode '$CHAINCODE_NAME' installation. Chaincode's directory is empty.\\"
-  fi
-}
-
-function chaincodeInstantiate() {
-  local CHAINCODE_DIR_PATH=$1
-  local CHAINCODE_NAME=$2
-  local CHAINCODE_VERSION=$3
-  local CHAINCODE_LANG=$4
-
-  local CHANNEL_NAME=$5
-
-  local PEER_ADDRESS=$6
-  local ORDERER_URL=$7
-  local CLI_NAME=$8
-
-  local INIT_PARAMS=$9
-  local ENDORSEMENT=\${10}
-
-  local CHAINCODE_DIR_CONTENT=$(ls $CHAINCODE_DIR_PATH)
-
-  echo \\"Instantiating chaincode on $CHANNEL_NAME...\\"
-  inputLog \\"CHAINCODE_NAME: $CHAINCODE_NAME\\"
-  inputLog \\"CHAINCODE_VERSION: $CHAINCODE_VERSION\\"
-  inputLog \\"CHAINCODE_LANG: $CHAINCODE_LANG\\"
-  inputLog \\"CHAINCODE_DIR_PATH: $CHAINCODE_DIR_PATH\\"
-
-  inputLog \\"INIT_PARAMS: $INIT_PARAMS\\"
-  inputLog \\"ENDORSEMENT: $ENDORSEMENT\\"
-
-  inputLog \\"PEER_ADDRESS: $PEER_ADDRESS\\"
-  inputLog \\"ORDERER_URL: $ORDERER_URL\\"
-  inputLog \\"CLI_NAME: $CLI_NAME\\"
-
-  if [ ! -z \\"$CHAINCODE_DIR_CONTENT\\" ]; then
-    docker exec \\\\
-        -e CORE_PEER_ADDRESS=$PEER_ADDRESS \\\\
-        $CLI_NAME peer chaincode instantiate \\\\
-        -n $CHAINCODE_NAME -v $CHAINCODE_VERSION -l $CHAINCODE_LANG -c \\"$INIT_PARAMS\\" -C $CHANNEL_NAME -P \\"$ENDORSEMENT\\" \\\\
-        -o $ORDERER_URL
-  else
-    echo \\"Skipping chaincode '$CHAINCODE_NAME' instantiate. Chaincode's directory is empty.\\"
-    echo \\"Looked in dir: '$CHAINCODE_DIR_PATH'\\"
-  fi
-}
-
-function chaincodeInstallTls() {
-  local CHAINCODE_DIR_PATH=$1
-  local CHAINCODE_NAME=$2
-  local CHAINCODE_VERSION=$3
-  local CHAINCODE_LANG=$4
-
-  local CHANNEL_NAME=$5
-
-  local PEER_ADDRESS=$6
-  local ORDERER_URL=$7
-  local CLI_NAME=$8
-  local CA_CERT=\\"/var/hyperledger/cli/\\"$9
-
-  local CHAINCODE_DIR_CONTENT=$(ls $CHAINCODE_DIR_PATH)
-
-  echo \\"Installing chaincode on $CHANNEL_NAME (TLS)...\\"
-  inputLog \\"CHAINCODE_NAME: $CHAINCODE_NAME\\"
-  inputLog \\"CHAINCODE_VERSION: $CHAINCODE_VERSION\\"
-  inputLog \\"CHAINCODE_LANG: $CHAINCODE_LANG\\"
-  inputLog \\"CHAINCODE_DIR_PATH: $CHAINCODE_DIR_PATH\\"
-
-  inputLog \\"PEER_ADDRESS: $PEER_ADDRESS\\"
-  inputLog \\"ORDERER_URL: $ORDERER_URL\\"
-  inputLog \\"CLI_NAME: $CLI_NAME\\"
-  inputLog \\"CA_CERT: $CA_CERT\\"
-
-  if [ ! -z \\"$CHAINCODE_DIR_CONTENT\\" ]; then
-    docker exec -e CHANNEL_NAME=$CHANNEL_NAME -e CORE_PEER_ADDRESS=$PEER_ADDRESS \\\\
-      $CLI_NAME peer chaincode install \\\\
-      -n $CHAINCODE_NAME -v $CHAINCODE_VERSION -l $CHAINCODE_LANG -p /var/hyperledger/cli/$CHAINCODE_NAME/ \\\\
-      -o $ORDERER_URL --tls --cafile $CA_CERT
-  else
-    echo \\"Skipping chaincode '$CHAINCODE_NAME' installation (TLS). Chaincode's directory is empty.\\"
-  fi
-}
-
-function chaincodeInstantiateTls() {
-  local CHAINCODE_DIR_PATH=$1
-  local CHAINCODE_NAME=$2
-  local CHAINCODE_VERSION=$3
-  local CHAINCODE_LANG=$4
-
-  local CHANNEL_NAME=$5
-
-  local PEER_ADDRESS=$6
-  local ORDERER_URL=$7
-  local CLI_NAME=$8
-
-  local INIT_PARAMS=$9
-  local ENDORSEMENT=\${10}
-  local CA_CERT=\\"/var/hyperledger/cli/\\"\${11}
-
-  local CHAINCODE_DIR_CONTENT=$(ls $CHAINCODE_DIR_PATH)
-
-  echo \\"Instantiating chaincode on $CHANNEL_NAME (TLS)...\\"
-  inputLog \\"CHAINCODE_NAME: $CHAINCODE_NAME\\"
-  inputLog \\"CHAINCODE_VERSION: $CHAINCODE_VERSION\\"
-  inputLog \\"CHAINCODE_LANG: $CHAINCODE_LANG\\"
-  inputLog \\"CHAINCODE_DIR_PATH: $CHAINCODE_DIR_PATH\\"
-
-  inputLog \\"INIT_PARAMS: $INIT_PARAMS\\"
-  inputLog \\"ENDORSEMENT: $ENDORSEMENT\\"
-
-  inputLog \\"PEER_ADDRESS: $PEER_ADDRESS\\"
-  inputLog \\"ORDERER_URL: $ORDERER_URL\\"
-  inputLog \\"CLI_NAME: $CLI_NAME\\"
-  inputLog \\"CA_CERT: $CA_CERT\\"
-
-  if [ ! -z \\"$CHAINCODE_DIR_CONTENT\\" ]; then
-    docker exec \\\\
-        -e CORE_PEER_ADDRESS=$PEER_ADDRESS \\\\
-        $CLI_NAME peer chaincode instantiate \\\\
-        -n $CHAINCODE_NAME -v $CHAINCODE_VERSION -l $CHAINCODE_LANG -c \\"$INIT_PARAMS\\" -C $CHANNEL_NAME -P \\"$ENDORSEMENT\\" \\\\
-        -o $ORDERER_URL --tls --cafile $CA_CERT
-  else
-    echo \\"Skipping chaincode '$CHAINCODE_NAME' instantiate (TLS). Chaincode's directory is empty.\\"
-    echo \\"Looked in dir: '$CHAINCODE_DIR_PATH'\\"
-  fi
-}
-
-function printHeadline() {
-  bold=$'\\\\e[1m'
-  end=$'\\\\e[0m'
-
-  TEXT=$1
-  EMOJI=$2
-  printf \\"\${bold}============ %b %s %b ==============\${end}\\\\n\\" \\"\\\\\\\\$EMOJI\\" \\"$TEXT\\" \\"\\\\\\\\$EMOJI\\"
-}
-
-function printItalics() {
-  italics=$'\\\\e[3m'
-  end=$'\\\\e[0m'
-
-  TEXT=$1
-  EMOJI=$2
-  printf \\"\${italics}==== %b %s %b ====\${end}\\\\n\\" \\"\\\\\\\\$EMOJI\\" \\"$TEXT\\" \\"\\\\\\\\$EMOJI\\"
-}
-
-function inputLog() {
-  end=$'\\\\e[0m'
-  darkGray=$'\\\\e[90m'
-
-  echo \\"\${darkGray}   $1 \${end}\\"
-}
-
-function certsRemove() {
-  local CERTS_DIR_PATH=$1
-  rm -rf \\"$CERTS_DIR_PATH\\"/*
-}
-
-function removeContainer() {
-  CONTAINER_NAME=$1
-  docker rm -f \\"$CONTAINER_NAME\\"
-}
-"
-`;
-
-exports[`network-04-2orgs should create proper e2e/__tmp__/network-04-2orgs/fabric-docker/scripts/base-help.sh from samples/fabrikkaConfig-2orgs-2channels-1chaincode.json 1`] = `
-"function printHelp() {
-  echo \\"Fabrikka is powered by SoftwareMill\\"
-
-  echo \\"\\"
-  echo \\"usage: ./fabrikka.sh <command>\\"
-  echo \\"\\"
-
-  echo \\"Commands: \\"
-  echo \\"\\"
-  echo \\"./fabrikka.sh up\\"
-  echo -e \\"\\\\t Use for first run. Creates all needed artifacts (certs, genesis block) and starts network for the first time.\\"
-  echo -e \\"\\\\t After 'up' commands start/stop are used to manage network and rerun to rerun it\\"
-  echo \\"\\"
-  echo \\"./fabrikka.sh down\\"
-  echo -e \\"\\\\t Back to empty state - destorys created containers, prunes generated certificates, configs.\\"
-  echo \\"\\"
-  echo \\"./fabrikka.sh start\\"
-  echo -e \\"\\\\t Starts already created network.\\"
-  echo \\"\\"
-  echo \\"./fabrikka.sh stop\\"
-  echo -e \\"\\\\t Stops already running network.\\"
-  echo \\"\\"
-  echo \\"./fabrikka.sh recreate\\"
-  echo -e \\"\\\\t Fresh start - it destorys whole network, certs, configs and then reruns everything.\\"
-  echo \\"\\"
-}
-"
-`;
-
-exports[`network-04-2orgs should create proper e2e/__tmp__/network-04-2orgs/fabric-docker/scripts/cli/channel_fns.sh from samples/fabrikkaConfig-2orgs-2channels-1chaincode.json 1`] = `
-"function createChannelAndJoin() {
-  local CHANNEL_NAME=$1
-
-  local CORE_PEER_LOCALMSPID=$2
-  local CORE_PEER_ADDRESS=$3
-  local CORE_PEER_MSPCONFIGPATH=$(realpath $4)
-
-  local ORDERER_URL=$5
-
-  local DIR_NAME=step-createChannelAndJoin-$CHANNEL_NAME-$CORE_PEER_ADDRESS
-
-  echo \\"Creating channel with name: \${CHANNEL_NAME}\\"
-  echo \\"   Orderer: $ORDERER_URL\\"
-  echo \\"   CORE_PEER_LOCALMSPID: $CORE_PEER_LOCALMSPID\\"
-  echo \\"   CORE_PEER_ADDRESS: $CORE_PEER_ADDRESS\\"
-  echo \\"   CORE_PEER_MSPCONFIGPATH: $CORE_PEER_MSPCONFIGPATH\\"
-
-  mkdir $DIR_NAME && cd $DIR_NAME
-
-  cp /var/hyperledger/cli/config/\\"$CHANNEL_NAME\\".tx .
-
-  peer channel create -o \${ORDERER_URL} -c \${CHANNEL_NAME} -f ./\\"$CHANNEL_NAME\\".tx
-  peer channel join -b \${CHANNEL_NAME}.block
-
-  rm -rf $DIR_NAME
-}
-
-function createChannelAndJoinTls() {
-  local CHANNEL_NAME=$1
-
-  local CORE_PEER_LOCALMSPID=$2
-  local CORE_PEER_ADDRESS=$3
-  local CORE_PEER_MSPCONFIGPATH=$(realpath $4)
-  local CORE_PEER_TLS_MSPCONFIGPATH=$(realpath $5)
-  local TLS_CA_CERT_PATH=$(realpath $6)
-  local ORDERER_URL=$7
-
-  local CORE_PEER_TLS_CERT_FILE=$CORE_PEER_TLS_MSPCONFIGPATH/client.crt
-  local CORE_PEER_TLS_KEY_FILE=$CORE_PEER_TLS_MSPCONFIGPATH/client.key
-  local CORE_PEER_TLS_ROOTCERT_FILE=$CORE_PEER_TLS_MSPCONFIGPATH/ca.crt
-
-  local DIR_NAME=step-createChannelAndJoinTls-$CHANNEL_NAME-$CORE_PEER_ADDRESS
-
-  echo \\"Creating channel with name (TLS): \${CHANNEL_NAME}\\"
-  echo \\"   Orderer: $ORDERER_URL\\"
-  echo \\"   CORE_PEER_LOCALMSPID: $CORE_PEER_LOCALMSPID\\"
-  echo \\"   CORE_PEER_ADDRESS: $CORE_PEER_ADDRESS\\"
-  echo \\"   CORE_PEER_MSPCONFIGPATH: $CORE_PEER_MSPCONFIGPATH\\"
-  echo \\"\\"
-  echo \\"   TLS_CA_CERT_PATH is: $TLS_CA_CERT_PATH\\"
-  echo \\"   CORE_PEER_TLS_CERT_FILE: $CORE_PEER_TLS_CERT_FILE\\"
-  echo \\"   CORE_PEER_TLS_KEY_FILE: $CORE_PEER_TLS_KEY_FILE\\"
-  echo \\"   CORE_PEER_TLS_ROOTCERT_FILE: $CORE_PEER_TLS_ROOTCERT_FILE\\"
-
-  mkdir $DIR_NAME && cd $DIR_NAME
-
-  cp /var/hyperledger/cli/config/\\"$CHANNEL_NAME\\".tx .
-
-  peer channel create -o \${ORDERER_URL} -c \${CHANNEL_NAME} -f ./\\"$CHANNEL_NAME\\".tx --tls --cafile $TLS_CA_CERT_PATH
-  peer channel join -b \${CHANNEL_NAME}.block --tls --cafile $TLS_CA_CERT_PATH
-
-  rm -rf $DIR_NAME
-}
-
-function fetchChannelAndJoin() {
-  local CHANNEL_NAME=$1
-
-  local CORE_PEER_LOCALMSPID=$2
-  local CORE_PEER_ADDRESS=$3
-  local CORE_PEER_MSPCONFIGPATH=$(realpath $4)
-
-  local ORDERER_URL=$5
-
-  local DIR_NAME=step-fetchChannelAndJoin-$CHANNEL_NAME-$CORE_PEER_ADDRESS
-
-  echo \\"Fetching channel with name: \${CHANNEL_NAME}\\"
-  echo \\"   Orderer: $ORDERER_URL\\"
-  echo \\"   CORE_PEER_LOCALMSPID: $CORE_PEER_LOCALMSPID\\"
-  echo \\"   CORE_PEER_ADDRESS: $CORE_PEER_ADDRESS\\"
-  echo \\"   CORE_PEER_MSPCONFIGPATH: $CORE_PEER_MSPCONFIGPATH\\"
-
-  mkdir $DIR_NAME && cd $DIR_NAME
-
-  peer channel fetch newest -c \${CHANNEL_NAME} --orderer \${ORDERER_URL}
-  peer channel join -b \${CHANNEL_NAME}_newest.block
-
-  rm -rf $DIR_NAME
-}
-
-function fetchChannelAndJoinTls() {
-  local CHANNEL_NAME=$1
-
-  local CORE_PEER_LOCALMSPID=$2
-  local CORE_PEER_ADDRESS=$3
-  local CORE_PEER_MSPCONFIGPATH=$(realpath $4)
-  local CORE_PEER_TLS_MSPCONFIGPATH=$(realpath $5)
-  local TLS_CA_CERT_PATH=$(realpath $6)
-  local ORDERER_URL=$7
-
-  local CORE_PEER_TLS_CERT_FILE=$CORE_PEER_TLS_MSPCONFIGPATH/client.crt
-  local CORE_PEER_TLS_KEY_FILE=$CORE_PEER_TLS_MSPCONFIGPATH/client.key
-  local CORE_PEER_TLS_ROOTCERT_FILE=$CORE_PEER_TLS_MSPCONFIGPATH/ca.crt
-
-  local DIR_NAME=step-fetchChannelAndJoinTls-$CHANNEL_NAME-$CORE_PEER_ADDRESS
-
-  echo \\"Fetching channel with name (TLS): \${CHANNEL_NAME}\\"
-  echo \\"   Orderer: $ORDERER_URL\\"
-  echo \\"   CORE_PEER_LOCALMSPID: $CORE_PEER_LOCALMSPID\\"
-  echo \\"   CORE_PEER_ADDRESS: $CORE_PEER_ADDRESS\\"
-  echo \\"   CORE_PEER_MSPCONFIGPATH: $CORE_PEER_MSPCONFIGPATH\\"
-  echo \\"\\"
-  echo \\"   TLS_CA_CERT_PATH is: $TLS_CA_CERT_PATH\\"
-  echo \\"   CORE_PEER_TLS_CERT_FILE: $CORE_PEER_TLS_CERT_FILE\\"
-  echo \\"   CORE_PEER_TLS_KEY_FILE: $CORE_PEER_TLS_KEY_FILE\\"
-  echo \\"   CORE_PEER_TLS_ROOTCERT_FILE: $CORE_PEER_TLS_ROOTCERT_FILE\\"
-
-  mkdir $DIR_NAME && cd $DIR_NAME
-
-  peer channel fetch newest -c \${CHANNEL_NAME} --orderer \${ORDERER_URL} --tls --cafile $TLS_CA_CERT_PATH
-  peer channel join -b \${CHANNEL_NAME}_newest.block --tls --cafile $TLS_CA_CERT_PATH
-
-  rm -rf $DIR_NAME
-}
-"
-`;
-
-exports[`network-04-2orgs should create proper e2e/__tmp__/network-04-2orgs/fabrikka.sh from samples/fabrikkaConfig-2orgs-2channels-1chaincode.json 1`] = `
-"#!/bin/bash
-function get_realpath() {
-  [[ ! -f \\"$1\\" ]] && return 1 # failure : file does not exist.
-  [[ -n \\"$no_symlinks\\" ]] && local pwdp='pwd -P' || local pwdp='pwd' # do symlinks.
-  echo \\"$( cd \\"$( echo \\"\${1%/*}\\" )\\" 2>/dev/null; $pwdp )\\"/\\"\${1##*/}\\" # echo result.
-  return 0 # success
-}
-
-SCRIPT=$(get_realpath \\"$0\\")
-BASEDIR=$(dirname \\"$SCRIPT\\")
-
-source \\"$BASEDIR\\"/fabric-docker/scripts/base-help.sh
-source \\"$BASEDIR\\"/fabric-docker/scripts/base-functions.sh
-source \\"$BASEDIR\\"/fabric-docker/commands-generated.sh
-
-source \\"$BASEDIR\\"/fabric-docker/.env
 
 if [ \\"$1\\" = \\"up\\" ]; then
   generateArtifacts
@@ -1089,19 +46,1042 @@
 "
 `;
 
+exports[`network-04-2orgs should create proper e2e/__tmp__/network-04-2orgs/fabric-compose/.env from samples/fabrikkaConfig-2orgs-2channels-1chaincode.json 1`] = `
+"COMPOSE_PROJECT_NAME=network
+FABRIC_VERSION=1.4.3
+LOGGING_LEVEL=info
+
+ROOT_CA_ADMIN_NAME=admin
+ROOT_CA_ADMIN_PASSWORD=adminpw
+
+ORG1_CA_ADMIN_NAME=admin
+ORG1_CA_ADMIN_PASSWORD=adminpw
+
+ORG2_CA_ADMIN_NAME=admin
+ORG2_CA_ADMIN_PASSWORD=adminpw
+
+"
+`;
+
+exports[`network-04-2orgs should create proper e2e/__tmp__/network-04-2orgs/fabric-compose/commands-generated.sh from samples/fabrikkaConfig-2orgs-2channels-1chaincode.json 1`] = `
+"#!/bin/bash
+
+BASEDIR=\\"$(cd \\"$(dirname \\"./$0\\")\\" && pwd)\\"
+
+function installChaincodes() {
+  
+  printHeadline \\"Installing 'chaincode1' on my-channel1/Org1/peer0\\" \\"U1F60E\\"
+    chaincodeInstall \\"$BASEDIR/chaincode1\\" \\"chaincode1\\" \\"0.0.1\\" \\"java\\" \\"my-channel1\\" \\"peer0.org1.com:7051\\" \\"orderer0.root.com:7050\\" \\"cli.org1.com\\" # TODO to mi sie nie podoba. a gdzie uprawnienia ?
+  
+  printItalics \\"Instantiating 'chaincode1' on my-channel1/Org1/peer0\\" \\"U1F618\\"
+    chaincodeInstantiate \\"$BASEDIR/chaincode1\\" \\"chaincode1\\" \\"0.0.1\\" \\"java\\" \\"my-channel1\\" \\"peer0.org1.com:7051\\" \\"orderer0.root.com:7050\\" \\"cli.org1.com\\" '{'Args':[]}' \\"AND ('Org1.member')\\"
+    
+  printHeadline \\"Installing 'chaincode1' on my-channel1/Org2/peer0\\" \\"U1F60E\\"
+    chaincodeInstall \\"$BASEDIR/chaincode1\\" \\"chaincode1\\" \\"0.0.1\\" \\"java\\" \\"my-channel1\\" \\"peer0.org2.com:7051\\" \\"orderer0.root.com:7050\\" \\"cli.org2.com\\" # TODO to mi sie nie podoba. a gdzie uprawnienia ?
+  
+  printItalics \\"Instantiating 'chaincode1' on my-channel1/Org2/peer0\\" \\"U1F618\\"
+    chaincodeInstantiate \\"$BASEDIR/chaincode1\\" \\"chaincode1\\" \\"0.0.1\\" \\"java\\" \\"my-channel1\\" \\"peer0.org2.com:7051\\" \\"orderer0.root.com:7050\\" \\"cli.org2.com\\" '{'Args':[]}' \\"AND ('Org1.member')\\"
+    
+}
+
+function generateArtifacts() {
+  printHeadline \\"Generating basic configs\\" \\"U1F913\\"
+  printItalics \\"Generating crypto material for org Orderer\\" \\"U1F512\\"
+  certsGenerate \\"$BASEDIR/fabric-config\\" \\"crypto-config-root.yaml\\" \\"ordererOrganizations/root.com\\" \\"$BASEDIR/fabric-config/crypto-config/\\"
+  
+  printItalics \\"Generating crypto material for Org1\\" \\"U1F512\\"
+  certsGenerate \\"$BASEDIR/fabric-config\\" \\"crypto-config-org1.yaml\\" \\"peerOrganizations/org1.com\\" \\"$BASEDIR/fabric-config/crypto-config/\\"
+  
+  printItalics \\"Generating crypto material for Org2\\" \\"U1F512\\"
+  certsGenerate \\"$BASEDIR/fabric-config\\" \\"crypto-config-org2.yaml\\" \\"peerOrganizations/org2.com\\" \\"$BASEDIR/fabric-config/crypto-config/\\"
+  
+  printItalics \\"Generating genesis block\\" \\"U1F3E0\\"
+  genesisBlockCreate \\"$BASEDIR/fabric-config\\" \\"$BASEDIR/fabric-config/config\\"
+}
+
+function startNetwork() {
+  printHeadline \\"Starting network\\" \\"U1F680\\"
+  (
+    cd \\"$BASEDIR\\"/fabric-compose
+    docker-compose up -d
+    sleep 4
+  )
+}
+
+function stopNetwork() {
+  printHeadline \\"Stopping network\\" \\"U1F68F\\"
+  (
+    cd \\"$BASEDIR\\"/fabric-compose
+    docker-compose stop
+    sleep 4
+  )
+}
+
+function generateChannelsArtifacts() {
+    printHeadline \\"Generating config for 'my-channel1'\\" \\"U1F913\\"
+  createChannelTx \\"my-channel1\\" \\"$BASEDIR/fabric-config\\" \\"AllOrgChannel\\" \\"$BASEDIR/fabric-config/config\\"
+    printHeadline \\"Generating config for 'my-channel2'\\" \\"U1F913\\"
+  createChannelTx \\"my-channel2\\" \\"$BASEDIR/fabric-config\\" \\"AllOrgChannel\\" \\"$BASEDIR/fabric-config/config\\"
+  }
+
+function installChannels() {
+  
+    
+    printHeadline \\"Creating 'my-channel1' on Org1/peer0\\" \\"U1F63B\\"
+    docker exec -i cli.org1.com bash -c \\\\
+    \\"source scripts/channel_fns.sh; createChannelAndJoin 'my-channel1' 'Org1MSP' 'peer0.org1.com:7051' 'crypto/users/Admin@org1.com/msp' 'orderer0.root.com:7050';\\"
+  
+        
+    printItalics \\"Joining 'my-channel1' on  Org2/peer0\\" \\"U1F638\\"
+    docker exec -i cli.org2.com bash -c \\\\
+    \\"source scripts/channel_fns.sh; fetchChannelAndJoin 'my-channel1' 'Org2MSP' 'peer0.org2.com:7051' 'crypto/users/Admin@org2.com/msp' 'orderer0.root.com:7050';\\"
+  
+        
+    
+    printHeadline \\"Creating 'my-channel2' on Org1/peer1\\" \\"U1F63B\\"
+    docker exec -i cli.org1.com bash -c \\\\
+    \\"source scripts/channel_fns.sh; createChannelAndJoin 'my-channel2' 'Org1MSP' 'peer1.org1.com:7051' 'crypto/users/Admin@org1.com/msp' 'orderer0.root.com:7050';\\"
+  
+        
+    printItalics \\"Joining 'my-channel2' on  Org2/peer1\\" \\"U1F638\\"
+    docker exec -i cli.org2.com bash -c \\\\
+    \\"source scripts/channel_fns.sh; fetchChannelAndJoin 'my-channel2' 'Org2MSP' 'peer1.org2.com:7051' 'crypto/users/Admin@org2.com/msp' 'orderer0.root.com:7050';\\"
+  
+        }
+
+function networkDown() {
+  printHeadline \\"Destroying network\\" \\"U1F916\\"
+  (
+    cd \\"$BASEDIR\\"/fabric-compose
+    docker-compose down
+  )
+
+  printf \\"\\\\nRemoving chaincode containers & images... \\\\U1F5D1 \\\\n\\"
+   
+  docker rm -f $(docker ps -a | grep dev-peer0.org1.com-chaincode1-0.0.1-* | awk '{print $1}') || {
+    echo \\"docker rm failed, Check if all fabric dockers properly was deleted\\"
+  }
+  docker rmi $(docker images dev-peer0.org1.com-chaincode1-0.0.1-* -q) || {
+    echo \\"docker rm failed, Check if all fabric dockers properly was deleted\\"
+  }
+  
+  docker rm -f $(docker ps -a | grep dev-peer0.org2.com-chaincode1-0.0.1-* | awk '{print $1}') || {
+    echo \\"docker rm failed, Check if all fabric dockers properly was deleted\\"
+  }
+  docker rmi $(docker images dev-peer0.org2.com-chaincode1-0.0.1-* -q) || {
+    echo \\"docker rm failed, Check if all fabric dockers properly was deleted\\"
+  }
+  
+  printf \\"\\\\nRemoving generated configs... \\\\U1F5D1 \\\\n\\"
+  rm -rf $BASEDIR/fabric-config/config
+  rm -rf $BASEDIR/fabric-config/crypto-config
+
+  printHeadline \\"Done! Network was purged\\" \\"U1F5D1\\"
+}
+"
+`;
+
+exports[`network-04-2orgs should create proper e2e/__tmp__/network-04-2orgs/fabric-compose/docker-compose.yaml from samples/fabrikkaConfig-2orgs-2channels-1chaincode.json 1`] = `
+"version: '2.2'
+
+networks:
+  basic:
+
+services:
+  
+  ca.root.com:
+    container_name: ca.root.com
+    image: hyperledger/fabric-ca:\${FABRIC_VERSION}
+    environment:
+      - FABRIC_CA_HOME=/etc/hyperledger/fabric-ca-server
+      - FABRIC_CA_SERVER_CA_NAME=ca.root.com
+      - FABRIC_CA_SERVER_CA_CERTFILE=/etc/hyperledger/fabric-ca-server-config/ca.root.com-cert.pem
+      - FABRIC_CA_SERVER_CA_KEYFILE=/etc/hyperledger/fabric-ca-server-config/priv-key.pem
+    ports:
+      - 7030:7054
+    command: sh -c 'fabric-ca-server start -b \${ROOT_CA_ADMIN_NAME}:\${ROOT_CA_ADMIN_PASSWORD} -d'
+    volumes:
+      - ../fabric-config/crypto-config/ordererOrganizations/root.com/ca/:/etc/hyperledger/fabric-ca-server-config
+    networks:
+      - basic
+  
+  orderer0.root.com:
+    container_name: orderer0.root.com
+    image: hyperledger/fabric-orderer:\${FABRIC_VERSION}
+    environment:
+      - ORDERER_GENERAL_LOGLEVEL=\${LOGGING_LEVEL}
+      - ORDERER_GENERAL_LISTENADDRESS=0.0.0.0
+      - ORDERER_GENERAL_GENESISMETHOD=file
+      - ORDERER_GENERAL_GENESISFILE=/var/hyperledger/config/genesis.block
+      - ORDERER_GENERAL_LOCALMSPID=OrdererMSP
+      - ORDERER_GENERAL_LOCALMSPDIR=/var/hyperledger/orderer/msp
+      - GODEBUG=netdns=go
+      
+    working_dir: /var/hyperledger/orderer
+    command: orderer
+    ports:
+      - 7040:7050
+    volumes:
+      - ../fabric-config/config/:/var/hyperledger/config
+      - ../fabric-config/crypto-config/ordererOrganizations/root.com/orderers/orderer0.root.com/msp/:/var/hyperledger/orderer/msp
+      - ../fabric-config/crypto-config/ordererOrganizations/root.com/orderers/orderer0.root.com/tls/:/var/hyperledger/orderer/tls
+    networks:
+      - basic
+    
+  
+  ca.org1.com:
+    container_name: ca.org1.com
+    image: hyperledger/fabric-ca:\${FABRIC_VERSION}
+    environment:
+      - FABRIC_CA_HOME=/etc/hyperledger/fabric-ca-server
+      - FABRIC_CA_SERVER_CA_NAME=ca.org1.com
+      - FABRIC_CA_SERVER_CA_CERTFILE=/etc/hyperledger/fabric-ca-server-config/ca.org1.com-cert.pem
+      - FABRIC_CA_SERVER_CA_KEYFILE=/etc/hyperledger/fabric-ca-server-config/priv-key.pem
+    ports:
+      - 7031:7054
+    command: sh -c 'fabric-ca-server start -b \${ORG1_CA_ADMIN_NAME}:\${ORG1_CA_ADMIN_PASSWORD} -d'
+    volumes:
+      - ../fabric-config/crypto-config/peerOrganizations/org1.com/ca/:/etc/hyperledger/fabric-ca-server-config
+    networks:
+      - basic
+  
+  cli.org1.com:
+    container_name: cli.org1.com
+    image: hyperledger/fabric-tools:\${FABRIC_VERSION}
+    tty: true
+    environment:
+      - GOPATH=/opt/gopath
+      - CORE_VM_ENDPOINT=unix:///host/var/run/docker.sock
+      - FABRIC_LOGGING_SPEC=\${LOGGING_LEVEL}
+      - CORE_PEER_ID=cli.org1.com
+      - CORE_CHAINCODE_KEEPALIVE=10
+      #
+      - CORE_PEER_LOCALMSPID=Org1MSP
+      - CORE_PEER_MSPCONFIGPATH=/var/hyperledger/cli/crypto/users/Admin@org1.com/msp
+      - CORE_PEER_ADDRESS=peer0.org1.com:7051
+      
+    working_dir: /var/hyperledger/cli/
+    command: /bin/bash
+    volumes:
+      - /var/run/:/host/var/run/
+      - ./scripts/cli:/var/hyperledger/cli/scripts/
+      - ../fabric-config/crypto-config/peerOrganizations/org1.com:/var/hyperledger/cli/crypto/
+      - ../fabric-config/config:/var/hyperledger/cli/config/ # genesis.block and channel.tx's
+      - ../fabric-config/crypto-config/ordererOrganizations/root.com/orderers/orderer0.root.com/:/var/hyperledger/cli/crypto/daTls # TODO ! To ease up deployment, not proper. 
+      - ../chaincode1/:/var/hyperledger/cli/chaincode1/
+    networks:
+      - basic
+  
+  peer0.org1.com:
+    container_name: peer0.org1.com
+    image: hyperledger/fabric-peer:\${FABRIC_VERSION}
+    environment:
+      - CORE_VM_ENDPOINT=unix:///host/var/run/docker.sock
+      - CORE_PEER_ID=peer0.org1.com
+      - CORE_LOGGING_PEER=\${LOGGING_LEVEL}
+      - CORE_CHAINCODE_LOGGING_LEVEL=\${LOGGING_LEVEL}
+      - CORE_VM_DOCKER_HOSTCONFIG_NETWORKMODE=\${COMPOSE_PROJECT_NAME}_basic
+      - CORE_VM_DOCKER_ATTACHSTDOUT=true
+      - GODEBUG=netdns=go
+      #
+      - CORE_PEER_MSPCONFIGPATH=/etc/hyperledger/fabric/peer/msp
+      - CORE_PEER_LOCALMSPID=Org1MSP
+      - CORE_PEER_ADDRESS=peer0.org1.com:7051
+            
+    working_dir: /etc/hyperledger/fabric/peer/
+    command: peer node start
+    ports:
+      - 7051:7051
+     #- 7053:7053
+    volumes:
+      - /var/run/:/host/var/run/
+      - ../fabric-config/crypto-config/peerOrganizations/org1.com/peers/peer0.org1.com/msp:/etc/hyperledger/fabric/peer/msp
+      - ../fabric-config/crypto-config/peerOrganizations/org1.com/peers/peer0.org1.com/tls:/etc/hyperledger/fabric/peer/tls
+      - ../fabric-config/crypto-config/peerOrganizations/org1.com/users:/etc/hyperledger/fabric/peer/msp/users
+      - ../fabric-config/config:/etc/hyperledger/fabric/config
+    depends_on:
+      - orderer0.root.com
+    networks:
+      - basic
+  
+  
+  peer1.org1.com:
+    container_name: peer1.org1.com
+    image: hyperledger/fabric-peer:\${FABRIC_VERSION}
+    environment:
+      - CORE_VM_ENDPOINT=unix:///host/var/run/docker.sock
+      - CORE_PEER_ID=peer1.org1.com
+      - CORE_LOGGING_PEER=\${LOGGING_LEVEL}
+      - CORE_CHAINCODE_LOGGING_LEVEL=\${LOGGING_LEVEL}
+      - CORE_VM_DOCKER_HOSTCONFIG_NETWORKMODE=\${COMPOSE_PROJECT_NAME}_basic
+      - CORE_VM_DOCKER_ATTACHSTDOUT=true
+      - GODEBUG=netdns=go
+      #
+      - CORE_PEER_MSPCONFIGPATH=/etc/hyperledger/fabric/peer/msp
+      - CORE_PEER_LOCALMSPID=Org1MSP
+      - CORE_PEER_ADDRESS=peer1.org1.com:7051
+            
+    working_dir: /etc/hyperledger/fabric/peer/
+    command: peer node start
+    ports:
+      - 7052:7051
+     #- 7053:7053
+    volumes:
+      - /var/run/:/host/var/run/
+      - ../fabric-config/crypto-config/peerOrganizations/org1.com/peers/peer1.org1.com/msp:/etc/hyperledger/fabric/peer/msp
+      - ../fabric-config/crypto-config/peerOrganizations/org1.com/peers/peer1.org1.com/tls:/etc/hyperledger/fabric/peer/tls
+      - ../fabric-config/crypto-config/peerOrganizations/org1.com/users:/etc/hyperledger/fabric/peer/msp/users
+      - ../fabric-config/config:/etc/hyperledger/fabric/config
+    depends_on:
+      - orderer0.root.com
+    networks:
+      - basic
+  
+  
+  
+  
+  ca.org2.com:
+    container_name: ca.org2.com
+    image: hyperledger/fabric-ca:\${FABRIC_VERSION}
+    environment:
+      - FABRIC_CA_HOME=/etc/hyperledger/fabric-ca-server
+      - FABRIC_CA_SERVER_CA_NAME=ca.org2.com
+      - FABRIC_CA_SERVER_CA_CERTFILE=/etc/hyperledger/fabric-ca-server-config/ca.org2.com-cert.pem
+      - FABRIC_CA_SERVER_CA_KEYFILE=/etc/hyperledger/fabric-ca-server-config/priv-key.pem
+    ports:
+      - 7032:7054
+    command: sh -c 'fabric-ca-server start -b \${ORG2_CA_ADMIN_NAME}:\${ORG2_CA_ADMIN_PASSWORD} -d'
+    volumes:
+      - ../fabric-config/crypto-config/peerOrganizations/org2.com/ca/:/etc/hyperledger/fabric-ca-server-config
+    networks:
+      - basic
+  
+  cli.org2.com:
+    container_name: cli.org2.com
+    image: hyperledger/fabric-tools:\${FABRIC_VERSION}
+    tty: true
+    environment:
+      - GOPATH=/opt/gopath
+      - CORE_VM_ENDPOINT=unix:///host/var/run/docker.sock
+      - FABRIC_LOGGING_SPEC=\${LOGGING_LEVEL}
+      - CORE_PEER_ID=cli.org2.com
+      - CORE_CHAINCODE_KEEPALIVE=10
+      #
+      - CORE_PEER_LOCALMSPID=Org2MSP
+      - CORE_PEER_MSPCONFIGPATH=/var/hyperledger/cli/crypto/users/Admin@org2.com/msp
+      - CORE_PEER_ADDRESS=peer0.org2.com:7051
+      
+    working_dir: /var/hyperledger/cli/
+    command: /bin/bash
+    volumes:
+      - /var/run/:/host/var/run/
+      - ./scripts/cli:/var/hyperledger/cli/scripts/
+      - ../fabric-config/crypto-config/peerOrganizations/org2.com:/var/hyperledger/cli/crypto/
+      - ../fabric-config/config:/var/hyperledger/cli/config/ # genesis.block and channel.tx's
+      - ../fabric-config/crypto-config/ordererOrganizations/root.com/orderers/orderer0.root.com/:/var/hyperledger/cli/crypto/daTls # TODO ! To ease up deployment, not proper. 
+      - ../chaincode1/:/var/hyperledger/cli/chaincode1/
+    networks:
+      - basic
+  
+  peer0.org2.com:
+    container_name: peer0.org2.com
+    image: hyperledger/fabric-peer:\${FABRIC_VERSION}
+    environment:
+      - CORE_VM_ENDPOINT=unix:///host/var/run/docker.sock
+      - CORE_PEER_ID=peer0.org2.com
+      - CORE_LOGGING_PEER=\${LOGGING_LEVEL}
+      - CORE_CHAINCODE_LOGGING_LEVEL=\${LOGGING_LEVEL}
+      - CORE_VM_DOCKER_HOSTCONFIG_NETWORKMODE=\${COMPOSE_PROJECT_NAME}_basic
+      - CORE_VM_DOCKER_ATTACHSTDOUT=true
+      - GODEBUG=netdns=go
+      #
+      - CORE_PEER_MSPCONFIGPATH=/etc/hyperledger/fabric/peer/msp
+      - CORE_PEER_LOCALMSPID=Org2MSP
+      - CORE_PEER_ADDRESS=peer0.org2.com:7051
+            
+    working_dir: /etc/hyperledger/fabric/peer/
+    command: peer node start
+    ports:
+      - 7061:7051
+     #- 7053:7053
+    volumes:
+      - /var/run/:/host/var/run/
+      - ../fabric-config/crypto-config/peerOrganizations/org2.com/peers/peer0.org2.com/msp:/etc/hyperledger/fabric/peer/msp
+      - ../fabric-config/crypto-config/peerOrganizations/org2.com/peers/peer0.org2.com/tls:/etc/hyperledger/fabric/peer/tls
+      - ../fabric-config/crypto-config/peerOrganizations/org2.com/users:/etc/hyperledger/fabric/peer/msp/users
+      - ../fabric-config/config:/etc/hyperledger/fabric/config
+    depends_on:
+      - orderer0.root.com
+    networks:
+      - basic
+  
+  
+  peer1.org2.com:
+    container_name: peer1.org2.com
+    image: hyperledger/fabric-peer:\${FABRIC_VERSION}
+    environment:
+      - CORE_VM_ENDPOINT=unix:///host/var/run/docker.sock
+      - CORE_PEER_ID=peer1.org2.com
+      - CORE_LOGGING_PEER=\${LOGGING_LEVEL}
+      - CORE_CHAINCODE_LOGGING_LEVEL=\${LOGGING_LEVEL}
+      - CORE_VM_DOCKER_HOSTCONFIG_NETWORKMODE=\${COMPOSE_PROJECT_NAME}_basic
+      - CORE_VM_DOCKER_ATTACHSTDOUT=true
+      - GODEBUG=netdns=go
+      #
+      - CORE_PEER_MSPCONFIGPATH=/etc/hyperledger/fabric/peer/msp
+      - CORE_PEER_LOCALMSPID=Org2MSP
+      - CORE_PEER_ADDRESS=peer1.org2.com:7051
+            
+    working_dir: /etc/hyperledger/fabric/peer/
+    command: peer node start
+    ports:
+      - 7062:7051
+     #- 7053:7053
+    volumes:
+      - /var/run/:/host/var/run/
+      - ../fabric-config/crypto-config/peerOrganizations/org2.com/peers/peer1.org2.com/msp:/etc/hyperledger/fabric/peer/msp
+      - ../fabric-config/crypto-config/peerOrganizations/org2.com/peers/peer1.org2.com/tls:/etc/hyperledger/fabric/peer/tls
+      - ../fabric-config/crypto-config/peerOrganizations/org2.com/users:/etc/hyperledger/fabric/peer/msp/users
+      - ../fabric-config/config:/etc/hyperledger/fabric/config
+    depends_on:
+      - orderer0.root.com
+    networks:
+      - basic
+  
+  
+  
+"
+`;
+
+exports[`network-04-2orgs should create proper e2e/__tmp__/network-04-2orgs/fabric-compose/scripts/base-functions.sh from samples/fabrikkaConfig-2orgs-2channels-1chaincode.json 1`] = `
+"function certsGenerate() {
+  local CONTAINER_NAME=certsGenerate
+
+  local CONFIG_PATH=$1
+  local CRYPTO_CONFIG_FILE_NAME=$2
+  local ORG_PATH=$3
+  local OUTPUT_PATH=$4
+  local FULL_CERT_PATH=$OUTPUT_PATH$ORG_PATH
+
+  echo \\"Generating certs...\\"
+  inputLog \\"CONFIG_PATH: $CONFIG_PATH\\"
+  inputLog \\"CRYPTO_CONFIG_FILE_NAME: $CRYPTO_CONFIG_FILE_NAME\\"
+  inputLog \\"ORG_PATH: $ORG_PATH\\"
+  inputLog \\"OUTPUT_PATH: $OUTPUT_PATH\\"
+  inputLog \\"FULL_CERT_PATH: $FULL_CERT_PATH\\"
+
+  if [ -d \\"$FULL_CERT_PATH\\" ]; then
+    echo \\"Can't generate certs, directory already exists : $FULL_CERT_PATH\\"
+    echo \\"Try using 'recreate' or 'down' to remove whole network or 'start' to reuse it\\"
+    exit 1
+  fi
+
+  docker run -i -d --name $CONTAINER_NAME hyperledger/fabric-tools:\${FABRIC_VERSION} bash || removeContainer $CONTAINER_NAME
+  docker cp $CONFIG_PATH $CONTAINER_NAME:/fabric-config || removeContainer $CONTAINER_NAME
+
+  docker exec -i $CONTAINER_NAME cryptogen generate --config=./fabric-config/$CRYPTO_CONFIG_FILE_NAME || removeContainer $CONTAINER_NAME
+
+  docker cp $CONTAINER_NAME:/crypto-config/. $OUTPUT_PATH || removeContainer $CONTAINER_NAME
+
+  removeContainer $CONTAINER_NAME
+  for file in $(find $OUTPUT_PATH/ -iname *_sk); do dir=$(dirname $file); mv \${dir}/*_sk \${dir}/priv-key.pem; done
+}
+
+function genesisBlockCreate() {
+  local CONTAINER_NAME=genesisBlockCreate
+
+  local CONFIG_PATH=$1
+  local OUTPUT_PATH=$2
+
+  echo \\"Creating genesis block...\\"
+  inputLog \\"CONFIG_PATH: $CONFIG_PATH\\"
+  inputLog \\"OUTPUT_PATH: $OUTPUT_PATH\\"
+
+  if [ -d \\"$OUTPUT_PATH\\" ]; then
+    echo \\"Cant't generate genesis block, directory already exists : $OUTPUT_PATH\\"
+    echo \\"Try using 'recreate' or 'down' to remove whole network or 'start' to reuse it\\"
+    exit 1
+  fi
+
+  docker run -i -d --name $CONTAINER_NAME hyperledger/fabric-tools:\${FABRIC_VERSION} bash || removeContainer $CONTAINER_NAME
+  docker cp $CONFIG_PATH $CONTAINER_NAME:/fabric-config || removeContainer $CONTAINER_NAME
+
+  docker exec -i $CONTAINER_NAME mkdir /config || removeContainer $CONTAINER_NAME
+  docker exec -i $CONTAINER_NAME configtxgen --configPath ./fabric-config -profile OrdererGenesis -outputBlock ./config/genesis.block || removeContainer $CONTAINER_NAME
+
+  docker cp $CONTAINER_NAME:/config $OUTPUT_PATH || removeContainer $CONTAINER_NAME
+
+  removeContainer $CONTAINER_NAME
+}
+
+function createChannelTx() {
+  local CONTAINER_NAME=createChannelTx
+
+  local CHANNEL_NAME=$1
+  local CONFIG_PATH=$2
+  local CONFIG_PROFILE=$3
+  local OUTPUT_PATH=$4
+  local CHANNEL_TX_PATH=$OUTPUT_PATH\\"/\\"$CHANNEL_NAME\\".tx\\"
+
+  echo \\"Creating channelTx for $CHANNEL_NAME...\\"
+  inputLog \\"CONFIG_PATH: $CONFIG_PATH\\"
+  inputLog \\"CONFIG_PROFILE: $CONFIG_PROFILE\\"
+  inputLog \\"OUTPUT_PATH: $OUTPUT_PATH\\"
+  inputLog \\"CHANNEL_TX_PATH: $CHANNEL_TX_PATH\\"
+
+  if [ -f \\"$CHANNEL_TX_PATH\\" ]; then
+    echo \\"Can't create channel configuration, it already exists : $CHANNEL_TX_PATH\\"
+    echo \\"Try using 'recreate' or 'down' to remove whole network or 'start' to reuse it\\"
+    exit 1
+  fi
+
+  docker run -i -d --name $CONTAINER_NAME hyperledger/fabric-tools:\${FABRIC_VERSION} bash || removeContainer $CONTAINER_NAME
+  docker cp $CONFIG_PATH $CONTAINER_NAME:/fabric-config || removeContainer $CONTAINER_NAME
+
+  docker exec -i $CONTAINER_NAME mkdir /config || removeContainer $CONTAINER_NAME
+  docker exec -i $CONTAINER_NAME configtxgen --configPath ./fabric-config -profile \${CONFIG_PROFILE} -outputCreateChannelTx ./config/channel.tx -channelID \${CHANNEL_NAME} || removeContainer $CONTAINER_NAME
+
+  docker cp $CONTAINER_NAME:/config/channel.tx $CHANNEL_TX_PATH || removeContainer $CONTAINER_NAME
+
+  removeContainer $CONTAINER_NAME
+}
+
+function createAnchorPeerUpdateTx() {
+  local CONTAINER_NAME=createAnchorPeerUpdateTx
+
+  local CHANNEL_NAME=$1
+  local CONFIG_PATH=$2
+  local CONFIG_PROFILE=$3
+  local OUTPUT_PATH=$4
+  local MSP=$5
+  local ANCHOR_PEER_UPDATE_PATH=$OUTPUT_PATH\\"/\\"$MSP\\"anchors.tx\\"
+
+  if [ -f \\"$ANCHOR_PEER_UPDATE_PATH\\" ]; then
+    echo \\"Cant't create anchor peer update, it already exists : $ANCHOR_PEER_UPDATE_PATH\\"
+    echo \\"Try using 'recreate' or 'down' to remove whole network or 'start' to reuse it\\"
+    exit 1
+  fi
+
+  docker run -i -d --name $CONTAINER_NAME hyperledger/fabric-tools:\${FABRIC_VERSION} bash || removeContainer $CONTAINER_NAME
+  docker cp $CONFIG_PATH $CONTAINER_NAME:/fabric-config || removeContainer $CONTAINER_NAME
+
+  docker exec -i $CONTAINER_NAME mkdir /config || removeContainer $CONTAINER_NAME
+  docker exec -i $CONTAINER_NAME configtxgen --configPath ./fabric-config -profile \${CONFIG_PROFILE} -outputAnchorPeersUpdate ./config/\${MSP}anchors.tx -channelID \${CHANNEL_NAME} -asOrg \${MSP} || removeContainer $CONTAINER_NAME
+
+  docker cp $CONTAINER_NAME:/config/\${MSP}anchors.tx $ANCHOR_PEER_UPDATE_PATH || removeContainer $CONTAINER_NAME
+
+  removeContainer $CONTAINER_NAME
+}
+
+function chaincodeInstall() {
+  local CHAINCODE_DIR_PATH=$1
+  local CHAINCODE_NAME=$2
+  local CHAINCODE_VERSION=$3
+  local CHAINCODE_LANG=$4
+
+  local CHANNEL_NAME=$5
+
+  local PEER_ADDRESS=$6
+  local ORDERER_URL=$7
+  local CLI_NAME=$8
+
+  local CHAINCODE_DIR_CONTENT=$(ls $CHAINCODE_DIR_PATH)
+
+  echo \\"Installing chaincode on $CHANNEL_NAME...\\"
+  inputLog \\"CHAINCODE_NAME: $CHAINCODE_NAME\\"
+  inputLog \\"CHAINCODE_VERSION: $CHAINCODE_VERSION\\"
+  inputLog \\"CHAINCODE_LANG: $CHAINCODE_LANG\\"
+  inputLog \\"CHAINCODE_DIR_PATH: $CHAINCODE_DIR_PATH\\"
+  inputLog \\"PEER_ADDRESS: $PEER_ADDRESS\\"
+  inputLog \\"ORDERER_URL: $ORDERER_URL\\"
+  inputLog \\"CLI_NAME: $CLI_NAME\\"
+
+  if [ ! -z \\"$CHAINCODE_DIR_CONTENT\\" ]; then
+    docker exec -e CHANNEL_NAME=$CHANNEL_NAME -e CORE_PEER_ADDRESS=$PEER_ADDRESS \\\\
+      $CLI_NAME peer chaincode install \\\\
+      -n $CHAINCODE_NAME -v $CHAINCODE_VERSION -l $CHAINCODE_LANG -p /var/hyperledger/cli/$CHAINCODE_NAME/ \\\\
+      -o $ORDERER_URL
+  else
+    echo \\"Skipping chaincode '$CHAINCODE_NAME' installation. Chaincode's directory is empty.\\"
+  fi
+}
+
+function chaincodeInstantiate() {
+  local CHAINCODE_DIR_PATH=$1
+  local CHAINCODE_NAME=$2
+  local CHAINCODE_VERSION=$3
+  local CHAINCODE_LANG=$4
+
+  local CHANNEL_NAME=$5
+
+  local PEER_ADDRESS=$6
+  local ORDERER_URL=$7
+  local CLI_NAME=$8
+
+  local INIT_PARAMS=$9
+  local ENDORSEMENT=\${10}
+
+  local CHAINCODE_DIR_CONTENT=$(ls $CHAINCODE_DIR_PATH)
+
+  echo \\"Instantiating chaincode on $CHANNEL_NAME...\\"
+  inputLog \\"CHAINCODE_NAME: $CHAINCODE_NAME\\"
+  inputLog \\"CHAINCODE_VERSION: $CHAINCODE_VERSION\\"
+  inputLog \\"CHAINCODE_LANG: $CHAINCODE_LANG\\"
+  inputLog \\"CHAINCODE_DIR_PATH: $CHAINCODE_DIR_PATH\\"
+
+  inputLog \\"INIT_PARAMS: $INIT_PARAMS\\"
+  inputLog \\"ENDORSEMENT: $ENDORSEMENT\\"
+
+  inputLog \\"PEER_ADDRESS: $PEER_ADDRESS\\"
+  inputLog \\"ORDERER_URL: $ORDERER_URL\\"
+  inputLog \\"CLI_NAME: $CLI_NAME\\"
+
+  if [ ! -z \\"$CHAINCODE_DIR_CONTENT\\" ]; then
+    docker exec \\\\
+        -e CORE_PEER_ADDRESS=$PEER_ADDRESS \\\\
+        $CLI_NAME peer chaincode instantiate \\\\
+        -n $CHAINCODE_NAME -v $CHAINCODE_VERSION -l $CHAINCODE_LANG -c \\"$INIT_PARAMS\\" -C $CHANNEL_NAME -P \\"$ENDORSEMENT\\" \\\\
+        -o $ORDERER_URL
+  else
+    echo \\"Skipping chaincode '$CHAINCODE_NAME' instantiate. Chaincode's directory is empty.\\"
+    echo \\"Looked in dir: '$CHAINCODE_DIR_PATH'\\"
+  fi
+}
+
+function chaincodeInstallTls() {
+  local CHAINCODE_DIR_PATH=$1
+  local CHAINCODE_NAME=$2
+  local CHAINCODE_VERSION=$3
+  local CHAINCODE_LANG=$4
+
+  local CHANNEL_NAME=$5
+
+  local PEER_ADDRESS=$6
+  local ORDERER_URL=$7
+  local CLI_NAME=$8
+  local CA_CERT=\\"/var/hyperledger/cli/\\"$9
+
+  local CHAINCODE_DIR_CONTENT=$(ls $CHAINCODE_DIR_PATH)
+
+  echo \\"Installing chaincode on $CHANNEL_NAME (TLS)...\\"
+  inputLog \\"CHAINCODE_NAME: $CHAINCODE_NAME\\"
+  inputLog \\"CHAINCODE_VERSION: $CHAINCODE_VERSION\\"
+  inputLog \\"CHAINCODE_LANG: $CHAINCODE_LANG\\"
+  inputLog \\"CHAINCODE_DIR_PATH: $CHAINCODE_DIR_PATH\\"
+
+  inputLog \\"PEER_ADDRESS: $PEER_ADDRESS\\"
+  inputLog \\"ORDERER_URL: $ORDERER_URL\\"
+  inputLog \\"CLI_NAME: $CLI_NAME\\"
+  inputLog \\"CA_CERT: $CA_CERT\\"
+
+  if [ ! -z \\"$CHAINCODE_DIR_CONTENT\\" ]; then
+    docker exec -e CHANNEL_NAME=$CHANNEL_NAME -e CORE_PEER_ADDRESS=$PEER_ADDRESS \\\\
+      $CLI_NAME peer chaincode install \\\\
+      -n $CHAINCODE_NAME -v $CHAINCODE_VERSION -l $CHAINCODE_LANG -p /var/hyperledger/cli/$CHAINCODE_NAME/ \\\\
+      -o $ORDERER_URL --tls --cafile $CA_CERT
+  else
+    echo \\"Skipping chaincode '$CHAINCODE_NAME' installation (TLS). Chaincode's directory is empty.\\"
+  fi
+}
+
+function chaincodeInstantiateTls() {
+  local CHAINCODE_DIR_PATH=$1
+  local CHAINCODE_NAME=$2
+  local CHAINCODE_VERSION=$3
+  local CHAINCODE_LANG=$4
+
+  local CHANNEL_NAME=$5
+
+  local PEER_ADDRESS=$6
+  local ORDERER_URL=$7
+  local CLI_NAME=$8
+
+  local INIT_PARAMS=$9
+  local ENDORSEMENT=\${10}
+  local CA_CERT=\\"/var/hyperledger/cli/\\"\${11}
+
+  local CHAINCODE_DIR_CONTENT=$(ls $CHAINCODE_DIR_PATH)
+
+  echo \\"Instantiating chaincode on $CHANNEL_NAME (TLS)...\\"
+  inputLog \\"CHAINCODE_NAME: $CHAINCODE_NAME\\"
+  inputLog \\"CHAINCODE_VERSION: $CHAINCODE_VERSION\\"
+  inputLog \\"CHAINCODE_LANG: $CHAINCODE_LANG\\"
+  inputLog \\"CHAINCODE_DIR_PATH: $CHAINCODE_DIR_PATH\\"
+
+  inputLog \\"INIT_PARAMS: $INIT_PARAMS\\"
+  inputLog \\"ENDORSEMENT: $ENDORSEMENT\\"
+
+  inputLog \\"PEER_ADDRESS: $PEER_ADDRESS\\"
+  inputLog \\"ORDERER_URL: $ORDERER_URL\\"
+  inputLog \\"CLI_NAME: $CLI_NAME\\"
+  inputLog \\"CA_CERT: $CA_CERT\\"
+
+  if [ ! -z \\"$CHAINCODE_DIR_CONTENT\\" ]; then
+    docker exec \\\\
+        -e CORE_PEER_ADDRESS=$PEER_ADDRESS \\\\
+        $CLI_NAME peer chaincode instantiate \\\\
+        -n $CHAINCODE_NAME -v $CHAINCODE_VERSION -l $CHAINCODE_LANG -c \\"$INIT_PARAMS\\" -C $CHANNEL_NAME -P \\"$ENDORSEMENT\\" \\\\
+        -o $ORDERER_URL --tls --cafile $CA_CERT
+  else
+    echo \\"Skipping chaincode '$CHAINCODE_NAME' instantiate (TLS). Chaincode's directory is empty.\\"
+    echo \\"Looked in dir: '$CHAINCODE_DIR_PATH'\\"
+  fi
+}
+
+function printHeadline() {
+  bold=$'\\\\e[1m'
+  end=$'\\\\e[0m'
+
+  TEXT=$1
+  EMOJI=$2
+  printf \\"\${bold}============ %b %s %b ==============\${end}\\\\n\\" \\"\\\\\\\\$EMOJI\\" \\"$TEXT\\" \\"\\\\\\\\$EMOJI\\"
+}
+
+function printItalics() {
+  italics=$'\\\\e[3m'
+  end=$'\\\\e[0m'
+
+  TEXT=$1
+  EMOJI=$2
+  printf \\"\${italics}==== %b %s %b ====\${end}\\\\n\\" \\"\\\\\\\\$EMOJI\\" \\"$TEXT\\" \\"\\\\\\\\$EMOJI\\"
+}
+
+function inputLog() {
+  end=$'\\\\e[0m'
+  darkGray=$'\\\\e[90m'
+
+  echo \\"\${darkGray}   $1 \${end}\\"
+}
+
+function certsRemove() {
+  local CERTS_DIR_PATH=$1
+  rm -rf \\"$CERTS_DIR_PATH\\"/*
+}
+
+function removeContainer() {
+  CONTAINER_NAME=$1
+  docker rm -f \\"$CONTAINER_NAME\\"
+}
+"
+`;
+
+exports[`network-04-2orgs should create proper e2e/__tmp__/network-04-2orgs/fabric-compose/scripts/base-help.sh from samples/fabrikkaConfig-2orgs-2channels-1chaincode.json 1`] = `
+"function printHelp() {
+  echo \\"Fabrikka is powered by SoftwareMill\\"
+
+  echo \\"\\"
+  echo \\"usage: ./fabric-compose.sh <command>\\"
+  echo \\"\\"
+
+  echo \\"Commands: \\"
+  echo \\"\\"
+  echo \\"./fabric-compose.sh up\\"
+  echo -e \\"\\\\t Use for first run. Creates all needed artifacts (certs, genesis block) and starts network for the first time.\\"
+  echo -e \\"\\\\t After 'up' commands start/stop are used to manage network and rerun to rerun it\\"
+  echo \\"\\"
+  echo \\"./fabric-compose.sh down\\"
+  echo -e \\"\\\\t Back to empty state - destorys created containers, prunes generated certificates, configs.\\"
+  echo \\"\\"
+  echo \\"./fabric-compose.sh start\\"
+  echo -e \\"\\\\t Starts already created network.\\"
+  echo \\"\\"
+  echo \\"./fabric-compose.sh stop\\"
+  echo -e \\"\\\\t Stops already running network.\\"
+  echo \\"\\"
+  echo \\"./fabric-compose.sh recreate\\"
+  echo -e \\"\\\\t Fresh start - it destorys whole network, certs, configs and then reruns everything.\\"
+  echo \\"\\"
+}
+"
+`;
+
+exports[`network-04-2orgs should create proper e2e/__tmp__/network-04-2orgs/fabric-compose/scripts/cli/channel_fns.sh from samples/fabrikkaConfig-2orgs-2channels-1chaincode.json 1`] = `
+"function createChannelAndJoin() {
+  local CHANNEL_NAME=$1
+
+  local CORE_PEER_LOCALMSPID=$2
+  local CORE_PEER_ADDRESS=$3
+  local CORE_PEER_MSPCONFIGPATH=$(realpath $4)
+
+  local ORDERER_URL=$5
+
+  local DIR_NAME=step-createChannelAndJoin-$CHANNEL_NAME-$CORE_PEER_ADDRESS
+
+  echo \\"Creating channel with name: \${CHANNEL_NAME}\\"
+  echo \\"   Orderer: $ORDERER_URL\\"
+  echo \\"   CORE_PEER_LOCALMSPID: $CORE_PEER_LOCALMSPID\\"
+  echo \\"   CORE_PEER_ADDRESS: $CORE_PEER_ADDRESS\\"
+  echo \\"   CORE_PEER_MSPCONFIGPATH: $CORE_PEER_MSPCONFIGPATH\\"
+
+  mkdir $DIR_NAME && cd $DIR_NAME
+
+  cp /var/hyperledger/cli/config/\\"$CHANNEL_NAME\\".tx .
+
+  peer channel create -o \${ORDERER_URL} -c \${CHANNEL_NAME} -f ./\\"$CHANNEL_NAME\\".tx
+  peer channel join -b \${CHANNEL_NAME}.block
+
+  rm -rf $DIR_NAME
+}
+
+function createChannelAndJoinTls() {
+  local CHANNEL_NAME=$1
+
+  local CORE_PEER_LOCALMSPID=$2
+  local CORE_PEER_ADDRESS=$3
+  local CORE_PEER_MSPCONFIGPATH=$(realpath $4)
+  local CORE_PEER_TLS_MSPCONFIGPATH=$(realpath $5)
+  local TLS_CA_CERT_PATH=$(realpath $6)
+  local ORDERER_URL=$7
+
+  local CORE_PEER_TLS_CERT_FILE=$CORE_PEER_TLS_MSPCONFIGPATH/client.crt
+  local CORE_PEER_TLS_KEY_FILE=$CORE_PEER_TLS_MSPCONFIGPATH/client.key
+  local CORE_PEER_TLS_ROOTCERT_FILE=$CORE_PEER_TLS_MSPCONFIGPATH/ca.crt
+
+  local DIR_NAME=step-createChannelAndJoinTls-$CHANNEL_NAME-$CORE_PEER_ADDRESS
+
+  echo \\"Creating channel with name (TLS): \${CHANNEL_NAME}\\"
+  echo \\"   Orderer: $ORDERER_URL\\"
+  echo \\"   CORE_PEER_LOCALMSPID: $CORE_PEER_LOCALMSPID\\"
+  echo \\"   CORE_PEER_ADDRESS: $CORE_PEER_ADDRESS\\"
+  echo \\"   CORE_PEER_MSPCONFIGPATH: $CORE_PEER_MSPCONFIGPATH\\"
+  echo \\"\\"
+  echo \\"   TLS_CA_CERT_PATH is: $TLS_CA_CERT_PATH\\"
+  echo \\"   CORE_PEER_TLS_CERT_FILE: $CORE_PEER_TLS_CERT_FILE\\"
+  echo \\"   CORE_PEER_TLS_KEY_FILE: $CORE_PEER_TLS_KEY_FILE\\"
+  echo \\"   CORE_PEER_TLS_ROOTCERT_FILE: $CORE_PEER_TLS_ROOTCERT_FILE\\"
+
+  mkdir $DIR_NAME && cd $DIR_NAME
+
+  cp /var/hyperledger/cli/config/\\"$CHANNEL_NAME\\".tx .
+
+  peer channel create -o \${ORDERER_URL} -c \${CHANNEL_NAME} -f ./\\"$CHANNEL_NAME\\".tx --tls --cafile $TLS_CA_CERT_PATH
+  peer channel join -b \${CHANNEL_NAME}.block --tls --cafile $TLS_CA_CERT_PATH
+
+  rm -rf $DIR_NAME
+}
+
+function fetchChannelAndJoin() {
+  local CHANNEL_NAME=$1
+
+  local CORE_PEER_LOCALMSPID=$2
+  local CORE_PEER_ADDRESS=$3
+  local CORE_PEER_MSPCONFIGPATH=$(realpath $4)
+
+  local ORDERER_URL=$5
+
+  local DIR_NAME=step-fetchChannelAndJoin-$CHANNEL_NAME-$CORE_PEER_ADDRESS
+
+  echo \\"Fetching channel with name: \${CHANNEL_NAME}\\"
+  echo \\"   Orderer: $ORDERER_URL\\"
+  echo \\"   CORE_PEER_LOCALMSPID: $CORE_PEER_LOCALMSPID\\"
+  echo \\"   CORE_PEER_ADDRESS: $CORE_PEER_ADDRESS\\"
+  echo \\"   CORE_PEER_MSPCONFIGPATH: $CORE_PEER_MSPCONFIGPATH\\"
+
+  mkdir $DIR_NAME && cd $DIR_NAME
+
+  peer channel fetch newest -c \${CHANNEL_NAME} --orderer \${ORDERER_URL}
+  peer channel join -b \${CHANNEL_NAME}_newest.block
+
+  rm -rf $DIR_NAME
+}
+
+function fetchChannelAndJoinTls() {
+  local CHANNEL_NAME=$1
+
+  local CORE_PEER_LOCALMSPID=$2
+  local CORE_PEER_ADDRESS=$3
+  local CORE_PEER_MSPCONFIGPATH=$(realpath $4)
+  local CORE_PEER_TLS_MSPCONFIGPATH=$(realpath $5)
+  local TLS_CA_CERT_PATH=$(realpath $6)
+  local ORDERER_URL=$7
+
+  local CORE_PEER_TLS_CERT_FILE=$CORE_PEER_TLS_MSPCONFIGPATH/client.crt
+  local CORE_PEER_TLS_KEY_FILE=$CORE_PEER_TLS_MSPCONFIGPATH/client.key
+  local CORE_PEER_TLS_ROOTCERT_FILE=$CORE_PEER_TLS_MSPCONFIGPATH/ca.crt
+
+  local DIR_NAME=step-fetchChannelAndJoinTls-$CHANNEL_NAME-$CORE_PEER_ADDRESS
+
+  echo \\"Fetching channel with name (TLS): \${CHANNEL_NAME}\\"
+  echo \\"   Orderer: $ORDERER_URL\\"
+  echo \\"   CORE_PEER_LOCALMSPID: $CORE_PEER_LOCALMSPID\\"
+  echo \\"   CORE_PEER_ADDRESS: $CORE_PEER_ADDRESS\\"
+  echo \\"   CORE_PEER_MSPCONFIGPATH: $CORE_PEER_MSPCONFIGPATH\\"
+  echo \\"\\"
+  echo \\"   TLS_CA_CERT_PATH is: $TLS_CA_CERT_PATH\\"
+  echo \\"   CORE_PEER_TLS_CERT_FILE: $CORE_PEER_TLS_CERT_FILE\\"
+  echo \\"   CORE_PEER_TLS_KEY_FILE: $CORE_PEER_TLS_KEY_FILE\\"
+  echo \\"   CORE_PEER_TLS_ROOTCERT_FILE: $CORE_PEER_TLS_ROOTCERT_FILE\\"
+
+  mkdir $DIR_NAME && cd $DIR_NAME
+
+  peer channel fetch newest -c \${CHANNEL_NAME} --orderer \${ORDERER_URL} --tls --cafile $TLS_CA_CERT_PATH
+  peer channel join -b \${CHANNEL_NAME}_newest.block --tls --cafile $TLS_CA_CERT_PATH
+
+  rm -rf $DIR_NAME
+}
+"
+`;
+
+exports[`network-04-2orgs should create proper e2e/__tmp__/network-04-2orgs/fabric-config/.gitignore from samples/fabrikkaConfig-2orgs-2channels-1chaincode.json 1`] = `
+"/config
+/crypto-config
+"
+`;
+
+exports[`network-04-2orgs should create proper e2e/__tmp__/network-04-2orgs/fabric-config/configtx.yaml from samples/fabrikkaConfig-2orgs-2channels-1chaincode.json 1`] = `
+"################################################################################
+#   SECTION: Capabilities
+################################################################################
+Capabilities:
+    Channel: &ChannelCapabilities
+        V1_4_3: true
+    Orderer: &OrdererCapabilities
+        V1_4_2: true
+    Application: &ApplicationCapabilities
+        V1_4_2: true
+
+################################################################################
+#   CHANNEL Defaults
+################################################################################
+Channel: &ChannelDefaults
+    Policies:
+        Readers:
+            Type: ImplicitMeta
+            Rule: \\"ANY Readers\\"
+        Writers:
+            Type: ImplicitMeta
+            Rule: \\"ANY Writers\\"
+        Admins:
+            Type: ImplicitMeta
+            Rule: \\"MAJORITY Admins\\"
+    Capabilities:
+        <<: *ChannelCapabilities
+
+################################################################################
+#   Section: Organizations
+################################################################################
+Organizations:
+    - &OrdererOrg
+        Name: Orderer
+        ID: OrdererMSP
+        MSPDir: crypto-config/ordererOrganizations/root.com/msp 
+    - &Org1
+        Name: Org1MSP
+        ID: Org1MSP
+        MSPDir: crypto-config/peerOrganizations/org1.com/msp
+        AnchorPeers:
+            - Host: peer0.org1.com
+              Port: 7051
+    - &Org2
+        Name: Org2MSP
+        ID: Org2MSP
+        MSPDir: crypto-config/peerOrganizations/org2.com/msp
+        AnchorPeers:
+            - Host: peer0.org2.com
+              Port: 7051
+
+################################################################################
+#   SECTION: Application
+################################################################################
+Application: &ApplicationDefaults
+    Organizations:
+    Capabilities:
+        <<: *ApplicationCapabilities
+
+################################################################################
+#   SECTION: Orderer
+################################################################################
+Orderer: &OrdererDefaults
+    OrdererType: solo
+    Addresses: 
+        - orderer0.root.com:7050
+    
+    BatchTimeout: 2s
+    BatchSize:
+        MaxMessageCount: 10
+        AbsoluteMaxBytes: 99 MB
+        PreferredMaxBytes: 512 KB
+    Organizations:
+
+################################################################################
+#   Profile
+################################################################################
+# https://github:com/hyperledger/fabric/blob/master/sampleconfig/configtx.yaml
+
+Profiles:
+    OrdererGenesis:
+        <<: *ChannelDefaults
+        Orderer:
+            <<: *OrdererDefaults
+            Organizations:
+                - *OrdererOrg
+            Capabilities:
+                <<: *OrdererCapabilities
+        Consortiums:
+            SampleConsortium:
+                Organizations: 
+                    - *Org1
+                    - *Org2
+    AllOrgChannel:
+        <<: *ChannelDefaults
+        Consortium: SampleConsortium
+        Application:
+            <<: *ApplicationDefaults
+            Organizations: 
+                - *Org1
+                - *Org2
+            Capabilities:
+                <<: *ApplicationCapabilities
+
+"
+`;
+
+exports[`network-04-2orgs should create proper e2e/__tmp__/network-04-2orgs/fabric-config/crypto-config-org1.yaml from samples/fabrikkaConfig-2orgs-2channels-1chaincode.json 1`] = `
+"PeerOrgs:
+  - Name: Org1
+    Domain: org1.com
+    Template:
+      Count: 2
+    Users:
+      Count: 1
+
+"
+`;
+
+exports[`network-04-2orgs should create proper e2e/__tmp__/network-04-2orgs/fabric-config/crypto-config-org2.yaml from samples/fabrikkaConfig-2orgs-2channels-1chaincode.json 1`] = `
+"PeerOrgs:
+  - Name: Org2
+    Domain: org2.com
+    Template:
+      Count: 2
+    Users:
+      Count: 1
+
+"
+`;
+
+exports[`network-04-2orgs should create proper e2e/__tmp__/network-04-2orgs/fabric-config/crypto-config-root.yaml from samples/fabrikkaConfig-2orgs-2channels-1chaincode.json 1`] = `
+"OrdererOrgs:
+  - Name: Orderer
+    Domain: root.com
+    Specs: 
+      - Hostname: orderer0
+    "
+`;
+
 exports[`network-04-2orgs should create proper files from samples/fabrikkaConfig-2orgs-2channels-1chaincode.json 1`] = `
 Array [
+  "e2e/__tmp__/network-04-2orgs/fabric-compose.sh",
+  "e2e/__tmp__/network-04-2orgs/fabric-compose/.env",
+  "e2e/__tmp__/network-04-2orgs/fabric-compose/commands-generated.sh",
+  "e2e/__tmp__/network-04-2orgs/fabric-compose/docker-compose.yaml",
+  "e2e/__tmp__/network-04-2orgs/fabric-compose/scripts/base-functions.sh",
+  "e2e/__tmp__/network-04-2orgs/fabric-compose/scripts/base-help.sh",
+  "e2e/__tmp__/network-04-2orgs/fabric-compose/scripts/cli/channel_fns.sh",
   "e2e/__tmp__/network-04-2orgs/fabric-config/.gitignore",
   "e2e/__tmp__/network-04-2orgs/fabric-config/configtx.yaml",
   "e2e/__tmp__/network-04-2orgs/fabric-config/crypto-config-org1.yaml",
   "e2e/__tmp__/network-04-2orgs/fabric-config/crypto-config-org2.yaml",
   "e2e/__tmp__/network-04-2orgs/fabric-config/crypto-config-root.yaml",
-  "e2e/__tmp__/network-04-2orgs/fabric-docker/.env",
-  "e2e/__tmp__/network-04-2orgs/fabric-docker/commands-generated.sh",
-  "e2e/__tmp__/network-04-2orgs/fabric-docker/docker-compose.yaml",
-  "e2e/__tmp__/network-04-2orgs/fabric-docker/scripts/base-functions.sh",
-  "e2e/__tmp__/network-04-2orgs/fabric-docker/scripts/base-help.sh",
-  "e2e/__tmp__/network-04-2orgs/fabric-docker/scripts/cli/channel_fns.sh",
-  "e2e/__tmp__/network-04-2orgs/fabrikka.sh",
 ]
 `;