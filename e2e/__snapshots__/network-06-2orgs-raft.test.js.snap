--- conflicted
+++ resolved
@@ -239,48 +239,7 @@
 "#!/bin/bash
 
 function installChaincodes() {
-  chaincodeName=\\"$1\\"
-  version=\${2:-\\"0.0.1\\"}
-
-  
-<<<<<<< HEAD
-  if [ -z \\"$chaincodeName\\" ] || [ \\"$chaincodeName\\" = \\"chaincode1\\" ]; then
-      printHeadline \\"Building 'chaincode1'\\" \\"U1F60B\\"
-  npm run build --prefix \\"$FABRIKKA_CHAINCODES_ROOT/./chaincodes/chaincode-kv-node\\"
-    
-    printHeadline \\"Installing 'chaincode1' on my-channel2/Org1/peer1\\" \\"U1F60E\\"
-        chaincodeInstallTls \\"$FABRIKKA_CHAINCODES_ROOT/./chaincodes/chaincode-kv-node\\" \\"chaincode1\\" \\"$version\\" \\"node\\" \\"my-channel2\\" \\"peer1.org1.com:7051\\" \\"orderer0.root.com:7050\\" \\"cli.org1.com\\" \\"crypto/daTls/msp/tlscacerts/tlsca.root.com-cert.pem\\"
-    
-    printItalics \\"Instantiating 'chaincode1' on my-channel2/Org1/peer1\\" \\"U1F618\\"
-        chaincodeInstantiateTls \\"$FABRIKKA_CHAINCODES_ROOT/./chaincodes/chaincode-kv-node\\" \\"chaincode1\\" \\"$version\\" \\"node\\" \\"my-channel2\\" \\"peer1.org1.com:7051\\" \\"orderer0.root.com:7050\\" \\"cli.org1.com\\" '{\\"Args\\":[]}' \\"OR ('Org1MSP.member', 'Org2MSP.member')\\" \\"crypto/daTls/msp/tlscacerts/tlsca.root.com-cert.pem\\"
-        
-    printHeadline \\"Installing 'chaincode1' on my-channel2/Org2/peer1\\" \\"U1F60E\\"
-        chaincodeInstallTls \\"$FABRIKKA_CHAINCODES_ROOT/./chaincodes/chaincode-kv-node\\" \\"chaincode1\\" \\"$version\\" \\"node\\" \\"my-channel2\\" \\"peer1.org2.com:7051\\" \\"orderer0.root.com:7050\\" \\"cli.org2.com\\" \\"crypto/daTls/msp/tlscacerts/tlsca.root.com-cert.pem\\"
-    
-    printItalics \\"Instantiating 'chaincode1' on my-channel2/Org2/peer1\\" \\"U1F618\\"
-        chaincodeInstantiateTls \\"$FABRIKKA_CHAINCODES_ROOT/./chaincodes/chaincode-kv-node\\" \\"chaincode1\\" \\"$version\\" \\"node\\" \\"my-channel2\\" \\"peer1.org2.com:7051\\" \\"orderer0.root.com:7050\\" \\"cli.org2.com\\" '{\\"Args\\":[]}' \\"OR ('Org1MSP.member', 'Org2MSP.member')\\" \\"crypto/daTls/msp/tlscacerts/tlsca.root.com-cert.pem\\"
-          fi
-  }
-
-function upgradeChaincodes() {
-  chaincodeName=\\"$1\\"
-  version=\\"$2\\"
-
-  if [ -z \\"$chaincodeName\\" ]; then
-    echo \\"Error: chaincode name is not provided\\"
-    exit 1
-  fi
-
-  if [ -z \\"$version\\" ]; then
-    echo \\"Error: chaincode version is not provided\\"
-    exit 1
-  fi
-
-  
-  if [ \\"$chaincodeName\\" = \\"chaincode1\\" ]; then
-      printHeadline \\"Building 'chaincode1'\\" \\"U1F60B\\"
-  npm run build --prefix \\"$FABRIKKA_CHAINCODES_ROOT/./chaincodes/chaincode-kv-node\\"
-=======
+  
   printHeadline \\"Building 'chaincode1'\\" \\"U1F60B\\"
 npm run build --prefix \\"$CHAINCODES_BASE_DIR/./chaincodes/chaincode-kv-node\\"
   
@@ -295,21 +254,8 @@
   
   printItalics \\"Instantiating 'chaincode1' on my-channel2/Org2/peer1\\" \\"U1F618\\"
     chaincodeInstantiateTls \\"$CHAINCODES_BASE_DIR/./chaincodes/chaincode-kv-node\\" \\"chaincode1\\" \\"0.0.1\\" \\"node\\" \\"my-channel2\\" \\"peer1.org2.com:7051\\" \\"orderer0.root.com:7050\\" \\"cli.org2.com\\" '{\\"Args\\":[]}' \\"OR ('Org1MSP.member', 'Org2MSP.member')\\" \\"crypto/daTls/msp/tlscacerts/tlsca.root.com-cert.pem\\"
->>>>>>> 190e6aa7
     
-    printHeadline \\"Installing 'chaincode1' on my-channel2/Org1/peer1\\" \\"U1F60E\\"
-        chaincodeInstallTls \\"$FABRIKKA_CHAINCODES_ROOT/./chaincodes/chaincode-kv-node\\" \\"chaincode1\\" \\"$version\\" \\"node\\" \\"my-channel2\\" \\"peer1.org1.com:7051\\" \\"orderer0.root.com:7050\\" \\"cli.org1.com\\" \\"crypto/daTls/msp/tlscacerts/tlsca.root.com-cert.pem\\"
-    
-    printItalics \\"Upgrading 'chaincode1' on my-channel2/Org1/peer1\\" \\"U1F618\\"
-        chaincodeUpgradeTls \\"$FABRIKKA_CHAINCODES_ROOT/./chaincodes/chaincode-kv-node\\" \\"chaincode1\\" \\"$version\\" \\"node\\" \\"my-channel2\\" \\"peer1.org1.com:7051\\" \\"orderer0.root.com:7050\\" \\"cli.org1.com\\" '{\\"Args\\":[]}' \\"OR ('Org1MSP.member', 'Org2MSP.member')\\" \\"crypto/daTls/msp/tlscacerts/tlsca.root.com-cert.pem\\"
-        
-    printHeadline \\"Installing 'chaincode1' on my-channel2/Org2/peer1\\" \\"U1F60E\\"
-        chaincodeInstallTls \\"$FABRIKKA_CHAINCODES_ROOT/./chaincodes/chaincode-kv-node\\" \\"chaincode1\\" \\"$version\\" \\"node\\" \\"my-channel2\\" \\"peer1.org2.com:7051\\" \\"orderer0.root.com:7050\\" \\"cli.org2.com\\" \\"crypto/daTls/msp/tlscacerts/tlsca.root.com-cert.pem\\"
-    
-    printItalics \\"Upgrading 'chaincode1' on my-channel2/Org2/peer1\\" \\"U1F618\\"
-        chaincodeUpgradeTls \\"$FABRIKKA_CHAINCODES_ROOT/./chaincodes/chaincode-kv-node\\" \\"chaincode1\\" \\"$version\\" \\"node\\" \\"my-channel2\\" \\"peer1.org2.com:7051\\" \\"orderer0.root.com:7050\\" \\"cli.org2.com\\" '{\\"Args\\":[]}' \\"OR ('Org1MSP.member', 'Org2MSP.member')\\" \\"crypto/daTls/msp/tlscacerts/tlsca.root.com-cert.pem\\"
-          fi
-  }
+}
 
 function generateArtifacts() {
   printHeadline \\"Generating basic configs\\" \\"U1F913\\"
@@ -942,10 +888,13 @@
   local CHAINCODE_NAME=$2
   local CHAINCODE_VERSION=$3
   local CHAINCODE_LANG=$4
+
   local CHANNEL_NAME=$5
+
   local PEER_ADDRESS=$6
   local ORDERER_URL=$7
   local CLI_NAME=$8
+
   local INIT_PARAMS=$9
   local ENDORSEMENT=\${10}
 
@@ -956,62 +905,20 @@
   inputLog \\"CHAINCODE_VERSION: $CHAINCODE_VERSION\\"
   inputLog \\"CHAINCODE_LANG: $CHAINCODE_LANG\\"
   inputLog \\"CHAINCODE_DIR_PATH: $CHAINCODE_DIR_PATH\\"
+
   inputLog \\"INIT_PARAMS: $INIT_PARAMS\\"
   inputLog \\"ENDORSEMENT: $ENDORSEMENT\\"
+
   inputLog \\"PEER_ADDRESS: $PEER_ADDRESS\\"
   inputLog \\"ORDERER_URL: $ORDERER_URL\\"
   inputLog \\"CLI_NAME: $CLI_NAME\\"
 
   if [ ! -z \\"$CHAINCODE_DIR_CONTENT\\" ]; then
-    docker exec -e CORE_PEER_ADDRESS=$PEER_ADDRESS $CLI_NAME peer chaincode instantiate \\\\
-      -C $CHANNEL_NAME \\\\
-      -n $CHAINCODE_NAME \\\\
-      -v $CHAINCODE_VERSION \\\\
-      -l $CHAINCODE_LANG \\\\
-      -o $ORDERER_URL \\\\
-      -c \\"$INIT_PARAMS\\" \\\\
-      -P \\"$ENDORSEMENT\\"
-  else
-    echo \\"Skipping chaincode '$CHAINCODE_NAME' instantiate. Chaincode's directory is empty.\\"
-    echo \\"Looked in dir: '$CHAINCODE_DIR_PATH'\\"
-  fi
-}
-
-function chaincodeUpgrade() {
-  local CHAINCODE_DIR_PATH=$1
-  local CHAINCODE_NAME=$2
-  local CHAINCODE_VERSION=$3
-  local CHAINCODE_LANG=$4
-  local CHANNEL_NAME=$5
-  local PEER_ADDRESS=$6
-  local ORDERER_URL=$7
-  local CLI_NAME=$8
-  local INIT_PARAMS=$9
-  local ENDORSEMENT=\${10}
-
-  local CHAINCODE_DIR_CONTENT=$(ls \\"$CHAINCODE_DIR_PATH\\")
-
-  echo \\"Upgrading chaincode on $CHANNEL_NAME...\\"
-  inputLog \\"CHAINCODE_NAME: $CHAINCODE_NAME\\"
-  inputLog \\"CHAINCODE_VERSION: $CHAINCODE_VERSION\\"
-  inputLog \\"CHAINCODE_LANG: $CHAINCODE_LANG\\"
-  inputLog \\"CHAINCODE_DIR_PATH: $CHAINCODE_DIR_PATH\\"
-  inputLog \\"INIT_PARAMS: $INIT_PARAMS\\"
-  inputLog \\"ENDORSEMENT: $ENDORSEMENT\\"
-  inputLog \\"PEER_ADDRESS: $PEER_ADDRESS\\"
-  inputLog \\"ORDERER_URL: $ORDERER_URL\\"
-  inputLog \\"CLI_NAME: $CLI_NAME\\"
-
-  if [ -n \\"$CHAINCODE_DIR_CONTENT\\" ]; then
-    docker exec -e CORE_PEER_ADDRESS=$PEER_ADDRESS $CLI_NAME peer chaincode upgrade \\\\
-      -C \\"$CHANNEL_NAME\\" \\\\
-      -n \\"$CHAINCODE_NAME\\" \\\\
-      -v \\"$CHAINCODE_VERSION\\" \\\\
-      -l \\"$CHAINCODE_LANG\\" \\\\
-      -p /var/hyperledger/cli/\\"$CHAINCODE_NAME\\"/ \\\\
-      -o \\"$ORDERER_URL\\" \\\\
-      -c \\"$INIT_PARAMS\\" \\\\
-      -P \\"$ENDORSEMENT\\"
+    docker exec \\\\
+      -e CORE_PEER_ADDRESS=$PEER_ADDRESS \\\\
+      $CLI_NAME peer chaincode instantiate \\\\
+      -n $CHAINCODE_NAME -v $CHAINCODE_VERSION -l $CHAINCODE_LANG -c \\"$INIT_PARAMS\\" -C $CHANNEL_NAME -P \\"$ENDORSEMENT\\" \\\\
+      -o $ORDERER_URL
   else
     echo \\"Skipping chaincode '$CHAINCODE_NAME' instantiate. Chaincode's directory is empty.\\"
     echo \\"Looked in dir: '$CHAINCODE_DIR_PATH'\\"
@@ -1023,7 +930,9 @@
   local CHAINCODE_NAME=$2
   local CHAINCODE_VERSION=$3
   local CHAINCODE_LANG=$4
+
   local CHANNEL_NAME=$5
+
   local PEER_ADDRESS=$6
   local ORDERER_URL=$7
   local CLI_NAME=$8
@@ -1036,6 +945,7 @@
   inputLog \\"CHAINCODE_VERSION: $CHAINCODE_VERSION\\"
   inputLog \\"CHAINCODE_LANG: $CHAINCODE_LANG\\"
   inputLog \\"CHAINCODE_DIR_PATH: $CHAINCODE_DIR_PATH\\"
+
   inputLog \\"PEER_ADDRESS: $PEER_ADDRESS\\"
   inputLog \\"ORDERER_URL: $ORDERER_URL\\"
   inputLog \\"CLI_NAME: $CLI_NAME\\"
@@ -1056,10 +966,13 @@
   local CHAINCODE_NAME=$2
   local CHAINCODE_VERSION=$3
   local CHAINCODE_LANG=$4
+
   local CHANNEL_NAME=$5
+
   local PEER_ADDRESS=$6
   local ORDERER_URL=$7
   local CLI_NAME=$8
+
   local INIT_PARAMS=$9
   local ENDORSEMENT=\${10}
   local CA_CERT=\\"/var/hyperledger/cli/\\"\${11}
@@ -1071,69 +984,21 @@
   inputLog \\"CHAINCODE_VERSION: $CHAINCODE_VERSION\\"
   inputLog \\"CHAINCODE_LANG: $CHAINCODE_LANG\\"
   inputLog \\"CHAINCODE_DIR_PATH: $CHAINCODE_DIR_PATH\\"
+
   inputLog \\"INIT_PARAMS: $INIT_PARAMS\\"
   inputLog \\"ENDORSEMENT: $ENDORSEMENT\\"
+
   inputLog \\"PEER_ADDRESS: $PEER_ADDRESS\\"
   inputLog \\"ORDERER_URL: $ORDERER_URL\\"
   inputLog \\"CLI_NAME: $CLI_NAME\\"
   inputLog \\"CA_CERT: $CA_CERT\\"
 
   if [ ! -z \\"$CHAINCODE_DIR_CONTENT\\" ]; then
-    docker exec -e CORE_PEER_ADDRESS=$PEER_ADDRESS $CLI_NAME peer chaincode instantiate \\\\
-      -C $CHANNEL_NAME \\\\
-      -n $CHAINCODE_NAME \\\\
-      -v $CHAINCODE_VERSION \\\\
-      -l $CHAINCODE_LANG \\\\
-      -o $ORDERER_URL \\\\
-      -c \\"$INIT_PARAMS\\" \\\\
-      -P \\"$ENDORSEMENT\\" \\\\
-      --tls \\\\
-      --cafile $CA_CERT
-  else
-    echo \\"Skipping chaincode '$CHAINCODE_NAME' instantiate (TLS). Chaincode's directory is empty.\\"
-    echo \\"Looked in dir: '$CHAINCODE_DIR_PATH'\\"
-  fi
-}
-
-function chaincodeUpgradeTls() {
-  local CHAINCODE_DIR_PATH=$1
-  local CHAINCODE_NAME=$2
-  local CHAINCODE_VERSION=$3
-  local CHAINCODE_LANG=$4
-  local CHANNEL_NAME=$5
-  local PEER_ADDRESS=$6
-  local ORDERER_URL=$7
-  local CLI_NAME=$8
-  local INIT_PARAMS=$9
-  local ENDORSEMENT=\${10}
-  local CA_CERT=\\"/var/hyperledger/cli/\\"\${11}
-
-  local CHAINCODE_DIR_CONTENT=$(ls $CHAINCODE_DIR_PATH)
-
-  echo \\"Upgrading chaincode on $CHANNEL_NAME (TLS)...\\"
-  inputLog \\"CHAINCODE_NAME: $CHAINCODE_NAME\\"
-  inputLog \\"CHAINCODE_VERSION: $CHAINCODE_VERSION\\"
-  inputLog \\"CHAINCODE_LANG: $CHAINCODE_LANG\\"
-  inputLog \\"CHAINCODE_DIR_PATH: $CHAINCODE_DIR_PATH\\"
-  inputLog \\"INIT_PARAMS: $INIT_PARAMS\\"
-  inputLog \\"ENDORSEMENT: $ENDORSEMENT\\"
-  inputLog \\"PEER_ADDRESS: $PEER_ADDRESS\\"
-  inputLog \\"ORDERER_URL: $ORDERER_URL\\"
-  inputLog \\"CLI_NAME: $CLI_NAME\\"
-  inputLog \\"CA_CERT: $CA_CERT\\"
-
-  if [ ! -z \\"$CHAINCODE_DIR_CONTENT\\" ]; then
-    docker exec -e CORE_PEER_ADDRESS=$PEER_ADDRESS $CLI_NAME peer chaincode upgrade \\\\
-      -C $CHANNEL_NAME \\\\
-      -n $CHAINCODE_NAME \\\\
-      -v $CHAINCODE_VERSION \\\\
-      -l $CHAINCODE_LANG \\\\
-      -p /var/hyperledger/cli/\\"$CHAINCODE_NAME\\"/ \\\\
-      -o $ORDERER_URL \\\\
-      -c \\"$INIT_PARAMS\\" \\\\
-      -P \\"$ENDORSEMENT\\" \\\\
-      --tls \\\\
-      --cafile $CA_CERT
+    docker exec \\\\
+      -e CORE_PEER_ADDRESS=$PEER_ADDRESS \\\\
+      $CLI_NAME peer chaincode instantiate \\\\
+      -n $CHAINCODE_NAME -v $CHAINCODE_VERSION -l $CHAINCODE_LANG -c \\"$INIT_PARAMS\\" -C $CHANNEL_NAME -P \\"$ENDORSEMENT\\" \\\\
+      -o $ORDERER_URL --tls --cafile $CA_CERT
   else
     echo \\"Skipping chaincode '$CHAINCODE_NAME' instantiate (TLS). Chaincode's directory is empty.\\"
     echo \\"Looked in dir: '$CHAINCODE_DIR_PATH'\\"
@@ -1334,57 +1199,6 @@
 "
 `;
 
-<<<<<<< HEAD
-exports[`network-06-2orgs-raft should create proper e2e/__tmp__/network-06-2orgs-raft/fabrikka-docker.sh from samples/fabrikkaConfig-2orgs-2channels-1chaincode-tls-raft.json 1`] = `
-"#!/bin/bash
-
-FABRIKKA_NETWORK_ROOT=<absolute path>
-
-source \\"$FABRIKKA_NETWORK_ROOT/fabric-docker/scripts/base-help.sh\\"
-source \\"$FABRIKKA_NETWORK_ROOT/fabric-docker/scripts/base-functions.sh\\"
-source \\"$FABRIKKA_NETWORK_ROOT/fabric-docker/commands-generated.sh\\"
-source \\"$FABRIKKA_NETWORK_ROOT/fabric-docker/.env\\"
-
-if [ \\"$1\\" = \\"up\\" ]; then
-  generateArtifacts
-  startNetwork
-  generateChannelsArtifacts
-  installChannels
-  installChaincodes
-  printHeadline \\"Done! Enjoy your fresh network\\" \\"U1F984\\"
-elif [ \\"$1\\" = \\"recreate\\" ]; then
-  networkDown
-  generateArtifacts
-  startNetwork
-  generateChannelsArtifacts
-  installChannels
-  installChaincodes
-  printHeadline \\"Done! Enjoy your fresh network\\" \\"U1F984\\"
-elif [ \\"$1\\" = \\"down\\" ]; then
-  networkDown
-elif [ \\"$1\\" = \\"start\\" ]; then
-  startNetwork
-elif [ \\"$1\\" = \\"stop\\" ]; then
-  stopNetwork
-elif [ \\"$1\\" = \\"chaincodes\\" ] && [ \\"$2\\" = \\"install\\" ]; then
-  installChaincodes \\"$3\\" \\"$4\\"
-elif [ \\"$1\\" = \\"chaincodes\\" ] && [ \\"$2\\" = \\"upgrade\\" ]; then
-  upgradeChaincodes \\"$3\\" \\"$4\\"
-elif [ \\"$1\\" = \\"help\\" ]; then
-  printHelp
-elif [ \\"$1\\" = \\"--help\\" ]; then
-  printHelp
-else
-  echo \\"No command specified\\"
-  echo \\"Basic commands are: up, down, start, stop, recreate\\"
-  echo \\"Also check: 'chaincodes install' and 'chaincodes upgrade'\\"
-  echo \\"Use 'help' or '--help' for more information\\"
-fi
-"
-`;
-
-=======
->>>>>>> 190e6aa7
 exports[`network-06-2orgs-raft should create proper files from samples/fabrikkaConfig-2orgs-2channels-1chaincode-tls-raft.json 1`] = `
 Array [
   "e2e/__tmp__/network-06-2orgs-raft/fabrikka-target/network/fabric-config/.gitignore",
