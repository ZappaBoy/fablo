--- conflicted
+++ resolved
@@ -326,19 +326,11 @@
     command: /bin/bash
     volumes:
       - /var/run/docker.sock:/host/var/run/docker.sock
-<<<<<<< HEAD
       - \\"$NETWORK_TARGET/fabric-docker/scripts/cli:/var/hyperledger/cli/scripts/\\"
       - \\"$NETWORK_TARGET/fabric-config/crypto-config/peerOrganizations/org1.com:/var/hyperledger/cli/crypto/\\"
       - \\"$NETWORK_TARGET/fabric-config/config:/var/hyperledger/cli/config/\\" # genesis.block and channel.tx's
-      - \\"$NETWORK_TARGET/fabric-config/crypto-config/ordererOrganizations/root.com/orderers/orderer0.root.com/:/var/hyperledger/cli/crypto/daTls\\" # TODO ! To ease up deployment, not proper. 
+      - \\"$NETWORK_TARGET/fabric-config/crypto-config/ordererOrganizations/root.com/orderers/orderer0.root.com/:/var/hyperledger/cli/crypto/daTls\\" # TODO ! To ease up deployment, not proper.
       - \\"$CHAINCODES/chaincode-kv-node/:/var/hyperledger/cli/chaincode1/\\"
-=======
-      - ./scripts/cli:/var/hyperledger/cli/scripts/
-      - ../fabric-config/crypto-config/peerOrganizations/org1.com:/var/hyperledger/cli/crypto/
-      - ../fabric-config/config:/var/hyperledger/cli/config/ # genesis.block and channel.tx's
-      - ../fabric-config/crypto-config/ordererOrganizations/root.com/orderers/orderer0.root.com/:/var/hyperledger/cli/crypto/daTls # TODO ! To ease up deployment, not proper. 
-      - ../chaincode-kv-node/:/var/hyperledger/cli/chaincode1/
->>>>>>> d30bd77b
     networks:
       - basic
   
@@ -366,17 +358,10 @@
      #- 7053:7053
     volumes:
       - /var/run/docker.sock:/host/var/run/docker.sock
-<<<<<<< HEAD
       - \\"$NETWORK_TARGET/fabric-config/crypto-config/peerOrganizations/org1.com/peers/peer0.org1.com/msp:/etc/hyperledger/fabric/peer/msp\\"
       - \\"$NETWORK_TARGET/fabric-config/crypto-config/peerOrganizations/org1.com/peers/peer0.org1.com/tls:/etc/hyperledger/fabric/peer/tls\\"
       - \\"$NETWORK_TARGET/fabric-config/crypto-config/peerOrganizations/org1.com/users:/etc/hyperledger/fabric/peer/msp/users\\"
       - \\"$NETWORK_TARGET/fabric-config/config:/etc/hyperledger/fabric/config\\"
-=======
-      - ../fabric-config/crypto-config/peerOrganizations/org1.com/peers/peer0.org1.com/msp:/etc/hyperledger/fabric/peer/msp
-      - ../fabric-config/crypto-config/peerOrganizations/org1.com/peers/peer0.org1.com/tls:/etc/hyperledger/fabric/peer/tls
-      - ../fabric-config/crypto-config/peerOrganizations/org1.com/users:/etc/hyperledger/fabric/peer/msp/users
-      - ../fabric-config/config:/etc/hyperledger/fabric/config
->>>>>>> d30bd77b
     depends_on:
       - orderer0.root.com
     networks:
@@ -407,17 +392,10 @@
      #- 7053:7053
     volumes:
       - /var/run/docker.sock:/host/var/run/docker.sock
-<<<<<<< HEAD
       - \\"$NETWORK_TARGET/fabric-config/crypto-config/peerOrganizations/org1.com/peers/peer1.org1.com/msp:/etc/hyperledger/fabric/peer/msp\\"
       - \\"$NETWORK_TARGET/fabric-config/crypto-config/peerOrganizations/org1.com/peers/peer1.org1.com/tls:/etc/hyperledger/fabric/peer/tls\\"
       - \\"$NETWORK_TARGET/fabric-config/crypto-config/peerOrganizations/org1.com/users:/etc/hyperledger/fabric/peer/msp/users\\"
       - \\"$NETWORK_TARGET/fabric-config/config:/etc/hyperledger/fabric/config\\"
-=======
-      - ../fabric-config/crypto-config/peerOrganizations/org1.com/peers/peer1.org1.com/msp:/etc/hyperledger/fabric/peer/msp
-      - ../fabric-config/crypto-config/peerOrganizations/org1.com/peers/peer1.org1.com/tls:/etc/hyperledger/fabric/peer/tls
-      - ../fabric-config/crypto-config/peerOrganizations/org1.com/users:/etc/hyperledger/fabric/peer/msp/users
-      - ../fabric-config/config:/etc/hyperledger/fabric/config
->>>>>>> d30bd77b
     depends_on:
       - orderer0.root.com
     networks:
