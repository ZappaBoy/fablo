// Jest Snapshot v1, https://goo.gl/fbAQLP

exports[`network-01-simple should create proper e2e/__tmp__/network-01-simple/fabrica-target/fabric-config/.gitignore from samples/fabricaConfig-1org-1channel-1chaincode.json 1`] = `
"/config
/crypto-config
"
`;

exports[`network-01-simple should create proper e2e/__tmp__/network-01-simple/fabrica-target/fabric-config/collections/chaincode1.json from samples/fabricaConfig-1org-1channel-1chaincode.json 1`] = `"[]"`;

exports[`network-01-simple should create proper e2e/__tmp__/network-01-simple/fabrica-target/fabric-config/configtx.yaml from samples/fabricaConfig-1org-1channel-1chaincode.json 1`] = `
"################################################################################
#   SECTION: Capabilities
################################################################################
Capabilities:
    Channel: &ChannelCapabilities
        V1_4_3: true
    Orderer: &OrdererCapabilities
        V1_4_2: true
    Application: &ApplicationCapabilities
        V1_4_2: true

################################################################################
#   CHANNEL Defaults
################################################################################
Channel: &ChannelDefaults
    Policies:
        Readers:
            Type: ImplicitMeta
            Rule: \\"ANY Readers\\"
        Writers:
            Type: ImplicitMeta
            Rule: \\"ANY Writers\\"
        Admins:
            Type: ImplicitMeta
            Rule: \\"MAJORITY Admins\\"

    Capabilities:
        <<: *ChannelCapabilities

################################################################################
#   Section: Organizations
################################################################################
Organizations:
    - &OrdererOrg
      Name: Orderer
      ID: OrdererMSP
      MSPDir: crypto-config/ordererOrganizations/root.com/msp

      Policies:
          Readers:
              Type: Signature
              Rule: \\"OR('OrdererMSP.member')\\"
          Writers:
              Type: Signature
              Rule: \\"OR('OrdererMSP.member')\\"
          Admins:
              Type: Signature
              Rule: \\"OR('OrdererMSP.admin')\\"

    - &Org1
      Name: Org1MSP
      ID: Org1MSP
      MSPDir: crypto-config/peerOrganizations/org1.com/msp

      Policies:
          Readers:
              Type: Signature
              Rule: \\"OR('Org1MSP.member')\\"
          Writers:
              Type: Signature
              Rule: \\"OR('Org1MSP.member')\\"
          Admins:
              Type: Signature
              Rule: \\"OR('Org1MSP.admin')\\"
          Endorsement:
              Type: Signature
              Rule: \\"OR('Org1MSP.member')\\"

      AnchorPeers:
          - Host: peer0.org1.com
            Port: 7060

################################################################################
#   SECTION: Application
################################################################################
Application: &ApplicationDefaults
    Organizations:
    # Policies defines the set of policies at this level of the config tree
    # For Application policies, their canonical path is
    #   /Channel/Application/<PolicyName>
    Policies:
        Readers:
            Type: ImplicitMeta
            Rule: \\"ANY Readers\\"
        Writers:
            Type: ImplicitMeta
            Rule: \\"ANY Writers\\"
        Admins:
            Type: ImplicitMeta
            Rule: \\"MAJORITY Admins\\"
        Endorsement:
            Type: ImplicitMeta
            Rule: \\"MAJORITY Endorsement\\"

    Capabilities:
        <<: *ApplicationCapabilities

################################################################################
#   SECTION: Orderer
################################################################################
Orderer: &OrdererDefaults
    OrdererType: solo
    Addresses:
        - orderer0.root.com:7050
    BatchTimeout: 2s
    BatchSize:
        MaxMessageCount: 10
        AbsoluteMaxBytes: 99 MB
        PreferredMaxBytes: 512 KB
    Organizations:
    # Policies defines the set of policies at this level of the config tree
    # For Orderer policies, their canonical path is
    #   /Channel/Orderer/<PolicyName>
    Policies:
        Readers:
            Type: ImplicitMeta
            Rule: \\"ANY Readers\\"
        Writers:
            Type: ImplicitMeta
            Rule: \\"ANY Writers\\"
        Admins:
            Type: ImplicitMeta
            Rule: \\"MAJORITY Admins\\"
        # BlockValidation specifies what signatures must be included in the block
        # from the orderer for the peer to validate it.
        BlockValidation:
            Type: ImplicitMeta
            Rule: \\"ANY Writers\\"

    Capabilities:
        <<: *OrdererCapabilities

################################################################################
#   Profile
################################################################################
# https://github:com/hyperledger/fabric/blob/master/sampleconfig/configtx.yaml

Profiles:
    # Profile used to create Genesis block for Orderer #
    OrdererGenesis:
        <<: *ChannelDefaults
        Orderer:
            <<: *OrdererDefaults
            Organizations:
                - *OrdererOrg

            Capabilities:
                <<: *OrdererCapabilities

        Consortiums:
            SampleConsortium:
                Organizations:
                    - *Org1

    # Profile used to create channeltx for my-channel1 #
    MyChannel1:
        <<: *ChannelDefaults
        Consortium: SampleConsortium
        Consortiums:
            SampleConsortium:
                Organizations:
                    - *Org1
        Application:
            <<: *ApplicationDefaults
            Organizations:
                - *Org1
        Orderer:
            <<: *OrdererDefaults
            Organizations:
                - *Org1

            Capabilities:
                <<: *ApplicationCapabilities
"
`;

exports[`network-01-simple should create proper e2e/__tmp__/network-01-simple/fabrica-target/fabric-config/crypto-config-org1.yaml from samples/fabricaConfig-1org-1channel-1chaincode.json 1`] = `
"PeerOrgs:
  - Name: Org1
    Domain: org1.com
    Template:
      Count: 2
    Users:
      Count: 1
"
`;

exports[`network-01-simple should create proper e2e/__tmp__/network-01-simple/fabrica-target/fabric-config/crypto-config-root.yaml from samples/fabricaConfig-1org-1channel-1chaincode.json 1`] = `
"OrdererOrgs:
  - Name: Orderer
    Domain: root.com
    Specs:
      - Hostname: orderer0
"
`;

exports[`network-01-simple should create proper e2e/__tmp__/network-01-simple/fabrica-target/fabric-docker.sh from samples/fabricaConfig-1org-1channel-1chaincode.json 1`] = `
"#!/usr/bin/env bash

set -eu

FABRICA_NETWORK_ROOT=\\"$(cd \\"$(dirname \\"$0\\")\\" && pwd)\\"

<<<<<<< HEAD
source \\"$FABRIKKA_NETWORK_ROOT/fabric-docker/scripts/base-help.sh\\"
source \\"$FABRIKKA_NETWORK_ROOT/fabric-docker/scripts/base-functions.sh\\"
source \\"$FABRIKKA_NETWORK_ROOT/fabric-docker/scripts/base-channel-functions.sh\\"
source \\"$FABRIKKA_NETWORK_ROOT/fabric-docker/commands-generated.sh\\"
source \\"$FABRIKKA_NETWORK_ROOT/fabric-docker/.env\\"
=======
source \\"$FABRICA_NETWORK_ROOT/fabric-docker/scripts/base-help.sh\\"
source \\"$FABRICA_NETWORK_ROOT/fabric-docker/scripts/base-functions.sh\\"
source \\"$FABRICA_NETWORK_ROOT/fabric-docker/scripts/chaincode-functions.sh\\"
source \\"$FABRICA_NETWORK_ROOT/fabric-docker/commands-generated.sh\\"
source \\"$FABRICA_NETWORK_ROOT/fabric-docker/.env\\"
>>>>>>> 801c4562

function networkUp() {
  generateArtifacts
  prepareChaincodeDirs
  startNetwork
  generateChannelsArtifacts
  installChannels
  installChaincodes
  notifyOrgsAboutChannels
  printHeadline \\"Done! Enjoy your fresh network\\" \\"U1F984\\"
}

if [ \\"$1\\" = \\"up\\" ]; then
  networkUp
elif [ \\"$1\\" = \\"down\\" ]; then
  networkDown
elif [ \\"$1\\" = \\"reboot\\" ]; then
  networkDown
  networkUp
elif [ \\"$1\\" = \\"start\\" ]; then
  startNetwork
elif [ \\"$1\\" = \\"stop\\" ]; then
  stopNetwork
<<<<<<< HEAD
elif [ \\"$1\\" = \\"chaincodes\\" ] && [ \\"$2\\" = \\"install\\" ]; then
  installChaincodes

elif [ \\"$1\\" = \\"channel\\" ] && [ \\"$2\\" = \\"list\\" ] && [ \\"$3\\" = \\"org1msp\\" ] && [ -n \\"$4\\" ]; then
  PEER_NAME=$4
  peerChannelList \\"cli.org1.com\\" \\"\${PEER_NAME}.org1.com:7051\\" 

elif [ \\"$1\\" = \\"channel\\" ] && [ \\"$2\\" = \\"getinfo\\" ] && [ \\"$3\\" = \\"my-channel1\\" ] && [ \\"$4\\" = \\"org1msp\\" ] && [ -n \\"$5\\" ]; then
  PEER_NAME=$5
  peerChannelGetInfo \\"my-channel1\\" \\"cli.org1.com\\" \\"\${PEER_NAME}.org1.com:7051\\" 
elif [ \\"$1\\" = \\"channel\\" ] && [ \\"$2\\" = \\"fetch\\" ] && [ \\"$3\\" = \\"config\\" ] && [ \\"$4\\" = \\"my-channel1\\" ] && [ \\"$5\\" = \\"org1msp\\" ] && [ \\"$#\\" = 6 ]; then
  FILE_NAME=$6
  peerChannelFetchConfigDefault \\"my-channel1\\" \\"cli.org1.com\\" \\"\${FILE_NAME}\\" 
elif [ \\"$1\\" = \\"channel\\" ] && [ \\"$2\\" = \\"fetch\\" ] && [ \\"$3\\" = \\"config\\" ] && [ \\"$4\\" = \\"my-channel1\\" ] && [ \\"$5\\" = \\"org1msp\\" ] && [ \\"$#\\" = 7 ]; then
  FILE_NAME=$6
  PEER_NAME=$7
  peerChannelFetchConfig \\"my-channel1\\" \\"cli.org1.com\\" \\"\${FILE_NAME}\\" \\"\${PEER_NAME}.org1.com:7051\\" 
elif [ \\"$1\\" = \\"channel\\" ] && [ \\"$2\\" = \\"fetch\\" ] && [ \\"$3\\" = \\"lastBlock\\" ] && [ \\"$4\\" = \\"my-channel1\\" ] && [ \\"$5\\" = \\"org1msp\\" ] && [ \\"$#\\" = 6 ]; then
  FILE_NAME=$6
  peerChannelFetchLastBlockDefault \\"my-channel1\\" \\"cli.org1.com\\" \\"\${FILE_NAME}\\"
elif [ \\"$1\\" = \\"channel\\" ] && [ \\"$2\\" = \\"fetch\\" ] && [ \\"$3\\" = \\"lastBlock\\" ] && [ \\"$4\\" = \\"my-channel1\\" ] && [ \\"$5\\" = \\"org1msp\\" ] && [ \\"$#\\" = 7 ]; then
  FILE_NAME=$6
  PEER_NAME=$7
  peerChannelFetchLastBlock \\"my-channel1\\" \\"cli.org1.com\\" \\"\${FILE_NAME}\\" \\"\${PEER_NAME}.org1.com:7051\\"
elif [ \\"$1\\" = \\"channel\\" ] && [ \\"$2\\" = \\"fetch\\" ] && [ \\"$3\\" = \\"firstBlock\\" ] && [ \\"$4\\" = \\"my-channel1\\" ] && [ \\"$5\\" = \\"org1msp\\" ] && [ \\"$#\\" = 6 ]; then
  FILE_NAME=$6
  peerChannelFetchFirstBlockDefault \\"my-channel1\\" \\"cli.org1.com\\" \\"\${FILE_NAME}\\"
elif [ \\"$1\\" = \\"channel\\" ] && [ \\"$2\\" = \\"fetch\\" ] && [ \\"$3\\" = \\"firstBlock\\" ] && [ \\"$4\\" = \\"my-channel1\\" ] && [ \\"$5\\" = \\"org1msp\\" ] && [ \\"$#\\" = 7 ]; then
  FILE_NAME=$6
  PEER_NAME=$7
  peerChannelFetchFirstBlockDefault \\"my-channel1\\" \\"cli.org1.com\\" \\"\${FILE_NAME}\\" \\"\${PEER_NAME}.org1.com:7051\\"
elif [ \\"$1\\" = \\"channel\\" ] && [ \\"$2\\" = \\"fetch\\" ] && [ \\"$3\\" = \\"block\\" ] && [ \\"$4\\" = \\"my-channel1\\" ] && [ \\"$5\\" = \\"org1msp\\" ] && [ \\"$#\\" = 7 ]; then
  FILE_NAME=$6
  BLOCK_NUMBER=$7
  peerChannelFetchBlockDefault \\"my-channel1\\" \\"cli.org1.com\\" \\"\${FILE_NAME}\\" \\"\${BLOCK_NUMBER}\\"
elif [ \\"$1\\" = \\"channel\\" ] && [ \\"$2\\" = \\"fetch\\" ] && [ \\"$3\\" = \\"block\\" ] && [ \\"$4\\" = \\"my-channel1\\" ] && [ \\"$5\\" = \\"org1msp\\" ] && [ \\"$#\\" = 8 ]; then
  FILE_NAME=$6
  BLOCK_NUMBER=$7
  PEER_NAME=$8
  peerChannelFetchBlock \\"my-channel1\\" \\"cli.org1.com\\" \\"\${FILE_NAME}\\" \\"\${BLOCK_NUMBER}\\" \\"\${PEER_NAME}.org1.com:7051\\"

elif [ \\"$1\\" = \\"channel\\" ] && [ \\"$2\\" = \\"--help\\" ]; then
  echo \\"Channel managment commands:\\"
  echo \\"\\"
  echo \\"./fabric-docker.sh channel list org1msp <peer0>\\"
  echo -e \\"\\\\t List channels on given peer of Org1MSP\\".
  echo \\"\\"
  echo \\"./fabric-docker.sh channel getinfo my-channel1 org1msp <peer0>\\"
  echo -e \\"\\\\t Get channel info on given peer of Org1MSP\\".
  echo \\"\\"
  echo \\"./fabric-docker.sh channel fetch config my-channel1 org1msp <fileName.json> [peer0]\\"
  echo -e \\"\\\\t Download latest config block to current dir. By default it uses first peer of Org1MSP\\".
  echo \\"\\"
  echo \\"./fabric-docker.sh channel fetch lastBlock my-channel1 org1msp <fileName.json> [peer0]\\"
  echo -e \\"\\\\t Download last, decrypted block to current dir. By default it uses first peer of Org1MSP\\".
  echo \\"\\"
  echo \\"./fabric-docker.sh channel fetch firstBlock my-channel1 org1msp <fileName.json> [peer0]\\"
  echo -e \\"\\\\t Download first, decrypted block to current dir. By default it uses first peer of Org1MSP\\".
  echo \\"\\"

=======
elif [ \\"$1\\" = \\"chaincode\\" ] && [ \\"$2\\" = \\"upgrade\\" ]; then
  upgradeChaincode \\"$3\\" \\"$4\\"
>>>>>>> 801c4562
elif [ \\"$1\\" = \\"help\\" ]; then
  printHelp
elif [ \\"$1\\" = \\"--help\\" ]; then
  printHelp
else
  echo \\"No command specified\\"
<<<<<<< HEAD
  echo \\"Basic commands are: up, down, start, stop, recreate\\"
  echo \\"To list channel query helper commands type: './fabrikka-docker.sh channel --help'\\"
  echo \\"Also check: 'chaincodes install'\\"
=======
  echo \\"Basic commands are: up, down, start, stop, reboot\\"
>>>>>>> 801c4562
  echo \\"Use 'help' or '--help' for more information\\"
fi
"
`;

exports[`network-01-simple should create proper e2e/__tmp__/network-01-simple/fabrica-target/fabric-docker/.env from samples/fabricaConfig-1org-1channel-1chaincode.json 1`] = `
"FABRICA_VERSION=\\"0.1.0-unstable\\"
FABRICA_BUILD=<date with git hash>

FABRICA_CONFIG=<absolute path>
CHAINCODES_BASE_DIR=<absolute path>

COMPOSE_PROJECT_NAME=<name with timestamp>
LOGGING_LEVEL=info

FABRIC_VERSION=1.4.6
FABRIC_CA_VERSION=1.4.6

ROOT_CA_ADMIN_NAME=admin
ROOT_CA_ADMIN_PASSWORD=adminpw

ORG1_CA_ADMIN_NAME=admin
ORG1_CA_ADMIN_PASSWORD=adminpw

"
`;

exports[`network-01-simple should create proper e2e/__tmp__/network-01-simple/fabrica-target/fabric-docker/commands-generated.sh from samples/fabricaConfig-1org-1channel-1chaincode.json 1`] = `
"#!/usr/bin/env bash

function prepareChaincodeDirs() {

  mkdir -p \\"$CHAINCODES_BASE_DIR/./chaincodes/chaincode-kv-node\\"
}

function installChaincodes() {
  printHeadline \\"Building 'chaincode1'\\" \\"U1F60B\\"
  curr_chaincode_dir=\\"$CHAINCODES_BASE_DIR/./chaincodes/chaincode-kv-node\\"
  if [ -n \\"$(ls \\"$curr_chaincode_dir\\")\\" ]; then
    if [ -f \\"$curr_chaincode_dir/yarn.lock\\" ]; then
      (cd \\"$curr_chaincode_dir\\" && yarn install && yarn build)
    else
      (cd \\"$curr_chaincode_dir\\" && npm install --unsafe-perm=true && npm run build)
    fi
  else
    echo \\"Skipping chaincode './chaincodes/chaincode-kv-node' build. Directory $curr_chaincode_dir is empty.\\"
  fi

  printHeadline \\"Installing 'chaincode1' on my-channel1/Org1/peer0\\" \\"U1F60E\\"
  chaincodeInstall \\"cli.org1.com\\" \\"peer0.org1.com:7060\\" \\"my-channel1\\" \\"chaincode1\\" \\"0.0.1\\" \\"node\\" \\"$CHAINCODES_BASE_DIR/./chaincodes/chaincode-kv-node\\" \\"orderer0.root.com:7050\\"

  printHeadline \\"Installing 'chaincode1' on my-channel1/Org1/peer1\\" \\"U1F60E\\"
  chaincodeInstall \\"cli.org1.com\\" \\"peer1.org1.com:7061\\" \\"my-channel1\\" \\"chaincode1\\" \\"0.0.1\\" \\"node\\" \\"$CHAINCODES_BASE_DIR/./chaincodes/chaincode-kv-node\\" \\"orderer0.root.com:7050\\"

  printItalics \\"Instantiating chaincode 'chaincode1' on channel 'my-channel1' as 'Org1'\\" \\"U1F618\\"
  chaincodeInstantiate \\"cli.org1.com\\" \\"peer0.org1.com:7060\\" \\"my-channel1\\" \\"chaincode1\\" \\"0.0.1\\" \\"node\\" \\"$CHAINCODES_BASE_DIR/./chaincodes/chaincode-kv-node\\" \\"orderer0.root.com:7050\\" '{\\"Args\\":[]}' \\"AND ('Org1MSP.member')\\"

}

function upgradeChaincode() {
  chaincodeName=\\"$1\\"
  version=\\"$2\\"

  if [ -z \\"$chaincodeName\\" ]; then
    echo \\"Error: chaincode name is not provided\\"
    exit 1
  fi

  if [ -z \\"$version\\" ]; then
    echo \\"Error: chaincode version is not provided\\"
    exit 1
  fi

  if [ \\"$chaincodeName\\" = \\"chaincode1\\" ]; then
    printHeadline \\"Building 'chaincode1'\\" \\"U1F60B\\"
    curr_chaincode_dir=\\"$CHAINCODES_BASE_DIR/./chaincodes/chaincode-kv-node\\"
    if [ -n \\"$(ls \\"$curr_chaincode_dir\\")\\" ]; then
      if [ -f \\"$curr_chaincode_dir/yarn.lock\\" ]; then
        (cd \\"$curr_chaincode_dir\\" && yarn install && yarn build)
      else
        (cd \\"$curr_chaincode_dir\\" && npm install --unsafe-perm=true && npm run build)
      fi
    else
      echo \\"Skipping chaincode './chaincodes/chaincode-kv-node' build. Directory $curr_chaincode_dir is empty.\\"
    fi

    printHeadline \\"Installing 'chaincode1' on my-channel1/Org1/peer0\\" \\"U1F60E\\"
    chaincodeInstall \\"cli.org1.com\\" \\"peer0.org1.com:7060\\" \\"my-channel1\\" \\"chaincode1\\" \\"$version\\" \\"node\\" \\"$CHAINCODES_BASE_DIR/./chaincodes/chaincode-kv-node\\" \\"orderer0.root.com:7050\\"

    printHeadline \\"Installing 'chaincode1' on my-channel1/Org1/peer1\\" \\"U1F60E\\"
    chaincodeInstall \\"cli.org1.com\\" \\"peer1.org1.com:7061\\" \\"my-channel1\\" \\"chaincode1\\" \\"$version\\" \\"node\\" \\"$CHAINCODES_BASE_DIR/./chaincodes/chaincode-kv-node\\" \\"orderer0.root.com:7050\\"

    printItalics \\"Upgrading as 'Org1'. 'chaincode1' on channel 'my-channel1'\\" \\"U1F618\\"
    chaincodeUpgrade \\"cli.org1.com\\" \\"peer0.org1.com:7060\\" \\"my-channel1\\" \\"chaincode1\\" \\"$version\\" \\"node\\" \\"$CHAINCODES_BASE_DIR/./chaincodes/chaincode-kv-node\\" \\"orderer0.root.com:7050\\" '{\\"Args\\":[]}' \\"AND ('Org1MSP.member')\\"

  fi

}

function notifyOrgsAboutChannels() {
  printHeadline \\"Creating new channel config blocks\\" \\"U1F537\\"
  createNewChannelUpdateTx \\"my-channel1\\" \\"Org1MSP\\" \\"MyChannel1\\" \\"$FABRICA_NETWORK_ROOT/fabric-config\\" \\"$FABRICA_NETWORK_ROOT/fabric-config/config\\"

  printHeadline \\"Notyfing orgs about channels\\" \\"U1F4E2\\"
  notifyOrgAboutNewChannel \\"my-channel1\\" \\"Org1MSP\\" \\"cli.org1.com\\" \\"peer0.org1.com\\" \\"orderer0.root.com:7050\\"

  printHeadline \\"Deleting new channel config blocks\\" \\"U1F52A\\"
  deleteNewChannelUpdateTx \\"my-channel1\\" \\"Org1MSP\\" \\"cli.org1.com\\"

}

function generateArtifacts() {
  printHeadline \\"Generating basic configs\\" \\"U1F913\\"
  printItalics \\"Generating crypto material for org Orderer\\" \\"U1F512\\"
  certsGenerate \\"$FABRICA_NETWORK_ROOT/fabric-config\\" \\"crypto-config-root.yaml\\" \\"ordererOrganizations/root.com\\" \\"$FABRICA_NETWORK_ROOT/fabric-config/crypto-config/\\"

  printItalics \\"Generating crypto material for Org1\\" \\"U1F512\\"
  certsGenerate \\"$FABRICA_NETWORK_ROOT/fabric-config\\" \\"crypto-config-org1.yaml\\" \\"peerOrganizations/org1.com\\" \\"$FABRICA_NETWORK_ROOT/fabric-config/crypto-config/\\"

  printItalics \\"Generating genesis block\\" \\"U1F3E0\\"
  genesisBlockCreate \\"$FABRICA_NETWORK_ROOT/fabric-config\\" \\"$FABRICA_NETWORK_ROOT/fabric-config/config\\"
}

function startNetwork() {
  printHeadline \\"Starting network\\" \\"U1F680\\"
  (
    cd \\"$FABRICA_NETWORK_ROOT\\"/fabric-docker
    docker-compose up -d
    sleep 4
  )
}

function stopNetwork() {
  printHeadline \\"Stopping network\\" \\"U1F68F\\"
  (
    cd \\"$FABRICA_NETWORK_ROOT\\"/fabric-docker
    docker-compose stop
    sleep 4
  )
}

function generateChannelsArtifacts() {
  printHeadline \\"Generating config for 'my-channel1'\\" \\"U1F913\\"
  createChannelTx \\"my-channel1\\" \\"$FABRICA_NETWORK_ROOT/fabric-config\\" \\"MyChannel1\\" \\"$FABRICA_NETWORK_ROOT/fabric-config/config\\"
}

function installChannels() {
  printHeadline \\"Creating 'my-channel1' on Org1/peer0\\" \\"U1F63B\\"
  docker exec -i cli.org1.com bash -c \\\\
    \\"source scripts/channel_fns.sh; createChannelAndJoin 'my-channel1' 'Org1MSP' 'peer0.org1.com:7060' 'crypto/users/Admin@org1.com/msp' 'orderer0.root.com:7050';\\"

  printItalics \\"Joining 'my-channel1' on  Org1/peer1\\" \\"U1F638\\"
  docker exec -i cli.org1.com bash -c \\\\
    \\"source scripts/channel_fns.sh; fetchChannelAndJoin 'my-channel1' 'Org1MSP' 'peer1.org1.com:7061' 'crypto/users/Admin@org1.com/msp' 'orderer0.root.com:7050';\\"

}

function networkDown() {
  printHeadline \\"Destroying network\\" \\"U1F916\\"
  (
    cd \\"$FABRICA_NETWORK_ROOT\\"/fabric-docker
    docker-compose down
  )

  printf \\"\\\\nRemoving chaincode containers & images... \\\\U1F5D1 \\\\n\\"

  docker rm -f $(docker ps -a | grep dev-peer0.org1.com-chaincode1-0.0.1-* | awk '{print $1}') || {
    echo \\"docker rm failed, Check if all fabric dockers properly was deleted\\"
  }
  docker rmi $(docker images dev-peer0.org1.com-chaincode1-0.0.1-* -q) || {
    echo \\"docker rm failed, Check if all fabric dockers properly was deleted\\"
  }

  docker rm -f $(docker ps -a | grep dev-peer1.org1.com-chaincode1-0.0.1-* | awk '{print $1}') || {
    echo \\"docker rm failed, Check if all fabric dockers properly was deleted\\"
  }
  docker rmi $(docker images dev-peer1.org1.com-chaincode1-0.0.1-* -q) || {
    echo \\"docker rm failed, Check if all fabric dockers properly was deleted\\"
  }

  printf \\"\\\\nRemoving generated configs... \\\\U1F5D1 \\\\n\\"
  rm -rf \\"$FABRICA_NETWORK_ROOT\\"/fabric-config/config
  rm -rf \\"$FABRICA_NETWORK_ROOT\\"/fabric-config/crypto-config

  printHeadline \\"Done! Network was purged\\" \\"U1F5D1\\"
}
"
`;

exports[`network-01-simple should create proper e2e/__tmp__/network-01-simple/fabrica-target/fabric-docker/docker-compose.yaml from samples/fabricaConfig-1org-1channel-1chaincode.json 1`] = `
"version: '2.2'

networks:
  basic:

services:
  ca.root.com:
    container_name: ca.root.com
    image: hyperledger/fabric-ca:\${FABRIC_CA_VERSION}
    environment:
      - FABRIC_CA_HOME=/etc/hyperledger/fabric-ca-server
      - FABRIC_CA_SERVER_CA_NAME=ca.root.com
      - FABRIC_CA_SERVER_CA_CERTFILE=/etc/hyperledger/fabric-ca-server/crypto/ca.root.com-cert.pem
      - FABRIC_CA_SERVER_CA_KEYFILE=/etc/hyperledger/fabric-ca-server/crypto/priv-key.pem
      - FABRIC_LOGGING_SPEC=\${LOGGING_LEVEL}
    ports:
      - 7030:7054
    working_dir: /etc/hyperledger/fabric-ca-server
    command: sh -c 'fabric-ca-server start -b \${ROOT_CA_ADMIN_NAME}:\${ROOT_CA_ADMIN_PASSWORD} -d'
    volumes:
      - ../fabric-config/crypto-config/ordererOrganizations/root.com/ca/:/etc/hyperledger/fabric-ca-server/crypto
    networks:
      - basic

  orderer0.root.com:
    container_name: orderer0.root.com
    image: hyperledger/fabric-orderer:\${FABRIC_VERSION}
    environment:
      - FABRIC_LOGGING_SPEC=\${LOGGING_LEVEL}
      - ORDERER_GENERAL_LISTENADDRESS=0.0.0.0
      - ORDERER_GENERAL_LISTENPORT=7050
      - ORDERER_GENERAL_GENESISMETHOD=file
      - ORDERER_GENERAL_GENESISFILE=/var/hyperledger/config/genesis.block
      - ORDERER_GENERAL_LOCALMSPID=OrdererMSP
      - ORDERER_GENERAL_LOCALMSPDIR=/var/hyperledger/orderer/msp
      - GODEBUG=netdns=go
    working_dir: /var/hyperledger/orderer
    command: orderer
    ports:
      - 7050:7050
    volumes:
      - ../fabric-config/config/:/var/hyperledger/config
      - ../fabric-config/crypto-config/ordererOrganizations/root.com/orderers/orderer0.root.com/msp/:/var/hyperledger/orderer/msp
      - ../fabric-config/crypto-config/ordererOrganizations/root.com/orderers/orderer0.root.com/tls/:/var/hyperledger/orderer/tls
    networks:
      - basic

  ca.org1.com:
    container_name: ca.org1.com
    image: hyperledger/fabric-ca:\${FABRIC_CA_VERSION}
    environment:
      - FABRIC_CA_HOME=/etc/hyperledger/fabric-ca-server
      - FABRIC_CA_SERVER_CA_NAME=ca.org1.com
      - FABRIC_CA_SERVER_CA_CERTFILE=/etc/hyperledger/fabric-ca-server/crypto/ca.org1.com-cert.pem
      - FABRIC_CA_SERVER_CA_KEYFILE=/etc/hyperledger/fabric-ca-server/crypto/priv-key.pem
      - FABRIC_LOGGING_SPEC=\${LOGGING_LEVEL}
    ports:
      - 7031:7054
    working_dir: /etc/hyperledger/fabric-ca-server
    command: sh -c 'fabric-ca-server start -b \${ORG1_CA_ADMIN_NAME}:\${ORG1_CA_ADMIN_PASSWORD} -d'
    volumes:
      - ../fabric-config/crypto-config/peerOrganizations/org1.com/ca/:/etc/hyperledger/fabric-ca-server/crypto
    networks:
      - basic

  cli.org1.com:
    container_name: cli.org1.com
    image: hyperledger/fabric-tools:\${FABRIC_VERSION}
    tty: true
    environment:
      - GOPATH=/opt/gopath
      - CORE_VM_ENDPOINT=unix:///host/var/run/docker.sock
      - FABRIC_LOGGING_SPEC=\${LOGGING_LEVEL}
      - CORE_PEER_ID=cli.org1.com
      - CORE_CHAINCODE_KEEPALIVE=10
      #
      - CORE_PEER_LOCALMSPID=Org1MSP
      - CORE_PEER_MSPCONFIGPATH=/var/hyperledger/cli/crypto/users/Admin@org1.com/msp
      - CORE_PEER_ADDRESS=peer0.org1.com:7060
    working_dir: /var/hyperledger/cli/
    command: /bin/bash
    volumes:
      - /var/run/docker.sock:/host/var/run/docker.sock
      - ../fabric-docker/scripts/cli:/var/hyperledger/cli/scripts/
      - ../fabric-config/crypto-config/peerOrganizations/org1.com:/var/hyperledger/cli/crypto/
      - ../fabric-config/config:/var/hyperledger/cli/config/ # genesis.block and channel.tx's
      - \\"$CHAINCODES_BASE_DIR/./chaincodes/chaincode-kv-node/:/var/hyperledger/cli/chaincode1/\\"
      - \\"../fabric-config/collections/chaincode1.json:/var/hyperledger/cli/collections/chaincode1.json\\"
    networks:
      - basic

  peer0.org1.com:
    container_name: peer0.org1.com
    image: hyperledger/fabric-peer:\${FABRIC_VERSION}
    environment:
      - CORE_PEER_LOCALMSPID=Org1MSP
      - CORE_PEER_ID=peer0.org1.com
      - CORE_PEER_ADDRESS=peer0.org1.com:7060
      - CORE_PEER_LISTENADDRESS=peer0.org1.com:7060
      - CORE_PEER_GOSSIP_ENDPOINT=peer0.org1.com:7060
      - CORE_PEER_GOSSIP_EXTERNALENDPOINT=peer0.org1.com:7060
      - CORE_PEER_GOSSIP_BOOTSTRAP=peer0.org1.com:7060
      - CORE_PEER_CHAINCODELISTENADDRESS=peer0.org1.com:7050
      - CORE_PEER_MSPCONFIGPATH=/etc/hyperledger/fabric/peer/msp
      - CORE_CHAINCODE_BUILDER=hyperledger/fabric-ccenv:\${FABRIC_VERSION}
      #
      - CORE_CHAINCODE_LOGGING_LEVEL=\${LOGGING_LEVEL}
      - CORE_CHAINCODE_LOGGING_SHIM=\${LOGGING_LEVEL}
      - FABRIC_LOGGING_SPEC=\${LOGGING_LEVEL}
      #
      - CORE_VM_DOCKER_HOSTCONFIG_NETWORKMODE=\${COMPOSE_PROJECT_NAME}_basic
      - CORE_VM_DOCKER_ATTACHSTDOUT=true
      - CORE_VM_ENDPOINT=unix:///host/var/run/docker.sock
      - GODEBUG=netdns=go

    working_dir: /etc/hyperledger/fabric/peer/
    command: peer node start
    ports:
      - 7060:7060
    volumes:
      - /var/run/docker.sock:/host/var/run/docker.sock
      - ../fabric-config/crypto-config/peerOrganizations/org1.com/peers/peer0.org1.com/msp:/etc/hyperledger/fabric/peer/msp
      - ../fabric-config/crypto-config/peerOrganizations/org1.com/peers/peer0.org1.com/tls:/etc/hyperledger/fabric/peer/tls
      - ../fabric-config/crypto-config/peerOrganizations/org1.com/users:/etc/hyperledger/fabric/peer/msp/users
      - ../fabric-config/config:/etc/hyperledger/fabric/config
    depends_on:
      - orderer0.root.com
    networks:
      - basic

  peer1.org1.com:
    container_name: peer1.org1.com
    image: hyperledger/fabric-peer:\${FABRIC_VERSION}
    environment:
      - CORE_PEER_LOCALMSPID=Org1MSP
      - CORE_PEER_ID=peer1.org1.com
      - CORE_PEER_ADDRESS=peer1.org1.com:7061
      - CORE_PEER_LISTENADDRESS=peer1.org1.com:7061
      - CORE_PEER_GOSSIP_ENDPOINT=peer1.org1.com:7061
      - CORE_PEER_GOSSIP_BOOTSTRAP=peer0.org1.com:7060
      - CORE_PEER_CHAINCODELISTENADDRESS=peer1.org1.com:7050
      - CORE_PEER_MSPCONFIGPATH=/etc/hyperledger/fabric/peer/msp
      - CORE_CHAINCODE_BUILDER=hyperledger/fabric-ccenv:\${FABRIC_VERSION}
      #
      - CORE_CHAINCODE_LOGGING_LEVEL=\${LOGGING_LEVEL}
      - CORE_CHAINCODE_LOGGING_SHIM=\${LOGGING_LEVEL}
      - FABRIC_LOGGING_SPEC=\${LOGGING_LEVEL}
      #
      - CORE_VM_DOCKER_HOSTCONFIG_NETWORKMODE=\${COMPOSE_PROJECT_NAME}_basic
      - CORE_VM_DOCKER_ATTACHSTDOUT=true
      - CORE_VM_ENDPOINT=unix:///host/var/run/docker.sock
      - GODEBUG=netdns=go

    working_dir: /etc/hyperledger/fabric/peer/
    command: peer node start
    ports:
      - 7061:7061
    volumes:
      - /var/run/docker.sock:/host/var/run/docker.sock
      - ../fabric-config/crypto-config/peerOrganizations/org1.com/peers/peer1.org1.com/msp:/etc/hyperledger/fabric/peer/msp
      - ../fabric-config/crypto-config/peerOrganizations/org1.com/peers/peer1.org1.com/tls:/etc/hyperledger/fabric/peer/tls
      - ../fabric-config/crypto-config/peerOrganizations/org1.com/users:/etc/hyperledger/fabric/peer/msp/users
      - ../fabric-config/config:/etc/hyperledger/fabric/config
    depends_on:
      - orderer0.root.com
    networks:
      - basic
"
`;

<<<<<<< HEAD
exports[`network-01-simple should create proper e2e/__tmp__/network-01-simple/fabrikka-target/network/fabric-docker/scripts/base-channel-functions.sh from samples/fabrikkaConfig-1org-1channel-1chaincode.json 1`] = `
"function peerChannelList() {
  local CLI_NAME=$1
  local PEER_ADDRESS=$2

  echo \\"Listing channels using $CLI_NAME using peer $PEER_ADDRESS...\\"
  inputLog \\"CLI_NAME: $CLI_NAME\\"
  inputLog \\"PEER_ADDRESS: $PEER_ADDRESS\\"

  docker exec -e CORE_PEER_ADDRESS=$PEER_ADDRESS $CLI_NAME peer channel list
}

function peerChannelGetInfo() {
  local CHANNEL_NAME=$1
  local CLI_NAME=$2
  local PEER_ADDRESS=$3

  echo \\"Getting info about $CHANNEL_NAME using peer $PEER_ADDRESS...\\"
  inputLog \\"CHANNEL_NAME: $CHANNEL_NAME\\"
  inputLog \\"CLI_NAME: $CLI_NAME\\"
  inputLog \\"PEER_ADDRESS: $PEER_ADDRESS\\"

  docker exec -e CORE_PEER_ADDRESS=$PEER_ADDRESS $CLI_NAME peer channel getinfo \\\\
    -c $CHANNEL_NAME
}

function peerChannelFetchConfig() {
  local CHANNEL_NAME=$1
  local CLI_NAME=$2
  local CONFIG_FILE_NAME=$3
  local PEER_ADDRESS=$4

  echo \\"Fetching config block from $CHANNEL_NAME using peer $PEER_ADDRESS...\\"
  inputLog \\"CHANNEL_NAME: $CHANNEL_NAME\\"
  inputLog \\"CLI_NAME: $CLI_NAME\\"
  inputLog \\"CONFIG_FILE_NAME: $CONFIG_FILE_NAME\\"
  inputLog \\"PEER_ADDRESS: $PEER_ADDRESS\\"

  docker exec $CLI_NAME mkdir -p /tmp/hyperledger/assets/
  docker exec \\\\
    -e CORE_PEER_ADDRESS=$PEER_ADDRESS \\\\
    $CLI_NAME peer channel fetch config /tmp/hyperledger/assets/config_block_before.pb \\\\
    -c $CHANNEL_NAME

  docker exec $CLI_NAME chmod 777 /tmp/hyperledger/assets/config_block_before.pb
  docker exec \\\\
    -e CORE_PEER_ADDRESS=$PEER_ADDRESS \\\\
    $CLI_NAME configtxlator proto_decode \\\\
    --input /tmp/hyperledger/assets/config_block_before.pb \\\\
    --type common.Block | \\\\
    jq .data.data[0].payload.data.config > $CONFIG_FILE_NAME

  docker exec $CLI_NAME rm -rf /tmp/hyperledger/assets/
}

function peerChannelFetchConfigDefault() {
  local CHANNEL_NAME=$1
  local CLI_NAME=$2
  local CONFIG_FILE_NAME=$3

  echo \\"Fetching config block from $CHANNEL_NAME using default cli's peer...\\"
  inputLog \\"CHANNEL_NAME: $CHANNEL_NAME\\"
  inputLog \\"CLI_NAME: $CLI_NAME\\"
  inputLog \\"CONFIG_FILE_NAME: $CONFIG_FILE_NAME\\"

  docker exec $CLI_NAME mkdir -p /tmp/hyperledger/assets/
  docker exec \\\\
    $CLI_NAME peer channel fetch config /tmp/hyperledger/assets/config_block_before.pb \\\\
    -c $CHANNEL_NAME

  docker exec $CLI_NAME chmod 777 /tmp/hyperledger/assets/config_block_before.pb
  docker exec $CLI_NAME configtxlator proto_decode \\\\
    --input /tmp/hyperledger/assets/config_block_before.pb \\\\
    --type common.Block | \\\\
    jq .data.data[0].payload.data.config > $CONFIG_FILE_NAME

  docker exec $CLI_NAME rm -rf /tmp/hyperledger/assets/
}

function peerChannelFetchLastBlock() {
  local CHANNEL_NAME=$1
  local CLI_NAME=$2
  local BLOCK_FILE_NAME=$3
  local PEER_ADDRESS=$4

  echo \\"Fetching last block from $CHANNEL_NAME using peer $PEER_ADDRESS...\\"
  inputLog \\"CHANNEL_NAME: $CHANNEL_NAME\\"
  inputLog \\"CLI_NAME: $CLI_NAME\\"
  inputLog \\"BLOCK_FILE_NAME: $BLOCK_FILE_NAME\\"
  inputLog \\"PEER_ADDRESS: $PEER_ADDRESS\\"

  docker exec $CLI_NAME mkdir -p /tmp/hyperledger/blocks/
  docker exec -e CORE_PEER_ADDRESS=$PEER_ADDRESS \\\\
    $CLI_NAME peer channel fetch newest /tmp/hyperledger/blocks/newest.block \\\\
    -c $CHANNEL_NAME
  docker exec -e CORE_PEER_ADDRESS=$PEER_ADDRESS \\\\
    $CLI_NAME configtxlator proto_decode \\\\
    --input /tmp/hyperledger/blocks/newest.block \\\\
    --type common.Block | \\\\
    jq .data.data[0].payload.data.config > $BLOCK_FILE_NAME

  docker exec $CLI_NAME rm -rf /tmp/hyperledger/assets/
}

function peerChannelFetchLastBlockDefault() {
  local CHANNEL_NAME=$1
  local CLI_NAME=$2
  local BLOCK_FILE_NAME=$3

  echo \\"Fetching last block from $CHANNEL_NAME using default cli's peer...\\"
  inputLog \\"CHANNEL_NAME: $CHANNEL_NAME\\"
  inputLog \\"CLI_NAME: $CLI_NAME\\"
  inputLog \\"BLOCK_FILE_NAME: $BLOCK_FILE_NAME\\"

  docker exec $CLI_NAME mkdir -p /tmp/hyperledger/blocks/
  docker exec \\\\
    $CLI_NAME peer channel fetch newest /tmp/hyperledger/blocks/newest.block \\\\
    -c $CHANNEL_NAME
  docker exec $CLI_NAME configtxlator proto_decode \\\\
    --input /tmp/hyperledger/blocks/newest.block \\\\
    --type common.Block | \\\\
    jq .data.data[0].payload.data.config > $BLOCK_FILE_NAME

  docker exec $CLI_NAME rm -rf /tmp/hyperledger/assets/
}

function peerChannelFetchFirstBlock() {
  local CHANNEL_NAME=$1
  local CLI_NAME=$2
  local BLOCK_FILE_NAME=$3
  local PEER_ADDRESS=$4

  echo \\"Fetching first block from $CHANNEL_NAME using peer $PEER_ADDRESS...\\"
  inputLog \\"CHANNEL_NAME: $CHANNEL_NAME\\"
  inputLog \\"CLI_NAME: $CLI_NAME\\"
  inputLog \\"BLOCK_FILE_NAME: $BLOCK_FILE_NAME\\"
  inputLog \\"PEER_ADDRESS: $PEER_ADDRESS\\"

  docker exec $CLI_NAME mkdir -p /tmp/hyperledger/blocks/
  docker exec -e CORE_PEER_ADDRESS=$PEER_ADDRESS \\\\
    $CLI_NAME peer channel fetch oldest /tmp/hyperledger/blocks/oldest.block \\\\
    -c $CHANNEL_NAME
  docker exec -e CORE_PEER_ADDRESS=$PEER_ADDRESS \\\\
    $CLI_NAME configtxlator proto_decode \\\\
    --input /tmp/hyperledger/blocks/oldest.block \\\\
    --type common.Block | \\\\
    jq .data.data[0].payload.data.config > $BLOCK_FILE_NAME

  docker exec $CLI_NAME rm -rf /tmp/hyperledger/assets/
}

function peerChannelFetchFirstBlockDefault() {
  local CHANNEL_NAME=$1
  local CLI_NAME=$2
  local BLOCK_FILE_NAME=$3

  echo \\"Fetching first block from $CHANNEL_NAME using default cli's peer...\\"
  inputLog \\"CHANNEL_NAME: $CHANNEL_NAME\\"
  inputLog \\"CLI_NAME: $CLI_NAME\\"
  inputLog \\"BLOCK_FILE_NAME: $BLOCK_FILE_NAME\\"

  docker exec $CLI_NAME mkdir -p /tmp/hyperledger/blocks/
  docker exec \\\\
    $CLI_NAME peer channel fetch oldest /tmp/hyperledger/blocks/oldest.block \\\\
    -c $CHANNEL_NAME
  docker exec $CLI_NAME configtxlator proto_decode \\\\
    --input /tmp/hyperledger/blocks/oldest.block \\\\
    --type common.Block | \\\\
    jq .data.data[0].payload.data.config > $BLOCK_FILE_NAME

  docker exec $CLI_NAME rm -rf /tmp/hyperledger/assets/
}

function peerChannelFetchBlock() {
  local CHANNEL_NAME=$1
  local CLI_NAME=$2
  local BLOCK_FILE_NAME=$3
  local BLOCK_NUMBER=$4
  local PEER_ADDRESS=$5

  echo \\"Fetching first block from $CHANNEL_NAME using peer $PEER_ADDRESS...\\"
  inputLog \\"CHANNEL_NAME: $CHANNEL_NAME\\"
  inputLog \\"CLI_NAME: $CLI_NAME\\"
  inputLog \\"BLOCK_FILE_NAME: $BLOCK_FILE_NAME\\"
  inputLog \\"PEER_ADDRESS: $PEER_ADDRESS\\"

  docker exec $CLI_NAME mkdir -p /tmp/hyperledger/blocks/
  docker exec -e CORE_PEER_ADDRESS=$PEER_ADDRESS \\\\
    $CLI_NAME peer channel fetch oldest /tmp/hyperledger/blocks/oldest.block \\\\
    -c $CHANNEL_NAME
  docker exec -e CORE_PEER_ADDRESS=$PEER_ADDRESS \\\\
    $CLI_NAME configtxlator proto_decode \\\\
    --input /tmp/hyperledger/blocks/oldest.block \\\\
    --type common.Block | \\\\
    jq .data.data[0].payload.data.config > $BLOCK_FILE_NAME

  docker exec $CLI_NAME rm -rf /tmp/hyperledger/assets/
}

function peerChannelFetchBlockDefault() {
  local CHANNEL_NAME=$1
  local CLI_NAME=$2
  local BLOCK_FILE_NAME=$3
  local BLOCK_NUMBER=$4

  echo \\"Fetching first block from $CHANNEL_NAME using default cli's peer...\\"
  inputLog \\"CHANNEL_NAME: $CHANNEL_NAME\\"
  inputLog \\"CLI_NAME: $CLI_NAME\\"
  inputLog \\"BLOCK_FILE_NAME: $BLOCK_FILE_NAME\\"

  docker exec $CLI_NAME mkdir -p /tmp/hyperledger/blocks/
  docker exec \\\\
    $CLI_NAME peer channel fetch oldest /tmp/hyperledger/blocks/oldest.block \\\\
    -c $CHANNEL_NAME
  docker exec $CLI_NAME configtxlator proto_decode \\\\
    --input /tmp/hyperledger/blocks/oldest.block \\\\
    --type common.Block | \\\\
    jq .data.data[0].payload.data.config > $BLOCK_FILE_NAME

  docker exec $CLI_NAME rm -rf /tmp/hyperledger/assets/
}

#=== TLS equivalents =========================================================

function peerChannelListTls() {
  local CLI_NAME=$1
  local PEER_ADDRESS=$2
  local CA_CERT=$3

  echo \\"Listing channels using $CLI_NAME using peer $PEER_ADDRESS (TLS)...\\"
  inputLog \\"CLI_NAME: $CLI_NAME\\"
  inputLog \\"PEER_ADDRESS: $PEER_ADDRESS\\"

  docker exec -e CORE_PEER_ADDRESS=$PEER_ADDRESS $CLI_NAME peer channel list --tls --cafile $CA_CERT
}

function peerChannelGetInfoTls() {
  local CHANNEL_NAME=$1
  local CLI_NAME=$2
  local PEER_ADDRESS=$3
  local CA_CERT=$4


  echo \\"Getting info about $CHANNEL_NAME using peer $PEER_ADDRESS (TLS)...\\"
  inputLog \\"CHANNEL_NAME: $CHANNEL_NAME\\"
  inputLog \\"CLI_NAME: $CLI_NAME\\"
  inputLog \\"PEER_ADDRESS: $PEER_ADDRESS\\"

  docker exec -e CORE_PEER_ADDRESS=$PEER_ADDRESS $CLI_NAME peer channel getinfo \\\\
    -c $CHANNEL_NAME --tls --cafile $CA_CERT
}

function peerChannelFetchConfigTls() {
  local CHANNEL_NAME=$1
  local CLI_NAME=$2
  local CONFIG_FILE_NAME=$3
  local PEER_ADDRESS=$4
  local CA_CERT=$5

  echo \\"Fetching config block from $CHANNEL_NAME using peer $PEER_ADDRESS (TLS)...\\"
  inputLog \\"CHANNEL_NAME: $CHANNEL_NAME\\"
  inputLog \\"CLI_NAME: $CLI_NAME\\"
  inputLog \\"CONFIG_FILE_NAME: $CONFIG_FILE_NAME\\"
  inputLog \\"PEER_ADDRESS: $PEER_ADDRESS\\"

  docker exec $CLI_NAME mkdir -p /tmp/hyperledger/assets/
  docker exec \\\\
    -e CORE_PEER_ADDRESS=$PEER_ADDRESS \\\\
    $CLI_NAME peer channel fetch config /tmp/hyperledger/assets/config_block_before.pb \\\\
    -c $CHANNEL_NAME --tls --cafile $CA_CERT

  docker exec $CLI_NAME chmod 777 /tmp/hyperledger/assets/config_block_before.pb
  docker exec \\\\
    -e CORE_PEER_ADDRESS=$PEER_ADDRESS \\\\
    $CLI_NAME configtxlator proto_decode \\\\
    --input /tmp/hyperledger/assets/config_block_before.pb \\\\
    --type common.Block | \\\\
    jq .data.data[0].payload.data.config > $CONFIG_FILE_NAME

  docker exec $CLI_NAME rm -rf /tmp/hyperledger/assets/
}

function peerChannelFetchConfigDefaultTls() {
  local CHANNEL_NAME=$1
  local CLI_NAME=$2
  local CONFIG_FILE_NAME=$3
  local CA_CERT=$4

  echo \\"Fetching config block from $CHANNEL_NAME using default cli's peer (TLS)...\\"
  inputLog \\"CHANNEL_NAME: $CHANNEL_NAME\\"
  inputLog \\"CLI_NAME: $CLI_NAME\\"
  inputLog \\"CONFIG_FILE_NAME: $CONFIG_FILE_NAME\\"

  docker exec $CLI_NAME mkdir -p /tmp/hyperledger/assets/
  docker exec \\\\
    $CLI_NAME peer channel fetch config /tmp/hyperledger/assets/config_block_before.pb \\\\
    -c $CHANNEL_NAME --tls --cafile $CA_CERT

  docker exec $CLI_NAME chmod 777 /tmp/hyperledger/assets/config_block_before.pb
  docker exec $CLI_NAME configtxlator proto_decode \\\\
    --input /tmp/hyperledger/assets/config_block_before.pb \\\\
    --type common.Block | \\\\
    jq .data.data[0].payload.data.config > $CONFIG_FILE_NAME

  docker exec $CLI_NAME rm -rf /tmp/hyperledger/assets/
}

function peerChannelFetchLastBlockTls() {
  local CHANNEL_NAME=$1
  local CLI_NAME=$2
  local BLOCK_FILE_NAME=$3
  local PEER_ADDRESS=$4
  local CA_CERT=$5

  echo \\"Fetching last block from $CHANNEL_NAME using peer $PEER_ADDRESS (TLS)...\\"
  inputLog \\"CHANNEL_NAME: $CHANNEL_NAME\\"
  inputLog \\"CLI_NAME: $CLI_NAME\\"
  inputLog \\"BLOCK_FILE_NAME: $BLOCK_FILE_NAME\\"
  inputLog \\"PEER_ADDRESS: $PEER_ADDRESS\\"

  docker exec $CLI_NAME mkdir -p /tmp/hyperledger/blocks/
  docker exec -e CORE_PEER_ADDRESS=$PEER_ADDRESS \\\\
    $CLI_NAME peer channel fetch newest /tmp/hyperledger/blocks/newest.block \\\\
    -c $CHANNEL_NAME --tls --cafile $CA_CERT
  docker exec -e CORE_PEER_ADDRESS=$PEER_ADDRESS \\\\
    $CLI_NAME configtxlator proto_decode \\\\
    --input /tmp/hyperledger/blocks/newest.block \\\\
    --type common.Block | \\\\
    jq .data.data[0].payload.data.config > $BLOCK_FILE_NAME

  docker exec $CLI_NAME rm -rf /tmp/hyperledger/assets/
}

function peerChannelFetchLastBlockDefaultTls() {
  local CHANNEL_NAME=$1
  local CLI_NAME=$2
  local BLOCK_FILE_NAME=$3
  local CA_CERT=$4

  echo \\"Fetching last block from $CHANNEL_NAME using default cli's peer (TLS)...\\"
  inputLog \\"CHANNEL_NAME: $CHANNEL_NAME\\"
  inputLog \\"CLI_NAME: $CLI_NAME\\"
  inputLog \\"BLOCK_FILE_NAME: $BLOCK_FILE_NAME\\"

  docker exec $CLI_NAME mkdir -p /tmp/hyperledger/blocks/
  docker exec \\\\
    $CLI_NAME peer channel fetch newest /tmp/hyperledger/blocks/newest.block \\\\
    -c $CHANNEL_NAME --tls --cafile $CA_CERT
  docker exec $CLI_NAME configtxlator proto_decode \\\\
    --input /tmp/hyperledger/blocks/newest.block \\\\
    --type common.Block | \\\\
    jq .data.data[0].payload.data.config > $BLOCK_FILE_NAME

  docker exec $CLI_NAME rm -rf /tmp/hyperledger/assets/
}

function peerChannelFetchFirstBlockTls() {
  local CHANNEL_NAME=$1
  local CLI_NAME=$2
  local BLOCK_FILE_NAME=$3
  local PEER_ADDRESS=$4
  local CA_CERT=$5

  echo \\"Fetching first block from $CHANNEL_NAME using peer $PEER_ADDRESS (TLS)...\\"
  inputLog \\"CHANNEL_NAME: $CHANNEL_NAME\\"
  inputLog \\"CLI_NAME: $CLI_NAME\\"
  inputLog \\"BLOCK_FILE_NAME: $BLOCK_FILE_NAME\\"
  inputLog \\"PEER_ADDRESS: $PEER_ADDRESS\\"

  docker exec $CLI_NAME mkdir -p /tmp/hyperledger/blocks/
  docker exec -e CORE_PEER_ADDRESS=$PEER_ADDRESS \\\\
    $CLI_NAME peer channel fetch oldest /tmp/hyperledger/blocks/oldest.block \\\\
    -c $CHANNEL_NAME --tls --cafile $CA_CERT
  docker exec -e CORE_PEER_ADDRESS=$PEER_ADDRESS \\\\
    $CLI_NAME configtxlator proto_decode \\\\
    --input /tmp/hyperledger/blocks/oldest.block \\\\
    --type common.Block | \\\\
    jq .data.data[0].payload.data.config > $BLOCK_FILE_NAME

  docker exec $CLI_NAME rm -rf /tmp/hyperledger/assets/1
}

function peerChannelFetchFirstBlockDefaultTls() {
  local CHANNEL_NAME=$1
  local CLI_NAME=$2
  local BLOCK_FILE_NAME=$3
  local CA_CERT=$4

  echo \\"Fetching first block from $CHANNEL_NAME using default cli's peer (TLS)...\\"
  inputLog \\"CHANNEL_NAME: $CHANNEL_NAME\\"
  inputLog \\"CLI_NAME: $CLI_NAME\\"
  inputLog \\"BLOCK_FILE_NAME: $BLOCK_FILE_NAME\\"

  docker exec $CLI_NAME mkdir -p /tmp/hyperledger/blocks/
  docker exec \\\\
    $CLI_NAME peer channel fetch oldest /tmp/hyperledger/blocks/oldest.block \\\\
    -c $CHANNEL_NAME --tls --cafile $CA_CERT
  docker exec $CLI_NAME configtxlator proto_decode \\\\
    --input /tmp/hyperledger/blocks/oldest.block \\\\
    --type common.Block | \\\\
    jq .data.data[0].payload.data.config > $BLOCK_FILE_NAME

  docker exec $CLI_NAME rm -rf /tmp/hyperledger/assets/
}

function peerChannelFetchBlockTls() {
  local CHANNEL_NAME=$1
  local CLI_NAME=$2
  local BLOCK_FILE_NAME=$3
  local BLOCK_NUMBER=$4
  local PEER_ADDRESS=$5

  echo \\"Fetching first block from $CHANNEL_NAME using peer $PEER_ADDRESS...\\"
  inputLog \\"CHANNEL_NAME: $CHANNEL_NAME\\"
  inputLog \\"CLI_NAME: $CLI_NAME\\"
  inputLog \\"BLOCK_FILE_NAME: $BLOCK_FILE_NAME\\"
  inputLog \\"PEER_ADDRESS: $PEER_ADDRESS\\"

  docker exec $CLI_NAME mkdir -p /tmp/hyperledger/blocks/
  docker exec -e CORE_PEER_ADDRESS=$PEER_ADDRESS \\\\
    $CLI_NAME peer channel fetch oldest /tmp/hyperledger/blocks/oldest.block \\\\
    -c $CHANNEL_NAME --tls --cafile $CA_CERT
  docker exec -e CORE_PEER_ADDRESS=$PEER_ADDRESS \\\\
    $CLI_NAME configtxlator proto_decode \\\\
    --input /tmp/hyperledger/blocks/oldest.block \\\\
    --type common.Block | \\\\
    jq .data.data[0].payload.data.config > $BLOCK_FILE_NAME

  docker exec $CLI_NAME rm -rf /tmp/hyperledger/assets/
}

function peerChannelFetchBlockDefaultTls() {
  local CHANNEL_NAME=$1
  local CLI_NAME=$2
  local BLOCK_FILE_NAME=$3
  local BLOCK_NUMBER=$4

  echo \\"Fetching first block from $CHANNEL_NAME using default cli's peer...\\"
  inputLog \\"CHANNEL_NAME: $CHANNEL_NAME\\"
  inputLog \\"CLI_NAME: $CLI_NAME\\"
  inputLog \\"BLOCK_FILE_NAME: $BLOCK_FILE_NAME\\"

  docker exec $CLI_NAME mkdir -p /tmp/hyperledger/blocks/
  docker exec \\\\
    $CLI_NAME peer channel fetch oldest /tmp/hyperledger/blocks/oldest.block \\\\
    -c $CHANNEL_NAME --tls --cafile $CA_CERT
  docker exec $CLI_NAME configtxlator proto_decode \\\\
    --input /tmp/hyperledger/blocks/oldest.block \\\\
    --type common.Block | \\\\
    jq .data.data[0].payload.data.config > $BLOCK_FILE_NAME

  docker exec $CLI_NAME rm -rf /tmp/hyperledger/assets/
}
"
`;

exports[`network-01-simple should create proper e2e/__tmp__/network-01-simple/fabrikka-target/network/fabric-docker/scripts/base-functions.sh from samples/fabrikkaConfig-1org-1channel-1chaincode.json 1`] = `
"function certsGenerate() {
=======
exports[`network-01-simple should create proper e2e/__tmp__/network-01-simple/fabrica-target/fabric-docker/scripts/base-functions.sh from samples/fabricaConfig-1org-1channel-1chaincode.json 1`] = `
"#!/usr/bin/env bash

function certsGenerate() {
>>>>>>> 801c4562
  local CONTAINER_NAME=certsGenerate

  local CONFIG_PATH=$1
  local CRYPTO_CONFIG_FILE_NAME=$2
  local ORG_PATH=$3
  local OUTPUT_PATH=$4
  local FULL_CERT_PATH=$OUTPUT_PATH$ORG_PATH

  echo \\"Generating certs...\\"
  inputLog \\"CONFIG_PATH: $CONFIG_PATH\\"
  inputLog \\"CRYPTO_CONFIG_FILE_NAME: $CRYPTO_CONFIG_FILE_NAME\\"
  inputLog \\"ORG_PATH: $ORG_PATH\\"
  inputLog \\"OUTPUT_PATH: $OUTPUT_PATH\\"
  inputLog \\"FULL_CERT_PATH: $FULL_CERT_PATH\\"

  if [ -d \\"$FULL_CERT_PATH\\" ]; then
    echo \\"Can't generate certs, directory already exists : $FULL_CERT_PATH\\"
    echo \\"Try using 'reboot' or 'down' to remove whole network or 'start' to reuse it\\"
    exit 1
  fi

  docker run -i -d -w=\\"/\\" --name $CONTAINER_NAME hyperledger/fabric-tools:\\"\${FABRIC_VERSION}\\" bash || removeContainer $CONTAINER_NAME
  docker cp \\"$CONFIG_PATH\\" $CONTAINER_NAME:/fabric-config || removeContainer $CONTAINER_NAME

  docker exec -i $CONTAINER_NAME cryptogen generate --config=./fabric-config/\\"$CRYPTO_CONFIG_FILE_NAME\\" || removeContainer $CONTAINER_NAME

  docker cp $CONTAINER_NAME:/crypto-config/. \\"$OUTPUT_PATH\\" || removeContainer $CONTAINER_NAME

  removeContainer $CONTAINER_NAME

  # shellcheck disable=2044
  for file in $(find \\"$OUTPUT_PATH\\"/ -iname '*_sk'); do
    dir=$(dirname \\"$file\\")
    mv \\"\${dir}\\"/*_sk \\"\${dir}\\"/priv-key.pem
  done
}

function genesisBlockCreate() {
  local CONTAINER_NAME=genesisBlockCreate

  local CONFIG_PATH=$1
  local OUTPUT_PATH=$2

  echo \\"Creating genesis block...\\"
  inputLog \\"CONFIG_PATH: $CONFIG_PATH\\"
  inputLog \\"OUTPUT_PATH: $OUTPUT_PATH\\"

  if [ -d \\"$OUTPUT_PATH\\" ]; then
    echo \\"Cant't generate genesis block, directory already exists : $OUTPUT_PATH\\"
    echo \\"Try using 'reboot' or 'down' to remove whole network or 'start' to reuse it\\"
    exit 1
  fi

  docker run -i -d -w=\\"/\\" --name $CONTAINER_NAME hyperledger/fabric-tools:\\"\${FABRIC_VERSION}\\" bash || removeContainer $CONTAINER_NAME
  docker cp \\"$CONFIG_PATH\\" $CONTAINER_NAME:/fabric-config || removeContainer $CONTAINER_NAME

  docker exec -i $CONTAINER_NAME mkdir /config || removeContainer $CONTAINER_NAME
  docker exec -i $CONTAINER_NAME configtxgen --configPath ./fabric-config -profile OrdererGenesis -outputBlock ./config/genesis.block -channelID system-channel || removeContainer $CONTAINER_NAME

  docker cp $CONTAINER_NAME:/config \\"$OUTPUT_PATH\\" || removeContainer $CONTAINER_NAME

  removeContainer $CONTAINER_NAME
}

function createChannelTx() {
  local CONTAINER_NAME=createChannelTx

  local CHANNEL_NAME=$1
  local CONFIG_PATH=$2
  local CONFIG_PROFILE=$3
  local OUTPUT_PATH=$4
  local CHANNEL_TX_PATH=\\"$OUTPUT_PATH/$CHANNEL_NAME\\".tx

  echo \\"Creating channelTx for $CHANNEL_NAME...\\"
  inputLog \\"CONFIG_PATH: $CONFIG_PATH\\"
  inputLog \\"CONFIG_PROFILE: $CONFIG_PROFILE\\"
  inputLog \\"OUTPUT_PATH: $OUTPUT_PATH\\"
  inputLog \\"CHANNEL_TX_PATH: $CHANNEL_TX_PATH\\"

  if [ -f \\"$CHANNEL_TX_PATH\\" ]; then
    echo \\"Can't create channel configuration, it already exists : $CHANNEL_TX_PATH\\"
    echo \\"Try using 'reboot' or 'down' to remove whole network or 'start' to reuse it\\"
    exit 1
  fi

  docker run -i -d -w=\\"/\\" --name $CONTAINER_NAME hyperledger/fabric-tools:\\"\${FABRIC_VERSION}\\" bash || removeContainer $CONTAINER_NAME
  docker cp \\"$CONFIG_PATH\\" $CONTAINER_NAME:/fabric-config || removeContainer $CONTAINER_NAME

  docker exec -i $CONTAINER_NAME mkdir /config || removeContainer $CONTAINER_NAME
  docker exec -i $CONTAINER_NAME configtxgen --configPath ./fabric-config -profile \\"\${CONFIG_PROFILE}\\" -outputCreateChannelTx ./config/channel.tx -channelID \\"\${CHANNEL_NAME}\\" || removeContainer $CONTAINER_NAME

  docker cp $CONTAINER_NAME:/config/channel.tx \\"$CHANNEL_TX_PATH\\" || removeContainer $CONTAINER_NAME

  removeContainer $CONTAINER_NAME
}

function createNewChannelUpdateTx() {
  local CONTAINER_NAME=createAnchorPeerUpdateTx

  local CHANNEL_NAME=$1
  local MSP_NAME=$2
  local CONFIG_PROFILE=$3
  local CONFIG_PATH=$4
  local OUTPUT_PATH=$5
  local ANCHOR_PEER_UPDATE_PATH=\\"$OUTPUT_PATH/\${MSP_NAME}anchors-$CHANNEL_NAME.tx\\"

  echo \\"Creating new channel config block. Channel: $CHANNEL_NAME for organization $MSP_NAME...\\"
  inputLog \\"CHANNEL_NAME: $CHANNEL_NAME\\"
  inputLog \\"MSP_NAME: $MSP_NAME\\"
  inputLog \\"CONFIG_PROFILE: $CONFIG_PROFILE\\"
  inputLog \\"CONFIG_PATH: $CONFIG_PATH\\"
  inputLog \\"OUTPUT_PATH: $OUTPUT_PATH\\"
  inputLog \\"ANCHOR_PEER_UPDATE_PATH: $ANCHOR_PEER_UPDATE_PATH\\"

  if [ -f \\"$ANCHOR_PEER_UPDATE_PATH\\" ]; then
    echo \\"Cant't create anchor peer update, it already exists : $ANCHOR_PEER_UPDATE_PATH\\"
    echo \\"Try using 'reboot' or 'down' to remove whole network or 'start' to reuse it\\"
    exit 1
  fi

  docker run -i -d -w=\\"/\\" --name $CONTAINER_NAME hyperledger/fabric-tools:\\"\${FABRIC_VERSION}\\" bash || removeContainer $CONTAINER_NAME
  docker cp \\"$CONFIG_PATH\\" $CONTAINER_NAME:/fabric-config || removeContainer $CONTAINER_NAME

  docker exec -i $CONTAINER_NAME mkdir /config || removeContainer $CONTAINER_NAME
  docker exec -i $CONTAINER_NAME configtxgen \\\\
    --configPath ./fabric-config \\\\
    -profile \\"\${CONFIG_PROFILE}\\" \\\\
    -outputAnchorPeersUpdate ./config/\\"\${MSP_NAME}\\"anchors.tx \\\\
    -channelID \\"\${CHANNEL_NAME}\\" \\\\
    -asOrg \\"\${MSP_NAME}\\" || removeContainer $CONTAINER_NAME

  docker cp $CONTAINER_NAME:/config/\\"\${MSP_NAME}\\"anchors.tx \\"$ANCHOR_PEER_UPDATE_PATH\\" || removeContainer $CONTAINER_NAME

  removeContainer $CONTAINER_NAME
}

function notifyOrgAboutNewChannel() {
  local CHANNEL_NAME=$1
  local MSP_NAME=$2
  local CLI_NAME=$3
  local PEER_ADDRESS=$4
  local ORDERER_URL=$5
  local ANCHOR_PEER_UPDATE_PATH=\\"/var/hyperledger/cli/config/\${MSP_NAME}anchors-$CHANNEL_NAME.tx\\"

  echo \\"Updating channel $CHANNEL_NAME for organization $MSP_NAME...\\"
  inputLog \\"CHANNEL_NAME: $CHANNEL_NAME\\"
  inputLog \\"MSP_NAME: $MSP_NAME\\"
  inputLog \\"CLI_NAME: $CLI_NAME\\"
  inputLog \\"PEER_ADDRESS: $PEER_ADDRESS\\"
  inputLog \\"ORDERER_URL: $ORDERER_URL\\"
  inputLog \\"ANCHOR_PEER_UPDATE_PATH: $ANCHOR_PEER_UPDATE_PATH\\"

  if [ -n \\"$ANCHOR_PEER_UPDATE_PATH\\" ]; then
    docker exec -e CORE_PEER_ADDRESS=\\"$PEER_ADDRESS\\" \\\\
      \\"$CLI_NAME\\" peer channel update \\\\
      -c \\"$CHANNEL_NAME\\" \\\\
      -o \\"$ORDERER_URL\\" \\\\
      -f \\"$ANCHOR_PEER_UPDATE_PATH\\"
  else
    echo \\"channel update tx not found! Looked for: $ANCHOR_PEER_UPDATE_PATH\\"
  fi
}

function notifyOrgAboutNewChannelTls() {
  local CHANNEL_NAME=$1
  local MSP_NAME=$2
  local CLI_NAME=$3
  local PEER_ADDRESS=$4
  local ORDERER_URL=$5
  local ANCHOR_PEER_UPDATE_PATH=\\"/var/hyperledger/cli/config/\${MSP_NAME}anchors-$CHANNEL_NAME.tx\\"
  local CA_CERT=\\"/var/hyperledger/cli/\\"\${6}

  echo \\"Updating channel $CHANNEL_NAME for organization $MSP_NAME (TLS)...\\"
  inputLog \\"CHANNEL_NAME: $CHANNEL_NAME\\"
  inputLog \\"MSP_NAME: $MSP_NAME\\"
  inputLog \\"CLI_NAME: $CLI_NAME\\"
  inputLog \\"PEER_ADDRESS: $PEER_ADDRESS\\"
  inputLog \\"ORDERER_URL: $ORDERER_URL\\"
  inputLog \\"ANCHOR_PEER_UPDATE_PATH: $ANCHOR_PEER_UPDATE_PATH\\"

  if [ -n \\"$ANCHOR_PEER_UPDATE_PATH\\" ]; then
    docker exec -e CORE_PEER_ADDRESS=\\"$PEER_ADDRESS\\" \\\\
      \\"$CLI_NAME\\" peer channel update \\\\
      -c \\"$CHANNEL_NAME\\" \\\\
      -o \\"$ORDERER_URL\\" \\\\
      -f \\"$ANCHOR_PEER_UPDATE_PATH\\" \\\\
      --tls --cafile \\"$CA_CERT\\"
  else
    echo \\"channel update tx not found! Looked for: $ANCHOR_PEER_UPDATE_PATH\\"
  fi
}

function deleteNewChannelUpdateTx() {
  local CHANNEL_NAME=$1
  local MSP_NAME=$2
  local CLI_NAME=$3
  local ANCHOR_PEER_UPDATE_PATH=\\"/var/hyperledger/cli/config/\${MSP_NAME}anchors-$CHANNEL_NAME.tx\\"

  echo \\"Deleting new channel config block. Channel: $CHANNEL_NAME, Organization: $MSP_NAME\\"
  inputLogShort \\"CHANNEL_NAME: $CHANNEL_NAME, MSP_NAME: $MSP_NAME, CLI_NAME: $CLI_NAME, ANCHOR_PEER_UPDATE_PATH: $ANCHOR_PEER_UPDATE_PATH\\"

  if [ -n \\"$ANCHOR_PEER_UPDATE_PATH\\" ]; then
    docker exec \\"$CLI_NAME\\" rm \\"$ANCHOR_PEER_UPDATE_PATH\\"
  else
    echo \\"channel update tx not found! Looked for: $ANCHOR_PEER_UPDATE_PATH\\"
  fi
}

function printHeadline() {
  bold=$'\\\\e[1m'
  end=$'\\\\e[0m'

  TEXT=$1
  EMOJI=$2
  printf \\"\${bold}============ %b %s %b ==============\${end}\\\\n\\" \\"\\\\\\\\$EMOJI\\" \\"$TEXT\\" \\"\\\\\\\\$EMOJI\\"
}

function printItalics() {
  italics=$'\\\\e[3m'
  end=$'\\\\e[0m'

  TEXT=$1
  EMOJI=$2
  printf \\"\${italics}==== %b %s %b ====\${end}\\\\n\\" \\"\\\\\\\\$EMOJI\\" \\"$TEXT\\" \\"\\\\\\\\$EMOJI\\"
}

function inputLog() {
  end=$'\\\\e[0m'
  darkGray=$'\\\\e[90m'

  echo \\"\${darkGray}   $1 \${end}\\"
}

function inputLogShort() {
  end=$'\\\\e[0m'
  darkGray=$'\\\\e[90m'

  echo \\"\${darkGray}   $1 \${end}\\"
}

function certsRemove() {
  local CERTS_DIR_PATH=$1
  rm -rf \\"$CERTS_DIR_PATH\\"
}

function removeContainer() {
  CONTAINER_NAME=$1
  docker rm -f \\"$CONTAINER_NAME\\"
}
"
`;

exports[`network-01-simple should create proper e2e/__tmp__/network-01-simple/fabrica-target/fabric-docker/scripts/base-help.sh from samples/fabricaConfig-1org-1channel-1chaincode.json 1`] = `
"#!/usr/bin/env bash

function printHelp() {
  echo \\"Fabrica is powered by SoftwareMill\\"

  echo \\"\\"
  echo \\"usage: ./fabric-docker.sh <command>\\"
  echo \\"\\"

  echo \\"Commands: \\"
  echo \\"\\"
  echo \\"./fabric-docker.sh up\\"
  echo -e \\"\\\\t Use for first run. Creates all needed artifacts (certs, genesis block) and starts network for the first time.\\"
  echo -e \\"\\\\t After 'up' commands start/stop are used to manage network and rerun to rerun it\\"
  echo \\"\\"
  echo \\"./fabric-docker.sh down\\"
  echo -e \\"\\\\t Back to empty state - destorys created containers, prunes generated certificates, configs.\\"
  echo \\"\\"
  echo \\"./fabric-docker.sh start\\"
  echo -e \\"\\\\t Starts already created network.\\"
  echo \\"\\"
  echo \\"./fabric-docker.sh stop\\"
  echo -e \\"\\\\t Stops already running network.\\"
  echo \\"\\"
  echo \\"./fabric-docker.sh reboot\\"
  echo -e \\"\\\\t Fresh start - it destroys whole network, certs, configs and then reruns everything.\\"
  echo \\"\\"
}
"
`;

exports[`network-01-simple should create proper e2e/__tmp__/network-01-simple/fabrica-target/fabric-docker/scripts/chaincode-functions.sh from samples/fabricaConfig-1org-1channel-1chaincode.json 1`] = `
"#!/usr/bin/env bash

function chaincodeInstall() {
  local CLI_NAME=$1
  local PEER_ADDRESS=$2
  local CHANNEL_NAME=$3

  local CHAINCODE_NAME=$4
  local CHAINCODE_VERSION=$5
  local CHAINCODE_LANG=$6
  local CHAINCODE_DIR_PATH=$7

  local ORDERER_URL=$8

  echo \\"Installing chaincode on $CHANNEL_NAME...\\"
  inputLog \\"CHAINCODE_NAME: $CHAINCODE_NAME\\"
  inputLog \\"CHAINCODE_VERSION: $CHAINCODE_VERSION\\"
  inputLog \\"CHAINCODE_LANG: $CHAINCODE_LANG\\"
  inputLog \\"CHAINCODE_DIR_PATH: $CHAINCODE_DIR_PATH\\"
  inputLog \\"PEER_ADDRESS: $PEER_ADDRESS\\"
  inputLog \\"ORDERER_URL: $ORDERER_URL\\"
  inputLog \\"CLI_NAME: $CLI_NAME\\"

  if [ -n \\"$(ls \\"$CHAINCODE_DIR_PATH\\")\\" ]; then
    docker exec -e CHANNEL_NAME=\\"$CHANNEL_NAME\\" -e CORE_PEER_ADDRESS=\\"$PEER_ADDRESS\\" \\\\
      \\"$CLI_NAME\\" peer chaincode install \\\\
      -n \\"$CHAINCODE_NAME\\" \\\\
      -v \\"$CHAINCODE_VERSION\\" \\\\
      -l \\"$CHAINCODE_LANG\\" \\\\
      -p /var/hyperledger/cli/\\"$CHAINCODE_NAME\\"/ \\\\
      -o \\"$ORDERER_URL\\"
  else
    echo \\"Warning! Skipping chaincode '$CHAINCODE_NAME' installation. Chaincode's directory is empty.\\"
  fi
}

function chaincodeInstantiate() {
  local CLI_NAME=$1
  local PEER_ADDRESS=$2
  local CHANNEL_NAME=$3

  local CHAINCODE_NAME=$4
  local CHAINCODE_VERSION=$5
  local CHAINCODE_LANG=$6
  local CHAINCODE_DIR_PATH=$7
  local COLLECTIONS_CONFIG=\\"/var/hyperledger/cli/collections/$CHAINCODE_NAME.json\\"

  local ORDERER_URL=$8

  local INIT_PARAMS=$9
  local ENDORSEMENT=\${10}

  echo \\"Instantiating chaincode on $CHANNEL_NAME...\\"
  inputLog \\"CHAINCODE_NAME: $CHAINCODE_NAME\\"
  inputLog \\"CHAINCODE_VERSION: $CHAINCODE_VERSION\\"
  inputLog \\"CHAINCODE_LANG: $CHAINCODE_LANG\\"
  inputLog \\"CHAINCODE_DIR_PATH: $CHAINCODE_DIR_PATH\\"
  inputLog \\"COLLECTIONS_CONFIG: $COLLECTIONS_CONFIG\\"
  inputLog \\"INIT_PARAMS: $INIT_PARAMS\\"
  inputLog \\"ENDORSEMENT: $ENDORSEMENT\\"
  inputLog \\"PEER_ADDRESS: $PEER_ADDRESS\\"
  inputLog \\"ORDERER_URL: $ORDERER_URL\\"
  inputLog \\"CLI_NAME: $CLI_NAME\\"

  if [ -n \\"$(ls \\"$CHAINCODE_DIR_PATH\\")\\" ]; then
    docker exec -e CORE_PEER_ADDRESS=\\"$PEER_ADDRESS\\" \\"$CLI_NAME\\" peer chaincode instantiate \\\\
      -C \\"$CHANNEL_NAME\\" \\\\
      -n \\"$CHAINCODE_NAME\\" \\\\
      -v \\"$CHAINCODE_VERSION\\" \\\\
      -l \\"$CHAINCODE_LANG\\" \\\\
      -o \\"$ORDERER_URL\\" \\\\
      -c \\"$INIT_PARAMS\\" \\\\
      -P \\"$ENDORSEMENT\\" \\\\
      --collections-config \\"$COLLECTIONS_CONFIG\\"
  else
    echo \\"Warning! Skipping chaincode '$CHAINCODE_NAME' instantiate. Chaincode's directory is empty.\\"
    echo \\"Looked in dir: '$CHAINCODE_DIR_PATH'\\"
  fi
}

function chaincodeUpgrade() {
  local CLI_NAME=$1
  local PEER_ADDRESS=$2
  local CHANNEL_NAME=$3

  local CHAINCODE_NAME=$4
  local CHAINCODE_VERSION=$5
  local CHAINCODE_LANG=$6
  local CHAINCODE_DIR_PATH=$7
  local COLLECTIONS_CONFIG=\\"/var/hyperledger/cli/collections/$CHAINCODE_NAME.json\\"

  local ORDERER_URL=$8

  local INIT_PARAMS=$9
  local ENDORSEMENT=\${10}

  echo \\"Upgrading chaincode on $CHANNEL_NAME...\\"
  inputLog \\"CHAINCODE_NAME: $CHAINCODE_NAME\\"
  inputLog \\"CHAINCODE_VERSION: $CHAINCODE_VERSION\\"
  inputLog \\"CHAINCODE_LANG: $CHAINCODE_LANG\\"
  inputLog \\"CHAINCODE_DIR_PATH: $CHAINCODE_DIR_PATH\\"
  inputLog \\"COLLECTIONS_CONFIG: $COLLECTIONS_CONFIG\\"
  inputLog \\"INIT_PARAMS: $INIT_PARAMS\\"
  inputLog \\"ENDORSEMENT: $ENDORSEMENT\\"
  inputLog \\"PEER_ADDRESS: $PEER_ADDRESS\\"
  inputLog \\"ORDERER_URL: $ORDERER_URL\\"
  inputLog \\"CLI_NAME: $CLI_NAME\\"

  if [ -n \\"$(ls \\"$CHAINCODE_DIR_PATH\\")\\" ]; then
    docker exec -e CORE_PEER_ADDRESS=\\"$PEER_ADDRESS\\" \\"$CLI_NAME\\" peer chaincode upgrade \\\\
      -C \\"$CHANNEL_NAME\\" \\\\
      -n \\"$CHAINCODE_NAME\\" \\\\
      -v \\"$CHAINCODE_VERSION\\" \\\\
      -l \\"$CHAINCODE_LANG\\" \\\\
      -p /var/hyperledger/cli/\\"$CHAINCODE_NAME\\"/ \\\\
      -o \\"$ORDERER_URL\\" \\\\
      -c \\"$INIT_PARAMS\\" \\\\
      -P \\"$ENDORSEMENT\\" \\\\
      --collections-config \\"$COLLECTIONS_CONFIG\\"
  else
    echo \\"Skipping chaincode '$CHAINCODE_NAME' instantiate. Chaincode's directory is empty.\\"
    echo \\"Looked in dir: '$CHAINCODE_DIR_PATH'\\"
  fi
}

function chaincodeInstallTls() {
  local CLI_NAME=$1
  local PEER_ADDRESS=$2
  local CHANNEL_NAME=$3

  local CHAINCODE_NAME=$4
  local CHAINCODE_VERSION=$5
  local CHAINCODE_LANG=$6
  local CHAINCODE_DIR_PATH=$7

  local ORDERER_URL=$8
  local CA_CERT=\\"/var/hyperledger/cli/$9\\"

  echo \\"Installing chaincode on $CHANNEL_NAME (TLS)...\\"
  inputLog \\"CHAINCODE_NAME: $CHAINCODE_NAME\\"
  inputLog \\"CHAINCODE_VERSION: $CHAINCODE_VERSION\\"
  inputLog \\"CHAINCODE_LANG: $CHAINCODE_LANG\\"
  inputLog \\"CHAINCODE_DIR_PATH: $CHAINCODE_DIR_PATH\\"
  inputLog \\"PEER_ADDRESS: $PEER_ADDRESS\\"
  inputLog \\"ORDERER_URL: $ORDERER_URL\\"
  inputLog \\"CLI_NAME: $CLI_NAME\\"
  inputLog \\"CA_CERT: $CA_CERT\\"

  if [ -n \\"$(ls \\"$CHAINCODE_DIR_PATH\\")\\" ]; then
    docker exec -e CHANNEL_NAME=\\"$CHANNEL_NAME\\" -e CORE_PEER_ADDRESS=\\"$PEER_ADDRESS\\" \\\\
      \\"$CLI_NAME\\" peer chaincode install \\\\
      -n \\"$CHAINCODE_NAME\\" \\\\
      -v \\"$CHAINCODE_VERSION\\" \\\\
      -l \\"$CHAINCODE_LANG\\" \\\\
      -p /var/hyperledger/cli/\\"$CHAINCODE_NAME\\"/ \\\\
      -o \\"$ORDERER_URL\\" \\\\
      --tls \\\\
      --cafile \\"$CA_CERT\\"
  else
    echo \\"Warning! Skipping chaincode '$CHAINCODE_NAME' installation (TLS). Chaincode's directory is empty.\\"
  fi
}

function chaincodeInstantiateTls() {
  local CLI_NAME=$1
  local PEER_ADDRESS=$2
  local CHANNEL_NAME=$3

  local CHAINCODE_NAME=$4
  local CHAINCODE_VERSION=$5
  local CHAINCODE_LANG=$6
  local CHAINCODE_DIR_PATH=$7
  local COLLECTIONS_CONFIG=\\"/var/hyperledger/cli/collections/$CHAINCODE_NAME.json\\"

  local ORDERER_URL=$8

  local INIT_PARAMS=$9
  local ENDORSEMENT=\${10}

  local CA_CERT=\\"/var/hyperledger/cli/\${11}\\"

  echo \\"Instantiating chaincode on $CHANNEL_NAME (TLS)...\\"
  inputLog \\"CHAINCODE_NAME: $CHAINCODE_NAME\\"
  inputLog \\"CHAINCODE_VERSION: $CHAINCODE_VERSION\\"
  inputLog \\"CHAINCODE_LANG: $CHAINCODE_LANG\\"
  inputLog \\"CHAINCODE_DIR_PATH: $CHAINCODE_DIR_PATH\\"
  inputLog \\"COLLECTIONS_CONFIG: $COLLECTIONS_CONFIG\\"
  inputLog \\"INIT_PARAMS: $INIT_PARAMS\\"
  inputLog \\"ENDORSEMENT: $ENDORSEMENT\\"
  inputLog \\"PEER_ADDRESS: $PEER_ADDRESS\\"
  inputLog \\"ORDERER_URL: $ORDERER_URL\\"
  inputLog \\"CLI_NAME: $CLI_NAME\\"
  inputLog \\"CA_CERT: $CA_CERT\\"

  if [ -n \\"$(ls \\"$CHAINCODE_DIR_PATH\\")\\" ]; then
    docker exec -e CORE_PEER_ADDRESS=\\"$PEER_ADDRESS\\" \\"$CLI_NAME\\" peer chaincode instantiate \\\\
      -C \\"$CHANNEL_NAME\\" \\\\
      -n \\"$CHAINCODE_NAME\\" \\\\
      -v \\"$CHAINCODE_VERSION\\" \\\\
      -l \\"$CHAINCODE_LANG\\" \\\\
      -o \\"$ORDERER_URL\\" \\\\
      -c \\"$INIT_PARAMS\\" \\\\
      -P \\"$ENDORSEMENT\\" \\\\
      --collections-config \\"$COLLECTIONS_CONFIG\\" \\\\
      --tls \\\\
      --cafile \\"$CA_CERT\\"
  else
    echo \\"Warning! Skipping chaincode '$CHAINCODE_NAME' instantiate (TLS). Chaincode's directory is empty.\\"
    echo \\"Looked in dir: '$CHAINCODE_DIR_PATH'\\"
  fi
}

function chaincodeUpgradeTls() {
  local CLI_NAME=$1
  local PEER_ADDRESS=$2
  local CHANNEL_NAME=$3

  local CHAINCODE_NAME=$4
  local CHAINCODE_VERSION=$5
  local CHAINCODE_LANG=$6
  local CHAINCODE_DIR_PATH=$7
  local COLLECTIONS_CONFIG=\\"/var/hyperledger/cli/collections/$CHAINCODE_NAME.json\\"

  local ORDERER_URL=$8
  local INIT_PARAMS=$9

  local ENDORSEMENT=\${10}

  local CA_CERT=\\"/var/hyperledger/cli/\\"\${11}

  echo \\"Upgrading chaincode on $CHANNEL_NAME (TLS)...\\"
  inputLog \\"CHAINCODE_NAME: $CHAINCODE_NAME\\"
  inputLog \\"CHAINCODE_VERSION: $CHAINCODE_VERSION\\"
  inputLog \\"CHAINCODE_LANG: $CHAINCODE_LANG\\"
  inputLog \\"CHAINCODE_DIR_PATH: $CHAINCODE_DIR_PATH\\"
  inputLog \\"COLLECTIONS_CONFIG: $COLLECTIONS_CONFIG\\"
  inputLog \\"INIT_PARAMS: $INIT_PARAMS\\"
  inputLog \\"ENDORSEMENT: $ENDORSEMENT\\"
  inputLog \\"PEER_ADDRESS: $PEER_ADDRESS\\"
  inputLog \\"ORDERER_URL: $ORDERER_URL\\"
  inputLog \\"CLI_NAME: $CLI_NAME\\"
  inputLog \\"CA_CERT: $CA_CERT\\"

  if [ -n \\"$(ls \\"$CHAINCODE_DIR_PATH\\")\\" ]; then
    docker exec -e CORE_PEER_ADDRESS=\\"$PEER_ADDRESS\\" \\"$CLI_NAME\\" peer chaincode upgrade \\\\
      -C \\"$CHANNEL_NAME\\" \\\\
      -n \\"$CHAINCODE_NAME\\" \\\\
      -v \\"$CHAINCODE_VERSION\\" \\\\
      -l \\"$CHAINCODE_LANG\\" \\\\
      -p /var/hyperledger/cli/\\"$CHAINCODE_NAME\\"/ \\\\
      -o \\"$ORDERER_URL\\" \\\\
      -c \\"$INIT_PARAMS\\" \\\\
      -P \\"$ENDORSEMENT\\" \\\\
      --collections-config \\"$COLLECTIONS_CONFIG\\" \\\\
      --tls \\\\
      --cafile \\"$CA_CERT\\"
  else
    echo \\"Warning! Skipping chaincode '$CHAINCODE_NAME' instantiate (TLS). Chaincode's directory is empty.\\"
    echo \\"Looked in dir: '$CHAINCODE_DIR_PATH'\\"
  fi
}
"
`;

<<<<<<< HEAD
exports[`network-01-simple should create proper e2e/__tmp__/network-01-simple/fabrikka-target/network/fabric-docker/scripts/base-help.sh from samples/fabrikkaConfig-1org-1channel-1chaincode.json 1`] = `
"function printHelp() {
  echo \\"Fabrikka is powered by SoftwareMill\\"

  echo \\"\\"
  echo \\"usage: ./fabric-docker.sh <command>\\"
  echo \\"\\"

  echo \\"Commands: \\"
  echo \\"\\"
  echo \\"./fabric-docker.sh up\\"
  echo -e \\"\\\\t Use for first run. Creates all needed artifacts (certs, genesis block) and starts network for the first time.\\"
  echo -e \\"\\\\t After 'up' commands start/stop are used to manage network and rerun to rerun it\\"
  echo \\"\\"
  echo \\"./fabric-docker.sh down\\"
  echo -e \\"\\\\t Back to empty state - destorys created containers, prunes generated certificates, configs.\\"
  echo \\"\\"
  echo \\"./fabric-docker.sh start\\"
  echo -e \\"\\\\t Starts already created network.\\"
  echo \\"\\"
  echo \\"./fabric-docker.sh stop\\"
  echo -e \\"\\\\t Stops already running network.\\"
  echo \\"\\"
  echo \\"./fabric-docker.sh recreate\\"
  echo -e \\"\\\\t Fresh start - it destorys whole network, certs, configs and then reruns everything.\\"
  echo \\"\\"
  echo \\"./fabric-docker.sh channel --help\\"
  echo -e \\"\\\\t Detailed help for channel management scripts.\\"
  echo \\"\\"
}
"
`;
=======
exports[`network-01-simple should create proper e2e/__tmp__/network-01-simple/fabrica-target/fabric-docker/scripts/cli/channel_fns.sh from samples/fabricaConfig-1org-1channel-1chaincode.json 1`] = `
"#!/usr/bin/env bash
>>>>>>> 801c4562

set -eu

function createChannelAndJoin() {
  local CHANNEL_NAME=$1

  local CORE_PEER_LOCALMSPID=$2
  local CORE_PEER_ADDRESS=$3
  local CORE_PEER_MSPCONFIGPATH=$(realpath \\"$4\\")

  local ORDERER_URL=$5

  local DIR_NAME=step-createChannelAndJoin-$CHANNEL_NAME-$CORE_PEER_ADDRESS

  echo \\"Creating channel with name: \${CHANNEL_NAME}\\"
  echo \\"   Orderer: $ORDERER_URL\\"
  echo \\"   CORE_PEER_LOCALMSPID: $CORE_PEER_LOCALMSPID\\"
  echo \\"   CORE_PEER_ADDRESS: $CORE_PEER_ADDRESS\\"
  echo \\"   CORE_PEER_MSPCONFIGPATH: $CORE_PEER_MSPCONFIGPATH\\"

  mkdir \\"$DIR_NAME\\" && cd \\"$DIR_NAME\\"

  cp /var/hyperledger/cli/config/\\"$CHANNEL_NAME\\".tx .

  peer channel create -o \\"\${ORDERER_URL}\\" -c \\"\${CHANNEL_NAME}\\" -f ./\\"$CHANNEL_NAME\\".tx
  peer channel join -b \\"\${CHANNEL_NAME}\\".block

  rm -rf \\"$DIR_NAME\\"
}

function createChannelAndJoinTls() {
  local CHANNEL_NAME=$1

  local CORE_PEER_LOCALMSPID=$2
  local CORE_PEER_ADDRESS=$3
  local CORE_PEER_MSPCONFIGPATH=$(realpath \\"$4\\")
  local CORE_PEER_TLS_MSPCONFIGPATH=$(realpath \\"$5\\")
  local TLS_CA_CERT_PATH=$(realpath \\"$6\\")
  local ORDERER_URL=$7

  local CORE_PEER_TLS_CERT_FILE=$CORE_PEER_TLS_MSPCONFIGPATH/client.crt
  local CORE_PEER_TLS_KEY_FILE=$CORE_PEER_TLS_MSPCONFIGPATH/client.key
  local CORE_PEER_TLS_ROOTCERT_FILE=$CORE_PEER_TLS_MSPCONFIGPATH/ca.crt

  local DIR_NAME=step-createChannelAndJoinTls-$CHANNEL_NAME-$CORE_PEER_ADDRESS

  echo \\"Creating channel with name (TLS): \${CHANNEL_NAME}\\"
  echo \\"   Orderer: $ORDERER_URL\\"
  echo \\"   CORE_PEER_LOCALMSPID: $CORE_PEER_LOCALMSPID\\"
  echo \\"   CORE_PEER_ADDRESS: $CORE_PEER_ADDRESS\\"
  echo \\"   CORE_PEER_MSPCONFIGPATH: $CORE_PEER_MSPCONFIGPATH\\"
  echo \\"\\"
  echo \\"   TLS_CA_CERT_PATH is: $TLS_CA_CERT_PATH\\"
  echo \\"   CORE_PEER_TLS_CERT_FILE: $CORE_PEER_TLS_CERT_FILE\\"
  echo \\"   CORE_PEER_TLS_KEY_FILE: $CORE_PEER_TLS_KEY_FILE\\"
  echo \\"   CORE_PEER_TLS_ROOTCERT_FILE: $CORE_PEER_TLS_ROOTCERT_FILE\\"

  mkdir \\"$DIR_NAME\\" && cd \\"$DIR_NAME\\"

  cp /var/hyperledger/cli/config/\\"$CHANNEL_NAME\\".tx .

  peer channel create -o \\"\${ORDERER_URL}\\" -c \\"\${CHANNEL_NAME}\\" -f ./\\"$CHANNEL_NAME\\".tx --tls --cafile \\"$TLS_CA_CERT_PATH\\"
  peer channel join -b \\"\${CHANNEL_NAME}\\".block --tls --cafile \\"$TLS_CA_CERT_PATH\\"

  rm -rf \\"$DIR_NAME\\"
}

function fetchChannelAndJoin() {
  local CHANNEL_NAME=$1

  local CORE_PEER_LOCALMSPID=$2
  local CORE_PEER_ADDRESS=$3
  local CORE_PEER_MSPCONFIGPATH=$(realpath \\"$4\\")

  local ORDERER_URL=$5

  local DIR_NAME=step-fetchChannelAndJoin-$CHANNEL_NAME-$CORE_PEER_ADDRESS

  echo \\"Fetching channel with name: \${CHANNEL_NAME}\\"
  echo \\"   Orderer: $ORDERER_URL\\"
  echo \\"   CORE_PEER_LOCALMSPID: $CORE_PEER_LOCALMSPID\\"
  echo \\"   CORE_PEER_ADDRESS: $CORE_PEER_ADDRESS\\"
  echo \\"   CORE_PEER_MSPCONFIGPATH: $CORE_PEER_MSPCONFIGPATH\\"

  mkdir \\"$DIR_NAME\\" && cd \\"$DIR_NAME\\"

  peer channel fetch newest -c \\"\${CHANNEL_NAME}\\" --orderer \\"\${ORDERER_URL}\\"
  peer channel join -b \\"\${CHANNEL_NAME}\\"_newest.block

  rm -rf \\"$DIR_NAME\\"
}

function fetchChannelAndJoinTls() {
  local CHANNEL_NAME=$1

  local CORE_PEER_LOCALMSPID=$2
  local CORE_PEER_ADDRESS=$3
  local CORE_PEER_MSPCONFIGPATH=$(realpath \\"$4\\")
  local CORE_PEER_TLS_MSPCONFIGPATH=$(realpath \\"$5\\")
  local TLS_CA_CERT_PATH=$(realpath \\"$6\\")
  local ORDERER_URL=$7

  local CORE_PEER_TLS_CERT_FILE=$CORE_PEER_TLS_MSPCONFIGPATH/client.crt
  local CORE_PEER_TLS_KEY_FILE=$CORE_PEER_TLS_MSPCONFIGPATH/client.key
  local CORE_PEER_TLS_ROOTCERT_FILE=$CORE_PEER_TLS_MSPCONFIGPATH/ca.crt

  local DIR_NAME=step-fetchChannelAndJoinTls-$CHANNEL_NAME-$CORE_PEER_ADDRESS

  echo \\"Fetching channel with name (TLS): \${CHANNEL_NAME}\\"
  echo \\"   Orderer: $ORDERER_URL\\"
  echo \\"   CORE_PEER_LOCALMSPID: $CORE_PEER_LOCALMSPID\\"
  echo \\"   CORE_PEER_ADDRESS: $CORE_PEER_ADDRESS\\"
  echo \\"   CORE_PEER_MSPCONFIGPATH: $CORE_PEER_MSPCONFIGPATH\\"
  echo \\"\\"
  echo \\"   TLS_CA_CERT_PATH is: $TLS_CA_CERT_PATH\\"
  echo \\"   CORE_PEER_TLS_CERT_FILE: $CORE_PEER_TLS_CERT_FILE\\"
  echo \\"   CORE_PEER_TLS_KEY_FILE: $CORE_PEER_TLS_KEY_FILE\\"
  echo \\"   CORE_PEER_TLS_ROOTCERT_FILE: $CORE_PEER_TLS_ROOTCERT_FILE\\"

  mkdir \\"$DIR_NAME\\" && cd \\"$DIR_NAME\\"

  peer channel fetch newest -c \\"\${CHANNEL_NAME}\\" --orderer \\"\${ORDERER_URL}\\" --tls --cafile \\"$TLS_CA_CERT_PATH\\"
  peer channel join -b \\"\${CHANNEL_NAME}\\"_newest.block --tls --cafile \\"$TLS_CA_CERT_PATH\\"

  rm -rf \\"$DIR_NAME\\"
}
"
`;

exports[`network-01-simple should create proper files from samples/fabricaConfig-1org-1channel-1chaincode.json 1`] = `
Array [
<<<<<<< HEAD
  "e2e/__tmp__/network-01-simple/fabrikka-target/network/fabric-config/.gitignore",
  "e2e/__tmp__/network-01-simple/fabrikka-target/network/fabric-config/configtx.yaml",
  "e2e/__tmp__/network-01-simple/fabrikka-target/network/fabric-config/crypto-config-org1.yaml",
  "e2e/__tmp__/network-01-simple/fabrikka-target/network/fabric-config/crypto-config-root.yaml",
  "e2e/__tmp__/network-01-simple/fabrikka-target/network/fabric-docker.sh",
  "e2e/__tmp__/network-01-simple/fabrikka-target/network/fabric-docker/.env",
  "e2e/__tmp__/network-01-simple/fabrikka-target/network/fabric-docker/commands-generated.sh",
  "e2e/__tmp__/network-01-simple/fabrikka-target/network/fabric-docker/docker-compose.yaml",
  "e2e/__tmp__/network-01-simple/fabrikka-target/network/fabric-docker/scripts/base-channel-functions.sh",
  "e2e/__tmp__/network-01-simple/fabrikka-target/network/fabric-docker/scripts/base-functions.sh",
  "e2e/__tmp__/network-01-simple/fabrikka-target/network/fabric-docker/scripts/base-help.sh",
  "e2e/__tmp__/network-01-simple/fabrikka-target/network/fabric-docker/scripts/cli/channel_fns.sh",
=======
  "e2e/__tmp__/network-01-simple/fabrica-target/fabric-config/.gitignore",
  "e2e/__tmp__/network-01-simple/fabrica-target/fabric-config/collections/chaincode1.json",
  "e2e/__tmp__/network-01-simple/fabrica-target/fabric-config/configtx.yaml",
  "e2e/__tmp__/network-01-simple/fabrica-target/fabric-config/crypto-config-org1.yaml",
  "e2e/__tmp__/network-01-simple/fabrica-target/fabric-config/crypto-config-root.yaml",
  "e2e/__tmp__/network-01-simple/fabrica-target/fabric-docker.sh",
  "e2e/__tmp__/network-01-simple/fabrica-target/fabric-docker/.env",
  "e2e/__tmp__/network-01-simple/fabrica-target/fabric-docker/commands-generated.sh",
  "e2e/__tmp__/network-01-simple/fabrica-target/fabric-docker/docker-compose.yaml",
  "e2e/__tmp__/network-01-simple/fabrica-target/fabric-docker/scripts/base-functions.sh",
  "e2e/__tmp__/network-01-simple/fabrica-target/fabric-docker/scripts/base-help.sh",
  "e2e/__tmp__/network-01-simple/fabrica-target/fabric-docker/scripts/chaincode-functions.sh",
  "e2e/__tmp__/network-01-simple/fabrica-target/fabric-docker/scripts/cli/channel_fns.sh",
>>>>>>> 801c4562
]
`;<|MERGE_RESOLUTION|>--- conflicted
+++ resolved
@@ -212,19 +212,11 @@
 
 FABRICA_NETWORK_ROOT=\\"$(cd \\"$(dirname \\"$0\\")\\" && pwd)\\"
 
-<<<<<<< HEAD
-source \\"$FABRIKKA_NETWORK_ROOT/fabric-docker/scripts/base-help.sh\\"
-source \\"$FABRIKKA_NETWORK_ROOT/fabric-docker/scripts/base-functions.sh\\"
-source \\"$FABRIKKA_NETWORK_ROOT/fabric-docker/scripts/base-channel-functions.sh\\"
-source \\"$FABRIKKA_NETWORK_ROOT/fabric-docker/commands-generated.sh\\"
-source \\"$FABRIKKA_NETWORK_ROOT/fabric-docker/.env\\"
-=======
 source \\"$FABRICA_NETWORK_ROOT/fabric-docker/scripts/base-help.sh\\"
 source \\"$FABRICA_NETWORK_ROOT/fabric-docker/scripts/base-functions.sh\\"
 source \\"$FABRICA_NETWORK_ROOT/fabric-docker/scripts/chaincode-functions.sh\\"
 source \\"$FABRICA_NETWORK_ROOT/fabric-docker/commands-generated.sh\\"
 source \\"$FABRICA_NETWORK_ROOT/fabric-docker/.env\\"
->>>>>>> 801c4562
 
 function networkUp() {
   generateArtifacts
@@ -248,84 +240,15 @@
   startNetwork
 elif [ \\"$1\\" = \\"stop\\" ]; then
   stopNetwork
-<<<<<<< HEAD
-elif [ \\"$1\\" = \\"chaincodes\\" ] && [ \\"$2\\" = \\"install\\" ]; then
-  installChaincodes
-
-elif [ \\"$1\\" = \\"channel\\" ] && [ \\"$2\\" = \\"list\\" ] && [ \\"$3\\" = \\"org1msp\\" ] && [ -n \\"$4\\" ]; then
-  PEER_NAME=$4
-  peerChannelList \\"cli.org1.com\\" \\"\${PEER_NAME}.org1.com:7051\\" 
-
-elif [ \\"$1\\" = \\"channel\\" ] && [ \\"$2\\" = \\"getinfo\\" ] && [ \\"$3\\" = \\"my-channel1\\" ] && [ \\"$4\\" = \\"org1msp\\" ] && [ -n \\"$5\\" ]; then
-  PEER_NAME=$5
-  peerChannelGetInfo \\"my-channel1\\" \\"cli.org1.com\\" \\"\${PEER_NAME}.org1.com:7051\\" 
-elif [ \\"$1\\" = \\"channel\\" ] && [ \\"$2\\" = \\"fetch\\" ] && [ \\"$3\\" = \\"config\\" ] && [ \\"$4\\" = \\"my-channel1\\" ] && [ \\"$5\\" = \\"org1msp\\" ] && [ \\"$#\\" = 6 ]; then
-  FILE_NAME=$6
-  peerChannelFetchConfigDefault \\"my-channel1\\" \\"cli.org1.com\\" \\"\${FILE_NAME}\\" 
-elif [ \\"$1\\" = \\"channel\\" ] && [ \\"$2\\" = \\"fetch\\" ] && [ \\"$3\\" = \\"config\\" ] && [ \\"$4\\" = \\"my-channel1\\" ] && [ \\"$5\\" = \\"org1msp\\" ] && [ \\"$#\\" = 7 ]; then
-  FILE_NAME=$6
-  PEER_NAME=$7
-  peerChannelFetchConfig \\"my-channel1\\" \\"cli.org1.com\\" \\"\${FILE_NAME}\\" \\"\${PEER_NAME}.org1.com:7051\\" 
-elif [ \\"$1\\" = \\"channel\\" ] && [ \\"$2\\" = \\"fetch\\" ] && [ \\"$3\\" = \\"lastBlock\\" ] && [ \\"$4\\" = \\"my-channel1\\" ] && [ \\"$5\\" = \\"org1msp\\" ] && [ \\"$#\\" = 6 ]; then
-  FILE_NAME=$6
-  peerChannelFetchLastBlockDefault \\"my-channel1\\" \\"cli.org1.com\\" \\"\${FILE_NAME}\\"
-elif [ \\"$1\\" = \\"channel\\" ] && [ \\"$2\\" = \\"fetch\\" ] && [ \\"$3\\" = \\"lastBlock\\" ] && [ \\"$4\\" = \\"my-channel1\\" ] && [ \\"$5\\" = \\"org1msp\\" ] && [ \\"$#\\" = 7 ]; then
-  FILE_NAME=$6
-  PEER_NAME=$7
-  peerChannelFetchLastBlock \\"my-channel1\\" \\"cli.org1.com\\" \\"\${FILE_NAME}\\" \\"\${PEER_NAME}.org1.com:7051\\"
-elif [ \\"$1\\" = \\"channel\\" ] && [ \\"$2\\" = \\"fetch\\" ] && [ \\"$3\\" = \\"firstBlock\\" ] && [ \\"$4\\" = \\"my-channel1\\" ] && [ \\"$5\\" = \\"org1msp\\" ] && [ \\"$#\\" = 6 ]; then
-  FILE_NAME=$6
-  peerChannelFetchFirstBlockDefault \\"my-channel1\\" \\"cli.org1.com\\" \\"\${FILE_NAME}\\"
-elif [ \\"$1\\" = \\"channel\\" ] && [ \\"$2\\" = \\"fetch\\" ] && [ \\"$3\\" = \\"firstBlock\\" ] && [ \\"$4\\" = \\"my-channel1\\" ] && [ \\"$5\\" = \\"org1msp\\" ] && [ \\"$#\\" = 7 ]; then
-  FILE_NAME=$6
-  PEER_NAME=$7
-  peerChannelFetchFirstBlockDefault \\"my-channel1\\" \\"cli.org1.com\\" \\"\${FILE_NAME}\\" \\"\${PEER_NAME}.org1.com:7051\\"
-elif [ \\"$1\\" = \\"channel\\" ] && [ \\"$2\\" = \\"fetch\\" ] && [ \\"$3\\" = \\"block\\" ] && [ \\"$4\\" = \\"my-channel1\\" ] && [ \\"$5\\" = \\"org1msp\\" ] && [ \\"$#\\" = 7 ]; then
-  FILE_NAME=$6
-  BLOCK_NUMBER=$7
-  peerChannelFetchBlockDefault \\"my-channel1\\" \\"cli.org1.com\\" \\"\${FILE_NAME}\\" \\"\${BLOCK_NUMBER}\\"
-elif [ \\"$1\\" = \\"channel\\" ] && [ \\"$2\\" = \\"fetch\\" ] && [ \\"$3\\" = \\"block\\" ] && [ \\"$4\\" = \\"my-channel1\\" ] && [ \\"$5\\" = \\"org1msp\\" ] && [ \\"$#\\" = 8 ]; then
-  FILE_NAME=$6
-  BLOCK_NUMBER=$7
-  PEER_NAME=$8
-  peerChannelFetchBlock \\"my-channel1\\" \\"cli.org1.com\\" \\"\${FILE_NAME}\\" \\"\${BLOCK_NUMBER}\\" \\"\${PEER_NAME}.org1.com:7051\\"
-
-elif [ \\"$1\\" = \\"channel\\" ] && [ \\"$2\\" = \\"--help\\" ]; then
-  echo \\"Channel managment commands:\\"
-  echo \\"\\"
-  echo \\"./fabric-docker.sh channel list org1msp <peer0>\\"
-  echo -e \\"\\\\t List channels on given peer of Org1MSP\\".
-  echo \\"\\"
-  echo \\"./fabric-docker.sh channel getinfo my-channel1 org1msp <peer0>\\"
-  echo -e \\"\\\\t Get channel info on given peer of Org1MSP\\".
-  echo \\"\\"
-  echo \\"./fabric-docker.sh channel fetch config my-channel1 org1msp <fileName.json> [peer0]\\"
-  echo -e \\"\\\\t Download latest config block to current dir. By default it uses first peer of Org1MSP\\".
-  echo \\"\\"
-  echo \\"./fabric-docker.sh channel fetch lastBlock my-channel1 org1msp <fileName.json> [peer0]\\"
-  echo -e \\"\\\\t Download last, decrypted block to current dir. By default it uses first peer of Org1MSP\\".
-  echo \\"\\"
-  echo \\"./fabric-docker.sh channel fetch firstBlock my-channel1 org1msp <fileName.json> [peer0]\\"
-  echo -e \\"\\\\t Download first, decrypted block to current dir. By default it uses first peer of Org1MSP\\".
-  echo \\"\\"
-
-=======
 elif [ \\"$1\\" = \\"chaincode\\" ] && [ \\"$2\\" = \\"upgrade\\" ]; then
   upgradeChaincode \\"$3\\" \\"$4\\"
->>>>>>> 801c4562
 elif [ \\"$1\\" = \\"help\\" ]; then
   printHelp
 elif [ \\"$1\\" = \\"--help\\" ]; then
   printHelp
 else
   echo \\"No command specified\\"
-<<<<<<< HEAD
-  echo \\"Basic commands are: up, down, start, stop, recreate\\"
-  echo \\"To list channel query helper commands type: './fabrikka-docker.sh channel --help'\\"
-  echo \\"Also check: 'chaincodes install'\\"
-=======
   echo \\"Basic commands are: up, down, start, stop, reboot\\"
->>>>>>> 801c4562
   echo \\"Use 'help' or '--help' for more information\\"
 fi
 "
@@ -686,471 +609,10 @@
 "
 `;
 
-<<<<<<< HEAD
-exports[`network-01-simple should create proper e2e/__tmp__/network-01-simple/fabrikka-target/network/fabric-docker/scripts/base-channel-functions.sh from samples/fabrikkaConfig-1org-1channel-1chaincode.json 1`] = `
-"function peerChannelList() {
-  local CLI_NAME=$1
-  local PEER_ADDRESS=$2
-
-  echo \\"Listing channels using $CLI_NAME using peer $PEER_ADDRESS...\\"
-  inputLog \\"CLI_NAME: $CLI_NAME\\"
-  inputLog \\"PEER_ADDRESS: $PEER_ADDRESS\\"
-
-  docker exec -e CORE_PEER_ADDRESS=$PEER_ADDRESS $CLI_NAME peer channel list
-}
-
-function peerChannelGetInfo() {
-  local CHANNEL_NAME=$1
-  local CLI_NAME=$2
-  local PEER_ADDRESS=$3
-
-  echo \\"Getting info about $CHANNEL_NAME using peer $PEER_ADDRESS...\\"
-  inputLog \\"CHANNEL_NAME: $CHANNEL_NAME\\"
-  inputLog \\"CLI_NAME: $CLI_NAME\\"
-  inputLog \\"PEER_ADDRESS: $PEER_ADDRESS\\"
-
-  docker exec -e CORE_PEER_ADDRESS=$PEER_ADDRESS $CLI_NAME peer channel getinfo \\\\
-    -c $CHANNEL_NAME
-}
-
-function peerChannelFetchConfig() {
-  local CHANNEL_NAME=$1
-  local CLI_NAME=$2
-  local CONFIG_FILE_NAME=$3
-  local PEER_ADDRESS=$4
-
-  echo \\"Fetching config block from $CHANNEL_NAME using peer $PEER_ADDRESS...\\"
-  inputLog \\"CHANNEL_NAME: $CHANNEL_NAME\\"
-  inputLog \\"CLI_NAME: $CLI_NAME\\"
-  inputLog \\"CONFIG_FILE_NAME: $CONFIG_FILE_NAME\\"
-  inputLog \\"PEER_ADDRESS: $PEER_ADDRESS\\"
-
-  docker exec $CLI_NAME mkdir -p /tmp/hyperledger/assets/
-  docker exec \\\\
-    -e CORE_PEER_ADDRESS=$PEER_ADDRESS \\\\
-    $CLI_NAME peer channel fetch config /tmp/hyperledger/assets/config_block_before.pb \\\\
-    -c $CHANNEL_NAME
-
-  docker exec $CLI_NAME chmod 777 /tmp/hyperledger/assets/config_block_before.pb
-  docker exec \\\\
-    -e CORE_PEER_ADDRESS=$PEER_ADDRESS \\\\
-    $CLI_NAME configtxlator proto_decode \\\\
-    --input /tmp/hyperledger/assets/config_block_before.pb \\\\
-    --type common.Block | \\\\
-    jq .data.data[0].payload.data.config > $CONFIG_FILE_NAME
-
-  docker exec $CLI_NAME rm -rf /tmp/hyperledger/assets/
-}
-
-function peerChannelFetchConfigDefault() {
-  local CHANNEL_NAME=$1
-  local CLI_NAME=$2
-  local CONFIG_FILE_NAME=$3
-
-  echo \\"Fetching config block from $CHANNEL_NAME using default cli's peer...\\"
-  inputLog \\"CHANNEL_NAME: $CHANNEL_NAME\\"
-  inputLog \\"CLI_NAME: $CLI_NAME\\"
-  inputLog \\"CONFIG_FILE_NAME: $CONFIG_FILE_NAME\\"
-
-  docker exec $CLI_NAME mkdir -p /tmp/hyperledger/assets/
-  docker exec \\\\
-    $CLI_NAME peer channel fetch config /tmp/hyperledger/assets/config_block_before.pb \\\\
-    -c $CHANNEL_NAME
-
-  docker exec $CLI_NAME chmod 777 /tmp/hyperledger/assets/config_block_before.pb
-  docker exec $CLI_NAME configtxlator proto_decode \\\\
-    --input /tmp/hyperledger/assets/config_block_before.pb \\\\
-    --type common.Block | \\\\
-    jq .data.data[0].payload.data.config > $CONFIG_FILE_NAME
-
-  docker exec $CLI_NAME rm -rf /tmp/hyperledger/assets/
-}
-
-function peerChannelFetchLastBlock() {
-  local CHANNEL_NAME=$1
-  local CLI_NAME=$2
-  local BLOCK_FILE_NAME=$3
-  local PEER_ADDRESS=$4
-
-  echo \\"Fetching last block from $CHANNEL_NAME using peer $PEER_ADDRESS...\\"
-  inputLog \\"CHANNEL_NAME: $CHANNEL_NAME\\"
-  inputLog \\"CLI_NAME: $CLI_NAME\\"
-  inputLog \\"BLOCK_FILE_NAME: $BLOCK_FILE_NAME\\"
-  inputLog \\"PEER_ADDRESS: $PEER_ADDRESS\\"
-
-  docker exec $CLI_NAME mkdir -p /tmp/hyperledger/blocks/
-  docker exec -e CORE_PEER_ADDRESS=$PEER_ADDRESS \\\\
-    $CLI_NAME peer channel fetch newest /tmp/hyperledger/blocks/newest.block \\\\
-    -c $CHANNEL_NAME
-  docker exec -e CORE_PEER_ADDRESS=$PEER_ADDRESS \\\\
-    $CLI_NAME configtxlator proto_decode \\\\
-    --input /tmp/hyperledger/blocks/newest.block \\\\
-    --type common.Block | \\\\
-    jq .data.data[0].payload.data.config > $BLOCK_FILE_NAME
-
-  docker exec $CLI_NAME rm -rf /tmp/hyperledger/assets/
-}
-
-function peerChannelFetchLastBlockDefault() {
-  local CHANNEL_NAME=$1
-  local CLI_NAME=$2
-  local BLOCK_FILE_NAME=$3
-
-  echo \\"Fetching last block from $CHANNEL_NAME using default cli's peer...\\"
-  inputLog \\"CHANNEL_NAME: $CHANNEL_NAME\\"
-  inputLog \\"CLI_NAME: $CLI_NAME\\"
-  inputLog \\"BLOCK_FILE_NAME: $BLOCK_FILE_NAME\\"
-
-  docker exec $CLI_NAME mkdir -p /tmp/hyperledger/blocks/
-  docker exec \\\\
-    $CLI_NAME peer channel fetch newest /tmp/hyperledger/blocks/newest.block \\\\
-    -c $CHANNEL_NAME
-  docker exec $CLI_NAME configtxlator proto_decode \\\\
-    --input /tmp/hyperledger/blocks/newest.block \\\\
-    --type common.Block | \\\\
-    jq .data.data[0].payload.data.config > $BLOCK_FILE_NAME
-
-  docker exec $CLI_NAME rm -rf /tmp/hyperledger/assets/
-}
-
-function peerChannelFetchFirstBlock() {
-  local CHANNEL_NAME=$1
-  local CLI_NAME=$2
-  local BLOCK_FILE_NAME=$3
-  local PEER_ADDRESS=$4
-
-  echo \\"Fetching first block from $CHANNEL_NAME using peer $PEER_ADDRESS...\\"
-  inputLog \\"CHANNEL_NAME: $CHANNEL_NAME\\"
-  inputLog \\"CLI_NAME: $CLI_NAME\\"
-  inputLog \\"BLOCK_FILE_NAME: $BLOCK_FILE_NAME\\"
-  inputLog \\"PEER_ADDRESS: $PEER_ADDRESS\\"
-
-  docker exec $CLI_NAME mkdir -p /tmp/hyperledger/blocks/
-  docker exec -e CORE_PEER_ADDRESS=$PEER_ADDRESS \\\\
-    $CLI_NAME peer channel fetch oldest /tmp/hyperledger/blocks/oldest.block \\\\
-    -c $CHANNEL_NAME
-  docker exec -e CORE_PEER_ADDRESS=$PEER_ADDRESS \\\\
-    $CLI_NAME configtxlator proto_decode \\\\
-    --input /tmp/hyperledger/blocks/oldest.block \\\\
-    --type common.Block | \\\\
-    jq .data.data[0].payload.data.config > $BLOCK_FILE_NAME
-
-  docker exec $CLI_NAME rm -rf /tmp/hyperledger/assets/
-}
-
-function peerChannelFetchFirstBlockDefault() {
-  local CHANNEL_NAME=$1
-  local CLI_NAME=$2
-  local BLOCK_FILE_NAME=$3
-
-  echo \\"Fetching first block from $CHANNEL_NAME using default cli's peer...\\"
-  inputLog \\"CHANNEL_NAME: $CHANNEL_NAME\\"
-  inputLog \\"CLI_NAME: $CLI_NAME\\"
-  inputLog \\"BLOCK_FILE_NAME: $BLOCK_FILE_NAME\\"
-
-  docker exec $CLI_NAME mkdir -p /tmp/hyperledger/blocks/
-  docker exec \\\\
-    $CLI_NAME peer channel fetch oldest /tmp/hyperledger/blocks/oldest.block \\\\
-    -c $CHANNEL_NAME
-  docker exec $CLI_NAME configtxlator proto_decode \\\\
-    --input /tmp/hyperledger/blocks/oldest.block \\\\
-    --type common.Block | \\\\
-    jq .data.data[0].payload.data.config > $BLOCK_FILE_NAME
-
-  docker exec $CLI_NAME rm -rf /tmp/hyperledger/assets/
-}
-
-function peerChannelFetchBlock() {
-  local CHANNEL_NAME=$1
-  local CLI_NAME=$2
-  local BLOCK_FILE_NAME=$3
-  local BLOCK_NUMBER=$4
-  local PEER_ADDRESS=$5
-
-  echo \\"Fetching first block from $CHANNEL_NAME using peer $PEER_ADDRESS...\\"
-  inputLog \\"CHANNEL_NAME: $CHANNEL_NAME\\"
-  inputLog \\"CLI_NAME: $CLI_NAME\\"
-  inputLog \\"BLOCK_FILE_NAME: $BLOCK_FILE_NAME\\"
-  inputLog \\"PEER_ADDRESS: $PEER_ADDRESS\\"
-
-  docker exec $CLI_NAME mkdir -p /tmp/hyperledger/blocks/
-  docker exec -e CORE_PEER_ADDRESS=$PEER_ADDRESS \\\\
-    $CLI_NAME peer channel fetch oldest /tmp/hyperledger/blocks/oldest.block \\\\
-    -c $CHANNEL_NAME
-  docker exec -e CORE_PEER_ADDRESS=$PEER_ADDRESS \\\\
-    $CLI_NAME configtxlator proto_decode \\\\
-    --input /tmp/hyperledger/blocks/oldest.block \\\\
-    --type common.Block | \\\\
-    jq .data.data[0].payload.data.config > $BLOCK_FILE_NAME
-
-  docker exec $CLI_NAME rm -rf /tmp/hyperledger/assets/
-}
-
-function peerChannelFetchBlockDefault() {
-  local CHANNEL_NAME=$1
-  local CLI_NAME=$2
-  local BLOCK_FILE_NAME=$3
-  local BLOCK_NUMBER=$4
-
-  echo \\"Fetching first block from $CHANNEL_NAME using default cli's peer...\\"
-  inputLog \\"CHANNEL_NAME: $CHANNEL_NAME\\"
-  inputLog \\"CLI_NAME: $CLI_NAME\\"
-  inputLog \\"BLOCK_FILE_NAME: $BLOCK_FILE_NAME\\"
-
-  docker exec $CLI_NAME mkdir -p /tmp/hyperledger/blocks/
-  docker exec \\\\
-    $CLI_NAME peer channel fetch oldest /tmp/hyperledger/blocks/oldest.block \\\\
-    -c $CHANNEL_NAME
-  docker exec $CLI_NAME configtxlator proto_decode \\\\
-    --input /tmp/hyperledger/blocks/oldest.block \\\\
-    --type common.Block | \\\\
-    jq .data.data[0].payload.data.config > $BLOCK_FILE_NAME
-
-  docker exec $CLI_NAME rm -rf /tmp/hyperledger/assets/
-}
-
-#=== TLS equivalents =========================================================
-
-function peerChannelListTls() {
-  local CLI_NAME=$1
-  local PEER_ADDRESS=$2
-  local CA_CERT=$3
-
-  echo \\"Listing channels using $CLI_NAME using peer $PEER_ADDRESS (TLS)...\\"
-  inputLog \\"CLI_NAME: $CLI_NAME\\"
-  inputLog \\"PEER_ADDRESS: $PEER_ADDRESS\\"
-
-  docker exec -e CORE_PEER_ADDRESS=$PEER_ADDRESS $CLI_NAME peer channel list --tls --cafile $CA_CERT
-}
-
-function peerChannelGetInfoTls() {
-  local CHANNEL_NAME=$1
-  local CLI_NAME=$2
-  local PEER_ADDRESS=$3
-  local CA_CERT=$4
-
-
-  echo \\"Getting info about $CHANNEL_NAME using peer $PEER_ADDRESS (TLS)...\\"
-  inputLog \\"CHANNEL_NAME: $CHANNEL_NAME\\"
-  inputLog \\"CLI_NAME: $CLI_NAME\\"
-  inputLog \\"PEER_ADDRESS: $PEER_ADDRESS\\"
-
-  docker exec -e CORE_PEER_ADDRESS=$PEER_ADDRESS $CLI_NAME peer channel getinfo \\\\
-    -c $CHANNEL_NAME --tls --cafile $CA_CERT
-}
-
-function peerChannelFetchConfigTls() {
-  local CHANNEL_NAME=$1
-  local CLI_NAME=$2
-  local CONFIG_FILE_NAME=$3
-  local PEER_ADDRESS=$4
-  local CA_CERT=$5
-
-  echo \\"Fetching config block from $CHANNEL_NAME using peer $PEER_ADDRESS (TLS)...\\"
-  inputLog \\"CHANNEL_NAME: $CHANNEL_NAME\\"
-  inputLog \\"CLI_NAME: $CLI_NAME\\"
-  inputLog \\"CONFIG_FILE_NAME: $CONFIG_FILE_NAME\\"
-  inputLog \\"PEER_ADDRESS: $PEER_ADDRESS\\"
-
-  docker exec $CLI_NAME mkdir -p /tmp/hyperledger/assets/
-  docker exec \\\\
-    -e CORE_PEER_ADDRESS=$PEER_ADDRESS \\\\
-    $CLI_NAME peer channel fetch config /tmp/hyperledger/assets/config_block_before.pb \\\\
-    -c $CHANNEL_NAME --tls --cafile $CA_CERT
-
-  docker exec $CLI_NAME chmod 777 /tmp/hyperledger/assets/config_block_before.pb
-  docker exec \\\\
-    -e CORE_PEER_ADDRESS=$PEER_ADDRESS \\\\
-    $CLI_NAME configtxlator proto_decode \\\\
-    --input /tmp/hyperledger/assets/config_block_before.pb \\\\
-    --type common.Block | \\\\
-    jq .data.data[0].payload.data.config > $CONFIG_FILE_NAME
-
-  docker exec $CLI_NAME rm -rf /tmp/hyperledger/assets/
-}
-
-function peerChannelFetchConfigDefaultTls() {
-  local CHANNEL_NAME=$1
-  local CLI_NAME=$2
-  local CONFIG_FILE_NAME=$3
-  local CA_CERT=$4
-
-  echo \\"Fetching config block from $CHANNEL_NAME using default cli's peer (TLS)...\\"
-  inputLog \\"CHANNEL_NAME: $CHANNEL_NAME\\"
-  inputLog \\"CLI_NAME: $CLI_NAME\\"
-  inputLog \\"CONFIG_FILE_NAME: $CONFIG_FILE_NAME\\"
-
-  docker exec $CLI_NAME mkdir -p /tmp/hyperledger/assets/
-  docker exec \\\\
-    $CLI_NAME peer channel fetch config /tmp/hyperledger/assets/config_block_before.pb \\\\
-    -c $CHANNEL_NAME --tls --cafile $CA_CERT
-
-  docker exec $CLI_NAME chmod 777 /tmp/hyperledger/assets/config_block_before.pb
-  docker exec $CLI_NAME configtxlator proto_decode \\\\
-    --input /tmp/hyperledger/assets/config_block_before.pb \\\\
-    --type common.Block | \\\\
-    jq .data.data[0].payload.data.config > $CONFIG_FILE_NAME
-
-  docker exec $CLI_NAME rm -rf /tmp/hyperledger/assets/
-}
-
-function peerChannelFetchLastBlockTls() {
-  local CHANNEL_NAME=$1
-  local CLI_NAME=$2
-  local BLOCK_FILE_NAME=$3
-  local PEER_ADDRESS=$4
-  local CA_CERT=$5
-
-  echo \\"Fetching last block from $CHANNEL_NAME using peer $PEER_ADDRESS (TLS)...\\"
-  inputLog \\"CHANNEL_NAME: $CHANNEL_NAME\\"
-  inputLog \\"CLI_NAME: $CLI_NAME\\"
-  inputLog \\"BLOCK_FILE_NAME: $BLOCK_FILE_NAME\\"
-  inputLog \\"PEER_ADDRESS: $PEER_ADDRESS\\"
-
-  docker exec $CLI_NAME mkdir -p /tmp/hyperledger/blocks/
-  docker exec -e CORE_PEER_ADDRESS=$PEER_ADDRESS \\\\
-    $CLI_NAME peer channel fetch newest /tmp/hyperledger/blocks/newest.block \\\\
-    -c $CHANNEL_NAME --tls --cafile $CA_CERT
-  docker exec -e CORE_PEER_ADDRESS=$PEER_ADDRESS \\\\
-    $CLI_NAME configtxlator proto_decode \\\\
-    --input /tmp/hyperledger/blocks/newest.block \\\\
-    --type common.Block | \\\\
-    jq .data.data[0].payload.data.config > $BLOCK_FILE_NAME
-
-  docker exec $CLI_NAME rm -rf /tmp/hyperledger/assets/
-}
-
-function peerChannelFetchLastBlockDefaultTls() {
-  local CHANNEL_NAME=$1
-  local CLI_NAME=$2
-  local BLOCK_FILE_NAME=$3
-  local CA_CERT=$4
-
-  echo \\"Fetching last block from $CHANNEL_NAME using default cli's peer (TLS)...\\"
-  inputLog \\"CHANNEL_NAME: $CHANNEL_NAME\\"
-  inputLog \\"CLI_NAME: $CLI_NAME\\"
-  inputLog \\"BLOCK_FILE_NAME: $BLOCK_FILE_NAME\\"
-
-  docker exec $CLI_NAME mkdir -p /tmp/hyperledger/blocks/
-  docker exec \\\\
-    $CLI_NAME peer channel fetch newest /tmp/hyperledger/blocks/newest.block \\\\
-    -c $CHANNEL_NAME --tls --cafile $CA_CERT
-  docker exec $CLI_NAME configtxlator proto_decode \\\\
-    --input /tmp/hyperledger/blocks/newest.block \\\\
-    --type common.Block | \\\\
-    jq .data.data[0].payload.data.config > $BLOCK_FILE_NAME
-
-  docker exec $CLI_NAME rm -rf /tmp/hyperledger/assets/
-}
-
-function peerChannelFetchFirstBlockTls() {
-  local CHANNEL_NAME=$1
-  local CLI_NAME=$2
-  local BLOCK_FILE_NAME=$3
-  local PEER_ADDRESS=$4
-  local CA_CERT=$5
-
-  echo \\"Fetching first block from $CHANNEL_NAME using peer $PEER_ADDRESS (TLS)...\\"
-  inputLog \\"CHANNEL_NAME: $CHANNEL_NAME\\"
-  inputLog \\"CLI_NAME: $CLI_NAME\\"
-  inputLog \\"BLOCK_FILE_NAME: $BLOCK_FILE_NAME\\"
-  inputLog \\"PEER_ADDRESS: $PEER_ADDRESS\\"
-
-  docker exec $CLI_NAME mkdir -p /tmp/hyperledger/blocks/
-  docker exec -e CORE_PEER_ADDRESS=$PEER_ADDRESS \\\\
-    $CLI_NAME peer channel fetch oldest /tmp/hyperledger/blocks/oldest.block \\\\
-    -c $CHANNEL_NAME --tls --cafile $CA_CERT
-  docker exec -e CORE_PEER_ADDRESS=$PEER_ADDRESS \\\\
-    $CLI_NAME configtxlator proto_decode \\\\
-    --input /tmp/hyperledger/blocks/oldest.block \\\\
-    --type common.Block | \\\\
-    jq .data.data[0].payload.data.config > $BLOCK_FILE_NAME
-
-  docker exec $CLI_NAME rm -rf /tmp/hyperledger/assets/1
-}
-
-function peerChannelFetchFirstBlockDefaultTls() {
-  local CHANNEL_NAME=$1
-  local CLI_NAME=$2
-  local BLOCK_FILE_NAME=$3
-  local CA_CERT=$4
-
-  echo \\"Fetching first block from $CHANNEL_NAME using default cli's peer (TLS)...\\"
-  inputLog \\"CHANNEL_NAME: $CHANNEL_NAME\\"
-  inputLog \\"CLI_NAME: $CLI_NAME\\"
-  inputLog \\"BLOCK_FILE_NAME: $BLOCK_FILE_NAME\\"
-
-  docker exec $CLI_NAME mkdir -p /tmp/hyperledger/blocks/
-  docker exec \\\\
-    $CLI_NAME peer channel fetch oldest /tmp/hyperledger/blocks/oldest.block \\\\
-    -c $CHANNEL_NAME --tls --cafile $CA_CERT
-  docker exec $CLI_NAME configtxlator proto_decode \\\\
-    --input /tmp/hyperledger/blocks/oldest.block \\\\
-    --type common.Block | \\\\
-    jq .data.data[0].payload.data.config > $BLOCK_FILE_NAME
-
-  docker exec $CLI_NAME rm -rf /tmp/hyperledger/assets/
-}
-
-function peerChannelFetchBlockTls() {
-  local CHANNEL_NAME=$1
-  local CLI_NAME=$2
-  local BLOCK_FILE_NAME=$3
-  local BLOCK_NUMBER=$4
-  local PEER_ADDRESS=$5
-
-  echo \\"Fetching first block from $CHANNEL_NAME using peer $PEER_ADDRESS...\\"
-  inputLog \\"CHANNEL_NAME: $CHANNEL_NAME\\"
-  inputLog \\"CLI_NAME: $CLI_NAME\\"
-  inputLog \\"BLOCK_FILE_NAME: $BLOCK_FILE_NAME\\"
-  inputLog \\"PEER_ADDRESS: $PEER_ADDRESS\\"
-
-  docker exec $CLI_NAME mkdir -p /tmp/hyperledger/blocks/
-  docker exec -e CORE_PEER_ADDRESS=$PEER_ADDRESS \\\\
-    $CLI_NAME peer channel fetch oldest /tmp/hyperledger/blocks/oldest.block \\\\
-    -c $CHANNEL_NAME --tls --cafile $CA_CERT
-  docker exec -e CORE_PEER_ADDRESS=$PEER_ADDRESS \\\\
-    $CLI_NAME configtxlator proto_decode \\\\
-    --input /tmp/hyperledger/blocks/oldest.block \\\\
-    --type common.Block | \\\\
-    jq .data.data[0].payload.data.config > $BLOCK_FILE_NAME
-
-  docker exec $CLI_NAME rm -rf /tmp/hyperledger/assets/
-}
-
-function peerChannelFetchBlockDefaultTls() {
-  local CHANNEL_NAME=$1
-  local CLI_NAME=$2
-  local BLOCK_FILE_NAME=$3
-  local BLOCK_NUMBER=$4
-
-  echo \\"Fetching first block from $CHANNEL_NAME using default cli's peer...\\"
-  inputLog \\"CHANNEL_NAME: $CHANNEL_NAME\\"
-  inputLog \\"CLI_NAME: $CLI_NAME\\"
-  inputLog \\"BLOCK_FILE_NAME: $BLOCK_FILE_NAME\\"
-
-  docker exec $CLI_NAME mkdir -p /tmp/hyperledger/blocks/
-  docker exec \\\\
-    $CLI_NAME peer channel fetch oldest /tmp/hyperledger/blocks/oldest.block \\\\
-    -c $CHANNEL_NAME --tls --cafile $CA_CERT
-  docker exec $CLI_NAME configtxlator proto_decode \\\\
-    --input /tmp/hyperledger/blocks/oldest.block \\\\
-    --type common.Block | \\\\
-    jq .data.data[0].payload.data.config > $BLOCK_FILE_NAME
-
-  docker exec $CLI_NAME rm -rf /tmp/hyperledger/assets/
-}
-"
-`;
-
-exports[`network-01-simple should create proper e2e/__tmp__/network-01-simple/fabrikka-target/network/fabric-docker/scripts/base-functions.sh from samples/fabrikkaConfig-1org-1channel-1chaincode.json 1`] = `
-"function certsGenerate() {
-=======
 exports[`network-01-simple should create proper e2e/__tmp__/network-01-simple/fabrica-target/fabric-docker/scripts/base-functions.sh from samples/fabricaConfig-1org-1channel-1chaincode.json 1`] = `
 "#!/usr/bin/env bash
 
 function certsGenerate() {
->>>>>>> 801c4562
   local CONTAINER_NAME=certsGenerate
 
   local CONFIG_PATH=$1
@@ -1700,43 +1162,8 @@
 "
 `;
 
-<<<<<<< HEAD
-exports[`network-01-simple should create proper e2e/__tmp__/network-01-simple/fabrikka-target/network/fabric-docker/scripts/base-help.sh from samples/fabrikkaConfig-1org-1channel-1chaincode.json 1`] = `
-"function printHelp() {
-  echo \\"Fabrikka is powered by SoftwareMill\\"
-
-  echo \\"\\"
-  echo \\"usage: ./fabric-docker.sh <command>\\"
-  echo \\"\\"
-
-  echo \\"Commands: \\"
-  echo \\"\\"
-  echo \\"./fabric-docker.sh up\\"
-  echo -e \\"\\\\t Use for first run. Creates all needed artifacts (certs, genesis block) and starts network for the first time.\\"
-  echo -e \\"\\\\t After 'up' commands start/stop are used to manage network and rerun to rerun it\\"
-  echo \\"\\"
-  echo \\"./fabric-docker.sh down\\"
-  echo -e \\"\\\\t Back to empty state - destorys created containers, prunes generated certificates, configs.\\"
-  echo \\"\\"
-  echo \\"./fabric-docker.sh start\\"
-  echo -e \\"\\\\t Starts already created network.\\"
-  echo \\"\\"
-  echo \\"./fabric-docker.sh stop\\"
-  echo -e \\"\\\\t Stops already running network.\\"
-  echo \\"\\"
-  echo \\"./fabric-docker.sh recreate\\"
-  echo -e \\"\\\\t Fresh start - it destorys whole network, certs, configs and then reruns everything.\\"
-  echo \\"\\"
-  echo \\"./fabric-docker.sh channel --help\\"
-  echo -e \\"\\\\t Detailed help for channel management scripts.\\"
-  echo \\"\\"
-}
-"
-`;
-=======
 exports[`network-01-simple should create proper e2e/__tmp__/network-01-simple/fabrica-target/fabric-docker/scripts/cli/channel_fns.sh from samples/fabricaConfig-1org-1channel-1chaincode.json 1`] = `
 "#!/usr/bin/env bash
->>>>>>> 801c4562
 
 set -eu
 
@@ -1868,20 +1295,6 @@
 
 exports[`network-01-simple should create proper files from samples/fabricaConfig-1org-1channel-1chaincode.json 1`] = `
 Array [
-<<<<<<< HEAD
-  "e2e/__tmp__/network-01-simple/fabrikka-target/network/fabric-config/.gitignore",
-  "e2e/__tmp__/network-01-simple/fabrikka-target/network/fabric-config/configtx.yaml",
-  "e2e/__tmp__/network-01-simple/fabrikka-target/network/fabric-config/crypto-config-org1.yaml",
-  "e2e/__tmp__/network-01-simple/fabrikka-target/network/fabric-config/crypto-config-root.yaml",
-  "e2e/__tmp__/network-01-simple/fabrikka-target/network/fabric-docker.sh",
-  "e2e/__tmp__/network-01-simple/fabrikka-target/network/fabric-docker/.env",
-  "e2e/__tmp__/network-01-simple/fabrikka-target/network/fabric-docker/commands-generated.sh",
-  "e2e/__tmp__/network-01-simple/fabrikka-target/network/fabric-docker/docker-compose.yaml",
-  "e2e/__tmp__/network-01-simple/fabrikka-target/network/fabric-docker/scripts/base-channel-functions.sh",
-  "e2e/__tmp__/network-01-simple/fabrikka-target/network/fabric-docker/scripts/base-functions.sh",
-  "e2e/__tmp__/network-01-simple/fabrikka-target/network/fabric-docker/scripts/base-help.sh",
-  "e2e/__tmp__/network-01-simple/fabrikka-target/network/fabric-docker/scripts/cli/channel_fns.sh",
-=======
   "e2e/__tmp__/network-01-simple/fabrica-target/fabric-config/.gitignore",
   "e2e/__tmp__/network-01-simple/fabrica-target/fabric-config/collections/chaincode1.json",
   "e2e/__tmp__/network-01-simple/fabrica-target/fabric-config/configtx.yaml",
@@ -1895,6 +1308,5 @@
   "e2e/__tmp__/network-01-simple/fabrica-target/fabric-docker/scripts/base-help.sh",
   "e2e/__tmp__/network-01-simple/fabrica-target/fabric-docker/scripts/chaincode-functions.sh",
   "e2e/__tmp__/network-01-simple/fabrica-target/fabric-docker/scripts/cli/channel_fns.sh",
->>>>>>> 801c4562
 ]
 `;