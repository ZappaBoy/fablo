// Jest Snapshot v1, https://goo.gl/fbAQLP

<<<<<<< HEAD
exports[`network-03-simple-raft should create proper e2e/__tmp__/network-03-simple-raft/fabric-config/.gitignore from samples/fabrikkaConfig-1org-1channel-1chaincode-tls-raft.json 1`] = `
"/config
/crypto-config
"
`;

exports[`network-03-simple-raft should create proper e2e/__tmp__/network-03-simple-raft/fabric-config/configtx.yaml from samples/fabrikkaConfig-1org-1channel-1chaincode-tls-raft.json 1`] = `
"################################################################################
#   SECTION: Capabilities
################################################################################
Capabilities:
    Channel: &ChannelCapabilities
        V1_4_3: true
    Orderer: &OrdererCapabilities
        V1_4_2: true
    Application: &ApplicationCapabilities
        V1_4_2: true

################################################################################
#   CHANNEL Defaults
################################################################################
Channel: &ChannelDefaults
    Policies:
        Readers:
            Type: ImplicitMeta
            Rule: \\"ANY Readers\\"
        Writers:
            Type: ImplicitMeta
            Rule: \\"ANY Writers\\"
        Admins:
            Type: ImplicitMeta
            Rule: \\"MAJORITY Admins\\"
    Capabilities:
        <<: *ChannelCapabilities

################################################################################
#   Section: Organizations
################################################################################
Organizations:
    - &OrdererOrg
        Name: Orderer
        ID: OrdererMSP
        MSPDir: crypto-config/ordererOrganizations/root.com/msp 
    - &Org1
        Name: Org1MSP
        ID: Org1MSP
        MSPDir: crypto-config/peerOrganizations/org1.com/msp
        AnchorPeers:
            - Host: peer0.org1.com
              Port: 7051

################################################################################
#   SECTION: Application
################################################################################
Application: &ApplicationDefaults
    Organizations:
    Capabilities:
        <<: *ApplicationCapabilities

################################################################################
#   SECTION: Orderer
################################################################################
Orderer: &OrdererDefaults
    OrdererType: etcdraft
    Addresses: 
        - orderer0.root.com:7050
    
    EtcdRaft:
        Consenters:
            - Host: orderer0.root.com
              Port: 7050
              ClientTLSCert: crypto-config/ordererOrganizations/root.com/orderers/orderer0.root.com/tls/server.crt
              ServerTLSCert: crypto-config/ordererOrganizations/root.com/orderers/orderer0.root.com/tls/server.crt
                    
    BatchTimeout: 2s
    BatchSize:
        MaxMessageCount: 10
        AbsoluteMaxBytes: 99 MB
        PreferredMaxBytes: 512 KB
    Organizations:

################################################################################
#   Profile
################################################################################
# https://github:com/hyperledger/fabric/blob/master/sampleconfig/configtx.yaml

Profiles:
    OrdererGenesis:
        <<: *ChannelDefaults
        Orderer:
            <<: *OrdererDefaults
            Organizations:
                - *OrdererOrg
            Capabilities:
                <<: *OrdererCapabilities
        Consortiums:
            SampleConsortium:
                Organizations: 
                    - *Org1
    AllOrgChannel:
        <<: *ChannelDefaults
        Consortium: SampleConsortium
        Application:
            <<: *ApplicationDefaults
            Organizations: 
                - *Org1
            Capabilities:
                <<: *ApplicationCapabilities
=======
exports[`network-03-simple-raft should create proper e2e/__tmp__/network-03-simple-raft/fabric-compose.sh from samples/fabrikkaConfig-1org-1channel-1chaincode-tls-raft.json 1`] = `
"#!/bin/bash

BASEDIR=\\"$(cd \\"$(dirname \\"./$0\\")\\" && pwd)\\"

source \\"$BASEDIR/fabric-compose/scripts/base-help.sh\\"
source \\"$BASEDIR/fabric-compose/scripts/base-functions.sh\\"
source \\"$BASEDIR/fabric-compose/commands-generated.sh\\"
source \\"$BASEDIR/fabric-compose/.env\\"
>>>>>>> ad2d2ed7

"
`;

exports[`network-03-simple-raft should create proper e2e/__tmp__/network-03-simple-raft/fabric-config/crypto-config-org1.yaml from samples/fabrikkaConfig-1org-1channel-1chaincode-tls-raft.json 1`] = `
"PeerOrgs:
  - Name: Org1
    Domain: org1.com
    Template:
      Count: 2
    Users:
      Count: 1

"
`;

exports[`network-03-simple-raft should create proper e2e/__tmp__/network-03-simple-raft/fabric-config/crypto-config-root.yaml from samples/fabrikkaConfig-1org-1channel-1chaincode-tls-raft.json 1`] = `
"OrdererOrgs:
  - Name: Orderer
    Domain: root.com
    Specs: 
      - Hostname: orderer0
    "
`;

exports[`network-03-simple-raft should create proper e2e/__tmp__/network-03-simple-raft/fabric-docker/.env from samples/fabrikkaConfig-1org-1channel-1chaincode-tls-raft.json 1`] = `
"COMPOSE_PROJECT_NAME=network
FABRIC_VERSION=1.4.3
LOGGING_LEVEL=info

ROOT_CA_ADMIN_NAME=admin
ROOT_CA_ADMIN_PASSWORD=adminpw

ORG1_CA_ADMIN_NAME=admin
ORG1_CA_ADMIN_PASSWORD=adminpw

"
`;

exports[`network-03-simple-raft should create proper e2e/__tmp__/network-03-simple-raft/fabric-docker/commands-generated.sh from samples/fabrikkaConfig-1org-1channel-1chaincode-tls-raft.json 1`] = `
"#!/bin/bash

BASEDIR=\\"$(cd \\"$(dirname \\"./$0\\")\\" && pwd)\\"

function installChaincodes() {
  
  printHeadline \\"Installing 'chaincode1' on my-channel1/Org1/peer0\\" \\"U1F60E\\"
    chaincodeInstallTls \\"$BASEDIR/chaincode1\\" \\"chaincode1\\" \\"0.0.1\\" \\"java\\" \\"my-channel1\\" \\"peer0.org1.com:7051\\" \\"orderer0.root.com:7050\\" \\"cli.org1.com\\" \\"crypto/daTls/msp/tlscacerts/tlsca.root.com-cert.pem\\"
  
  printItalics \\"Instantiating 'chaincode1' on my-channel1/Org1/peer0\\" \\"U1F618\\"
    chaincodeInstantiateTls \\"$BASEDIR/chaincode1\\" \\"chaincode1\\" \\"0.0.1\\" \\"java\\" \\"my-channel1\\" \\"peer0.org1.com:7051\\" \\"orderer0.root.com:7050\\" \\"cli.org1.com\\" '{'Args':[]}' \\"AND ('Org1.member')\\" \\"crypto/daTls/msp/tlscacerts/tlsca.root.com-cert.pem\\"
    
  printHeadline \\"Installing 'chaincode1' on my-channel1/Org1/peer1\\" \\"U1F60E\\"
    chaincodeInstallTls \\"$BASEDIR/chaincode1\\" \\"chaincode1\\" \\"0.0.1\\" \\"java\\" \\"my-channel1\\" \\"peer1.org1.com:7051\\" \\"orderer0.root.com:7050\\" \\"cli.org1.com\\" \\"crypto/daTls/msp/tlscacerts/tlsca.root.com-cert.pem\\"
  
  printItalics \\"Instantiating 'chaincode1' on my-channel1/Org1/peer1\\" \\"U1F618\\"
    chaincodeInstantiateTls \\"$BASEDIR/chaincode1\\" \\"chaincode1\\" \\"0.0.1\\" \\"java\\" \\"my-channel1\\" \\"peer1.org1.com:7051\\" \\"orderer0.root.com:7050\\" \\"cli.org1.com\\" '{'Args':[]}' \\"AND ('Org1.member')\\" \\"crypto/daTls/msp/tlscacerts/tlsca.root.com-cert.pem\\"
    
}

function generateArtifacts() {
  printHeadline \\"Generating basic configs\\" \\"U1F913\\"
  printItalics \\"Generating crypto material for org Orderer\\" \\"U1F512\\"
  certsGenerate \\"$BASEDIR/fabric-config\\" \\"crypto-config-root.yaml\\" \\"ordererOrganizations/root.com\\" \\"$BASEDIR/fabric-config/crypto-config/\\"
  
  printItalics \\"Generating crypto material for Org1\\" \\"U1F512\\"
  certsGenerate \\"$BASEDIR/fabric-config\\" \\"crypto-config-org1.yaml\\" \\"peerOrganizations/org1.com\\" \\"$BASEDIR/fabric-config/crypto-config/\\"
  
  printItalics \\"Generating genesis block\\" \\"U1F3E0\\"
  genesisBlockCreate \\"$BASEDIR/fabric-config\\" \\"$BASEDIR/fabric-config/config\\"
}

function startNetwork() {
  printHeadline \\"Starting network\\" \\"U1F680\\"
  (
    cd \\"$BASEDIR\\"/fabric-docker
    docker-compose up -d
    sleep 4
  )
}

function stopNetwork() {
  printHeadline \\"Stopping network\\" \\"U1F68F\\"
  (
    cd \\"$BASEDIR\\"/fabric-docker
    docker-compose stop
    sleep 4
  )
}

function generateChannelsArtifacts() {
    printHeadline \\"Generating config for 'my-channel1'\\" \\"U1F913\\"
  createChannelTx \\"my-channel1\\" \\"$BASEDIR/fabric-config\\" \\"AllOrgChannel\\" \\"$BASEDIR/fabric-config/config\\"
  }

function installChannels() {
  
    
    printHeadline \\"Creating 'my-channel1' on Org1/peer0\\" \\"U1F63B\\"
    docker exec -i cli.org1.com bash -c \\\\
    \\"source scripts/channel_fns.sh; createChannelAndJoinTls 'my-channel1' 'Org1MSP' 'peer0.org1.com:7051' 'crypto/users/Admin@org1.com/msp' 'crypto/users/Admin@org1.com/tls' 'crypto/daTls/msp/tlscacerts/tlsca.root.com-cert.pem' 'orderer0.root.com:7050';\\"
  
    
    printItalics \\"Joining 'my-channel1' on  Org1/peer1\\" \\"U1F638\\"
    docker exec -i cli.org1.com bash -c \\\\
    \\"source scripts/channel_fns.sh; fetchChannelAndJoinTls 'my-channel1' 'Org1MSP' 'peer1.org1.com:7051' 'crypto/users/Admin@org1.com/msp' 'crypto/users/Admin@org1.com/tls' 'crypto/daTls/msp/tlscacerts/tlsca.root.com-cert.pem' 'orderer0.root.com:7050';\\"
  
        }

function networkDown() {
  printHeadline \\"Destroying network\\" \\"U1F916\\"
  (
    cd \\"$BASEDIR\\"/fabric-docker
    docker-compose down
  )

  printf \\"\\\\nRemoving chaincode containers & images... \\\\U1F5D1 \\\\n\\"
   
  docker rm -f $(docker ps -a | grep dev-peer0.org1.com-chaincode1-0.0.1-* | awk '{print $1}') || {
    echo \\"docker rm failed, Check if all fabric dockers properly was deleted\\"
  }
  docker rmi $(docker images dev-peer0.org1.com-chaincode1-0.0.1-* -q) || {
    echo \\"docker rm failed, Check if all fabric dockers properly was deleted\\"
  }
  
  docker rm -f $(docker ps -a | grep dev-peer1.org1.com-chaincode1-0.0.1-* | awk '{print $1}') || {
    echo \\"docker rm failed, Check if all fabric dockers properly was deleted\\"
  }
  docker rmi $(docker images dev-peer1.org1.com-chaincode1-0.0.1-* -q) || {
    echo \\"docker rm failed, Check if all fabric dockers properly was deleted\\"
  }
  
  printf \\"\\\\nRemoving generated configs... \\\\U1F5D1 \\\\n\\"
  rm -rf $BASEDIR/fabric-config/config
  rm -rf $BASEDIR/fabric-config/crypto-config

  printHeadline \\"Done! Network was purged\\" \\"U1F5D1\\"
}
"
`;

exports[`network-03-simple-raft should create proper e2e/__tmp__/network-03-simple-raft/fabric-docker/docker-compose.yaml from samples/fabrikkaConfig-1org-1channel-1chaincode-tls-raft.json 1`] = `
"version: '2.2'

networks:
  basic:

services:
  
  ca.root.com:
    container_name: ca.root.com
    image: hyperledger/fabric-ca:\${FABRIC_VERSION}
    environment:
      - FABRIC_CA_HOME=/etc/hyperledger/fabric-ca-server
      - FABRIC_CA_SERVER_CA_NAME=ca.root.com
      - FABRIC_CA_SERVER_CA_CERTFILE=/etc/hyperledger/fabric-ca-server-config/ca.root.com-cert.pem
      - FABRIC_CA_SERVER_CA_KEYFILE=/etc/hyperledger/fabric-ca-server-config/priv-key.pem
    ports:
      - 7030:7054
    command: sh -c 'fabric-ca-server start -b \${ROOT_CA_ADMIN_NAME}:\${ROOT_CA_ADMIN_PASSWORD} -d'
    volumes:
      - ../fabric-config/crypto-config/ordererOrganizations/root.com/ca/:/etc/hyperledger/fabric-ca-server-config
    networks:
      - basic
  
  orderer0.root.com:
    container_name: orderer0.root.com
    image: hyperledger/fabric-orderer:\${FABRIC_VERSION}
    environment:
      - ORDERER_GENERAL_LOGLEVEL=\${LOGGING_LEVEL}
      - ORDERER_GENERAL_LISTENADDRESS=0.0.0.0
      - ORDERER_GENERAL_GENESISMETHOD=file
      - ORDERER_GENERAL_GENESISFILE=/var/hyperledger/config/genesis.block
      - ORDERER_GENERAL_LOCALMSPID=OrdererMSP
      - ORDERER_GENERAL_LOCALMSPDIR=/var/hyperledger/orderer/msp
      - GODEBUG=netdns=go
            #enabled TLS
      - ORDERER_GENERAL_TLS_ENABLED=true
      - ORDERER_GENERAL_TLS_PRIVATEKEY=/var/hyperledger/orderer/tls/server.key
      - ORDERER_GENERAL_TLS_CERTIFICATE=/var/hyperledger/orderer/tls/server.crt
      - ORDERER_GENERAL_TLS_ROOTCAS=[/var/hyperledger/orderer/tls/ca.crt]
      - ORDERER_GENERAL_CLUSTER_CLIENTCERTIFICATE=/var/hyperledger/orderer/tls/server.crt
      - ORDERER_GENERAL_CLUSTER_CLIENTPRIVATEKEY=/var/hyperledger/orderer/tls/server.key
      - ORDERER_GENERAL_CLUSTER_ROOTCAS=[/var/hyperledger/orderer/tls/ca.crt]
    working_dir: /var/hyperledger/orderer
    command: orderer
    ports:
      - 7040:7050
    volumes:
      - ../fabric-config/config/:/var/hyperledger/config
      - ../fabric-config/crypto-config/ordererOrganizations/root.com/orderers/orderer0.root.com/msp/:/var/hyperledger/orderer/msp
      - ../fabric-config/crypto-config/ordererOrganizations/root.com/orderers/orderer0.root.com/tls/:/var/hyperledger/orderer/tls
    networks:
      - basic
    
  
  ca.org1.com:
    container_name: ca.org1.com
    image: hyperledger/fabric-ca:\${FABRIC_VERSION}
    environment:
      - FABRIC_CA_HOME=/etc/hyperledger/fabric-ca-server
      - FABRIC_CA_SERVER_CA_NAME=ca.org1.com
      - FABRIC_CA_SERVER_CA_CERTFILE=/etc/hyperledger/fabric-ca-server-config/ca.org1.com-cert.pem
      - FABRIC_CA_SERVER_CA_KEYFILE=/etc/hyperledger/fabric-ca-server-config/priv-key.pem
    ports:
      - 7031:7054
    command: sh -c 'fabric-ca-server start -b \${ORG1_CA_ADMIN_NAME}:\${ORG1_CA_ADMIN_PASSWORD} -d'
    volumes:
      - ../fabric-config/crypto-config/peerOrganizations/org1.com/ca/:/etc/hyperledger/fabric-ca-server-config
    networks:
      - basic
  
  cli.org1.com:
    container_name: cli.org1.com
    image: hyperledger/fabric-tools:\${FABRIC_VERSION}
    tty: true
    environment:
      - GOPATH=/opt/gopath
      - CORE_VM_ENDPOINT=unix:///host/var/run/docker.sock
      - FABRIC_LOGGING_SPEC=\${LOGGING_LEVEL}
      - CORE_PEER_ID=cli.org1.com
      - CORE_CHAINCODE_KEEPALIVE=10
      #
      - CORE_PEER_LOCALMSPID=Org1MSP
      - CORE_PEER_MSPCONFIGPATH=/var/hyperledger/cli/crypto/users/Admin@org1.com/msp
      - CORE_PEER_ADDRESS=peer0.org1.com:7051
            # enabled TLS
      - CORE_PEER_TLS_ENABLED=true
      - CORE_PEER_TLS_CERT_FILE=/var/hyperledger/cli/crypto/users/Admin@org1.com/tls/client.crt
      - CORE_PEER_TLS_KEY_FILE=/var/hyperledger/cli/crypto/users/Admin@org1.com/tls/client.key
      - CORE_PEER_TLS_ROOTCERT_FILE=/var/hyperledger/cli/crypto/users/Admin@org1.com/tls/ca.crt
      - TLS_CA_CERT_PATH=:/var/hyperledger/cli/crypto/daTls/msp/tlscacerts/tlsca.root.com-cert.pem
    working_dir: /var/hyperledger/cli/
    command: /bin/bash
    volumes:
      - /var/run/:/host/var/run/
      - ./scripts/cli:/var/hyperledger/cli/scripts/
      - ../fabric-config/crypto-config/peerOrganizations/org1.com:/var/hyperledger/cli/crypto/
      - ../fabric-config/config:/var/hyperledger/cli/config/ # genesis.block and channel.tx's
      - ../fabric-config/crypto-config/ordererOrganizations/root.com/orderers/orderer0.root.com/:/var/hyperledger/cli/crypto/daTls # TODO ! To ease up deployment, not proper. 
      - ../chaincode1/:/var/hyperledger/cli/chaincode1/
    networks:
      - basic
  
  peer0.org1.com:
    container_name: peer0.org1.com
    image: hyperledger/fabric-peer:\${FABRIC_VERSION}
    environment:
      - CORE_VM_ENDPOINT=unix:///host/var/run/docker.sock
      - CORE_PEER_ID=peer0.org1.com
      - CORE_LOGGING_PEER=\${LOGGING_LEVEL}
      - CORE_CHAINCODE_LOGGING_LEVEL=\${LOGGING_LEVEL}
      - CORE_VM_DOCKER_HOSTCONFIG_NETWORKMODE=\${COMPOSE_PROJECT_NAME}_basic
      - CORE_VM_DOCKER_ATTACHSTDOUT=true
      - GODEBUG=netdns=go
      #
      - CORE_PEER_MSPCONFIGPATH=/etc/hyperledger/fabric/peer/msp
      - CORE_PEER_LOCALMSPID=Org1MSP
      - CORE_PEER_ADDRESS=peer0.org1.com:7051
            # enabled TLS
      - CORE_PEER_TLS_ENABLED=true
      - CORE_PEER_TLS_CERT_FILE=/etc/hyperledger/fabric/peer/tls/server.crt
      - CORE_PEER_TLS_KEY_FILE=/etc/hyperledger/fabric/peer/tls/server.key
      - CORE_PEER_TLS_ROOTCERT_FILE=/etc/hyperledger/fabric/peer/tls/ca.crt
            
    working_dir: /etc/hyperledger/fabric/peer/
    command: peer node start
    ports:
      - 7051:7051
     #- 7053:7053
    volumes:
      - /var/run/:/host/var/run/
      - ../fabric-config/crypto-config/peerOrganizations/org1.com/peers/peer0.org1.com/msp:/etc/hyperledger/fabric/peer/msp
      - ../fabric-config/crypto-config/peerOrganizations/org1.com/peers/peer0.org1.com/tls:/etc/hyperledger/fabric/peer/tls
      - ../fabric-config/crypto-config/peerOrganizations/org1.com/users:/etc/hyperledger/fabric/peer/msp/users
      - ../fabric-config/config:/etc/hyperledger/fabric/config
    depends_on:
      - orderer0.root.com
    networks:
      - basic
  
  
  peer1.org1.com:
    container_name: peer1.org1.com
    image: hyperledger/fabric-peer:\${FABRIC_VERSION}
    environment:
      - CORE_VM_ENDPOINT=unix:///host/var/run/docker.sock
      - CORE_PEER_ID=peer1.org1.com
      - CORE_LOGGING_PEER=\${LOGGING_LEVEL}
      - CORE_CHAINCODE_LOGGING_LEVEL=\${LOGGING_LEVEL}
      - CORE_VM_DOCKER_HOSTCONFIG_NETWORKMODE=\${COMPOSE_PROJECT_NAME}_basic
      - CORE_VM_DOCKER_ATTACHSTDOUT=true
      - GODEBUG=netdns=go
      #
      - CORE_PEER_MSPCONFIGPATH=/etc/hyperledger/fabric/peer/msp
      - CORE_PEER_LOCALMSPID=Org1MSP
      - CORE_PEER_ADDRESS=peer1.org1.com:7051
            # enabled TLS
      - CORE_PEER_TLS_ENABLED=true
      - CORE_PEER_TLS_CERT_FILE=/etc/hyperledger/fabric/peer/tls/server.crt
      - CORE_PEER_TLS_KEY_FILE=/etc/hyperledger/fabric/peer/tls/server.key
      - CORE_PEER_TLS_ROOTCERT_FILE=/etc/hyperledger/fabric/peer/tls/ca.crt
            
    working_dir: /etc/hyperledger/fabric/peer/
    command: peer node start
    ports:
      - 7052:7051
     #- 7053:7053
    volumes:
      - /var/run/:/host/var/run/
      - ../fabric-config/crypto-config/peerOrganizations/org1.com/peers/peer1.org1.com/msp:/etc/hyperledger/fabric/peer/msp
      - ../fabric-config/crypto-config/peerOrganizations/org1.com/peers/peer1.org1.com/tls:/etc/hyperledger/fabric/peer/tls
      - ../fabric-config/crypto-config/peerOrganizations/org1.com/users:/etc/hyperledger/fabric/peer/msp/users
      - ../fabric-config/config:/etc/hyperledger/fabric/config
    depends_on:
      - orderer0.root.com
    networks:
      - basic
  
  
  
"
`;

exports[`network-03-simple-raft should create proper e2e/__tmp__/network-03-simple-raft/fabric-docker/scripts/base-functions.sh from samples/fabrikkaConfig-1org-1channel-1chaincode-tls-raft.json 1`] = `
"function certsGenerate() {
  local CONTAINER_NAME=certsGenerate

  local CONFIG_PATH=$1
  local CRYPTO_CONFIG_FILE_NAME=$2
  local ORG_PATH=$3
  local OUTPUT_PATH=$4
  local FULL_CERT_PATH=$OUTPUT_PATH$ORG_PATH

  echo \\"Generating certs...\\"
  inputLog \\"CONFIG_PATH: $CONFIG_PATH\\"
  inputLog \\"CRYPTO_CONFIG_FILE_NAME: $CRYPTO_CONFIG_FILE_NAME\\"
  inputLog \\"ORG_PATH: $ORG_PATH\\"
  inputLog \\"OUTPUT_PATH: $OUTPUT_PATH\\"
  inputLog \\"FULL_CERT_PATH: $FULL_CERT_PATH\\"

  if [ -d \\"$FULL_CERT_PATH\\" ]; then
    echo \\"Can't generate certs, directory already exists : $FULL_CERT_PATH\\"
    echo \\"Try using 'recreate' or 'down' to remove whole network or 'start' to reuse it\\"
    exit 1
  fi

  docker run -i -d --name $CONTAINER_NAME hyperledger/fabric-tools:\${FABRIC_VERSION} bash || removeContainer $CONTAINER_NAME
  docker cp $CONFIG_PATH $CONTAINER_NAME:/fabric-config || removeContainer $CONTAINER_NAME

  docker exec -i $CONTAINER_NAME cryptogen generate --config=./fabric-config/$CRYPTO_CONFIG_FILE_NAME || removeContainer $CONTAINER_NAME

  docker cp $CONTAINER_NAME:/crypto-config/. $OUTPUT_PATH || removeContainer $CONTAINER_NAME

  removeContainer $CONTAINER_NAME
  for file in $(find $OUTPUT_PATH/ -iname *_sk); do dir=$(dirname $file); mv \${dir}/*_sk \${dir}/priv-key.pem; done
}

function genesisBlockCreate() {
  local CONTAINER_NAME=genesisBlockCreate

  local CONFIG_PATH=$1
  local OUTPUT_PATH=$2

  echo \\"Creating genesis block...\\"
  inputLog \\"CONFIG_PATH: $CONFIG_PATH\\"
  inputLog \\"OUTPUT_PATH: $OUTPUT_PATH\\"

  if [ -d \\"$OUTPUT_PATH\\" ]; then
    echo \\"Cant't generate genesis block, directory already exists : $OUTPUT_PATH\\"
    echo \\"Try using 'recreate' or 'down' to remove whole network or 'start' to reuse it\\"
    exit 1
  fi

  docker run -i -d --name $CONTAINER_NAME hyperledger/fabric-tools:\${FABRIC_VERSION} bash || removeContainer $CONTAINER_NAME
  docker cp $CONFIG_PATH $CONTAINER_NAME:/fabric-config || removeContainer $CONTAINER_NAME

  docker exec -i $CONTAINER_NAME mkdir /config || removeContainer $CONTAINER_NAME
  docker exec -i $CONTAINER_NAME configtxgen --configPath ./fabric-config -profile OrdererGenesis -outputBlock ./config/genesis.block || removeContainer $CONTAINER_NAME

  docker cp $CONTAINER_NAME:/config $OUTPUT_PATH || removeContainer $CONTAINER_NAME

  removeContainer $CONTAINER_NAME
}

function createChannelTx() {
  local CONTAINER_NAME=createChannelTx

  local CHANNEL_NAME=$1
  local CONFIG_PATH=$2
  local CONFIG_PROFILE=$3
  local OUTPUT_PATH=$4
  local CHANNEL_TX_PATH=$OUTPUT_PATH\\"/\\"$CHANNEL_NAME\\".tx\\"

  echo \\"Creating channelTx for $CHANNEL_NAME...\\"
  inputLog \\"CONFIG_PATH: $CONFIG_PATH\\"
  inputLog \\"CONFIG_PROFILE: $CONFIG_PROFILE\\"
  inputLog \\"OUTPUT_PATH: $OUTPUT_PATH\\"
  inputLog \\"CHANNEL_TX_PATH: $CHANNEL_TX_PATH\\"

  if [ -f \\"$CHANNEL_TX_PATH\\" ]; then
    echo \\"Can't create channel configuration, it already exists : $CHANNEL_TX_PATH\\"
    echo \\"Try using 'recreate' or 'down' to remove whole network or 'start' to reuse it\\"
    exit 1
  fi

  docker run -i -d --name $CONTAINER_NAME hyperledger/fabric-tools:\${FABRIC_VERSION} bash || removeContainer $CONTAINER_NAME
  docker cp $CONFIG_PATH $CONTAINER_NAME:/fabric-config || removeContainer $CONTAINER_NAME

  docker exec -i $CONTAINER_NAME mkdir /config || removeContainer $CONTAINER_NAME
  docker exec -i $CONTAINER_NAME configtxgen --configPath ./fabric-config -profile \${CONFIG_PROFILE} -outputCreateChannelTx ./config/channel.tx -channelID \${CHANNEL_NAME} || removeContainer $CONTAINER_NAME

  docker cp $CONTAINER_NAME:/config/channel.tx $CHANNEL_TX_PATH || removeContainer $CONTAINER_NAME

  removeContainer $CONTAINER_NAME
}

function createAnchorPeerUpdateTx() {
  local CONTAINER_NAME=createAnchorPeerUpdateTx

  local CHANNEL_NAME=$1
  local CONFIG_PATH=$2
  local CONFIG_PROFILE=$3
  local OUTPUT_PATH=$4
  local MSP=$5
  local ANCHOR_PEER_UPDATE_PATH=$OUTPUT_PATH\\"/\\"$MSP\\"anchors.tx\\"

  if [ -f \\"$ANCHOR_PEER_UPDATE_PATH\\" ]; then
    echo \\"Cant't create anchor peer update, it already exists : $ANCHOR_PEER_UPDATE_PATH\\"
    echo \\"Try using 'recreate' or 'down' to remove whole network or 'start' to reuse it\\"
    exit 1
  fi

  docker run -i -d --name $CONTAINER_NAME hyperledger/fabric-tools:\${FABRIC_VERSION} bash || removeContainer $CONTAINER_NAME
  docker cp $CONFIG_PATH $CONTAINER_NAME:/fabric-config || removeContainer $CONTAINER_NAME

  docker exec -i $CONTAINER_NAME mkdir /config || removeContainer $CONTAINER_NAME
  docker exec -i $CONTAINER_NAME configtxgen --configPath ./fabric-config -profile \${CONFIG_PROFILE} -outputAnchorPeersUpdate ./config/\${MSP}anchors.tx -channelID \${CHANNEL_NAME} -asOrg \${MSP} || removeContainer $CONTAINER_NAME

  docker cp $CONTAINER_NAME:/config/\${MSP}anchors.tx $ANCHOR_PEER_UPDATE_PATH || removeContainer $CONTAINER_NAME

  removeContainer $CONTAINER_NAME
}

function chaincodeInstall() {
  local CHAINCODE_DIR_PATH=$1
  local CHAINCODE_NAME=$2
  local CHAINCODE_VERSION=$3
  local CHAINCODE_LANG=$4

  local CHANNEL_NAME=$5

  local PEER_ADDRESS=$6
  local ORDERER_URL=$7
  local CLI_NAME=$8

  local CHAINCODE_DIR_CONTENT=$(ls $CHAINCODE_DIR_PATH)

  echo \\"Installing chaincode on $CHANNEL_NAME...\\"
  inputLog \\"CHAINCODE_NAME: $CHAINCODE_NAME\\"
  inputLog \\"CHAINCODE_VERSION: $CHAINCODE_VERSION\\"
  inputLog \\"CHAINCODE_LANG: $CHAINCODE_LANG\\"
  inputLog \\"CHAINCODE_DIR_PATH: $CHAINCODE_DIR_PATH\\"
  inputLog \\"PEER_ADDRESS: $PEER_ADDRESS\\"
  inputLog \\"ORDERER_URL: $ORDERER_URL\\"
  inputLog \\"CLI_NAME: $CLI_NAME\\"

  if [ ! -z \\"$CHAINCODE_DIR_CONTENT\\" ]; then
    docker exec -e CHANNEL_NAME=$CHANNEL_NAME -e CORE_PEER_ADDRESS=$PEER_ADDRESS \\\\
      $CLI_NAME peer chaincode install \\\\
      -n $CHAINCODE_NAME -v $CHAINCODE_VERSION -l $CHAINCODE_LANG -p /var/hyperledger/cli/$CHAINCODE_NAME/ \\\\
      -o $ORDERER_URL
  else
    echo \\"Skipping chaincode '$CHAINCODE_NAME' installation. Chaincode's directory is empty.\\"
  fi
}

function chaincodeInstantiate() {
  local CHAINCODE_DIR_PATH=$1
  local CHAINCODE_NAME=$2
  local CHAINCODE_VERSION=$3
  local CHAINCODE_LANG=$4

  local CHANNEL_NAME=$5

  local PEER_ADDRESS=$6
  local ORDERER_URL=$7
  local CLI_NAME=$8

  local INIT_PARAMS=$9
  local ENDORSEMENT=\${10}

  local CHAINCODE_DIR_CONTENT=$(ls $CHAINCODE_DIR_PATH)

  echo \\"Instantiating chaincode on $CHANNEL_NAME...\\"
  inputLog \\"CHAINCODE_NAME: $CHAINCODE_NAME\\"
  inputLog \\"CHAINCODE_VERSION: $CHAINCODE_VERSION\\"
  inputLog \\"CHAINCODE_LANG: $CHAINCODE_LANG\\"
  inputLog \\"CHAINCODE_DIR_PATH: $CHAINCODE_DIR_PATH\\"

  inputLog \\"INIT_PARAMS: $INIT_PARAMS\\"
  inputLog \\"ENDORSEMENT: $ENDORSEMENT\\"

  inputLog \\"PEER_ADDRESS: $PEER_ADDRESS\\"
  inputLog \\"ORDERER_URL: $ORDERER_URL\\"
  inputLog \\"CLI_NAME: $CLI_NAME\\"

  if [ ! -z \\"$CHAINCODE_DIR_CONTENT\\" ]; then
    docker exec \\\\
        -e CORE_PEER_ADDRESS=$PEER_ADDRESS \\\\
        $CLI_NAME peer chaincode instantiate \\\\
        -n $CHAINCODE_NAME -v $CHAINCODE_VERSION -l $CHAINCODE_LANG -c \\"$INIT_PARAMS\\" -C $CHANNEL_NAME -P \\"$ENDORSEMENT\\" \\\\
        -o $ORDERER_URL
  else
    echo \\"Skipping chaincode '$CHAINCODE_NAME' instantiate. Chaincode's directory is empty.\\"
    echo \\"Looked in dir: '$CHAINCODE_DIR_PATH'\\"
  fi
}

function chaincodeInstallTls() {
  local CHAINCODE_DIR_PATH=$1
  local CHAINCODE_NAME=$2
  local CHAINCODE_VERSION=$3
  local CHAINCODE_LANG=$4

  local CHANNEL_NAME=$5

  local PEER_ADDRESS=$6
  local ORDERER_URL=$7
  local CLI_NAME=$8
  local CA_CERT=\\"/var/hyperledger/cli/\\"$9

  local CHAINCODE_DIR_CONTENT=$(ls $CHAINCODE_DIR_PATH)

  echo \\"Installing chaincode on $CHANNEL_NAME (TLS)...\\"
  inputLog \\"CHAINCODE_NAME: $CHAINCODE_NAME\\"
  inputLog \\"CHAINCODE_VERSION: $CHAINCODE_VERSION\\"
  inputLog \\"CHAINCODE_LANG: $CHAINCODE_LANG\\"
  inputLog \\"CHAINCODE_DIR_PATH: $CHAINCODE_DIR_PATH\\"

  inputLog \\"PEER_ADDRESS: $PEER_ADDRESS\\"
  inputLog \\"ORDERER_URL: $ORDERER_URL\\"
  inputLog \\"CLI_NAME: $CLI_NAME\\"
  inputLog \\"CA_CERT: $CA_CERT\\"

  if [ ! -z \\"$CHAINCODE_DIR_CONTENT\\" ]; then
    docker exec -e CHANNEL_NAME=$CHANNEL_NAME -e CORE_PEER_ADDRESS=$PEER_ADDRESS \\\\
      $CLI_NAME peer chaincode install \\\\
      -n $CHAINCODE_NAME -v $CHAINCODE_VERSION -l $CHAINCODE_LANG -p /var/hyperledger/cli/$CHAINCODE_NAME/ \\\\
      -o $ORDERER_URL --tls --cafile $CA_CERT
  else
    echo \\"Skipping chaincode '$CHAINCODE_NAME' installation (TLS). Chaincode's directory is empty.\\"
  fi
}

function chaincodeInstantiateTls() {
  local CHAINCODE_DIR_PATH=$1
  local CHAINCODE_NAME=$2
  local CHAINCODE_VERSION=$3
  local CHAINCODE_LANG=$4

  local CHANNEL_NAME=$5

  local PEER_ADDRESS=$6
  local ORDERER_URL=$7
  local CLI_NAME=$8

  local INIT_PARAMS=$9
  local ENDORSEMENT=\${10}
  local CA_CERT=\\"/var/hyperledger/cli/\\"\${11}

  local CHAINCODE_DIR_CONTENT=$(ls $CHAINCODE_DIR_PATH)

  echo \\"Instantiating chaincode on $CHANNEL_NAME (TLS)...\\"
  inputLog \\"CHAINCODE_NAME: $CHAINCODE_NAME\\"
  inputLog \\"CHAINCODE_VERSION: $CHAINCODE_VERSION\\"
  inputLog \\"CHAINCODE_LANG: $CHAINCODE_LANG\\"
  inputLog \\"CHAINCODE_DIR_PATH: $CHAINCODE_DIR_PATH\\"

  inputLog \\"INIT_PARAMS: $INIT_PARAMS\\"
  inputLog \\"ENDORSEMENT: $ENDORSEMENT\\"

  inputLog \\"PEER_ADDRESS: $PEER_ADDRESS\\"
  inputLog \\"ORDERER_URL: $ORDERER_URL\\"
  inputLog \\"CLI_NAME: $CLI_NAME\\"
  inputLog \\"CA_CERT: $CA_CERT\\"

  if [ ! -z \\"$CHAINCODE_DIR_CONTENT\\" ]; then
    docker exec \\\\
        -e CORE_PEER_ADDRESS=$PEER_ADDRESS \\\\
        $CLI_NAME peer chaincode instantiate \\\\
        -n $CHAINCODE_NAME -v $CHAINCODE_VERSION -l $CHAINCODE_LANG -c \\"$INIT_PARAMS\\" -C $CHANNEL_NAME -P \\"$ENDORSEMENT\\" \\\\
        -o $ORDERER_URL --tls --cafile $CA_CERT
  else
    echo \\"Skipping chaincode '$CHAINCODE_NAME' instantiate (TLS). Chaincode's directory is empty.\\"
    echo \\"Looked in dir: '$CHAINCODE_DIR_PATH'\\"
  fi
}

function printHeadline() {
  bold=$'\\\\e[1m'
  end=$'\\\\e[0m'

  TEXT=$1
  EMOJI=$2
  printf \\"\${bold}============ %b %s %b ==============\${end}\\\\n\\" \\"\\\\\\\\$EMOJI\\" \\"$TEXT\\" \\"\\\\\\\\$EMOJI\\"
}

function printItalics() {
  italics=$'\\\\e[3m'
  end=$'\\\\e[0m'

  TEXT=$1
  EMOJI=$2
  printf \\"\${italics}==== %b %s %b ====\${end}\\\\n\\" \\"\\\\\\\\$EMOJI\\" \\"$TEXT\\" \\"\\\\\\\\$EMOJI\\"
}

function inputLog() {
  end=$'\\\\e[0m'
  darkGray=$'\\\\e[90m'

  echo \\"\${darkGray}   $1 \${end}\\"
}

function certsRemove() {
  local CERTS_DIR_PATH=$1
  rm -rf \\"$CERTS_DIR_PATH\\"/*
}

function removeContainer() {
  CONTAINER_NAME=$1
  docker rm -f \\"$CONTAINER_NAME\\"
}
"
`;

exports[`network-03-simple-raft should create proper e2e/__tmp__/network-03-simple-raft/fabric-docker/scripts/base-help.sh from samples/fabrikkaConfig-1org-1channel-1chaincode-tls-raft.json 1`] = `
"function printHelp() {
  echo \\"Fabrikka is powered by SoftwareMill\\"

  echo \\"\\"
  echo \\"usage: ./fabrikka.sh <command>\\"
  echo \\"\\"

  echo \\"Commands: \\"
  echo \\"\\"
  echo \\"./fabrikka.sh up\\"
  echo -e \\"\\\\t Use for first run. Creates all needed artifacts (certs, genesis block) and starts network for the first time.\\"
  echo -e \\"\\\\t After 'up' commands start/stop are used to manage network and rerun to rerun it\\"
  echo \\"\\"
  echo \\"./fabrikka.sh down\\"
  echo -e \\"\\\\t Back to empty state - destorys created containers, prunes generated certificates, configs.\\"
  echo \\"\\"
  echo \\"./fabrikka.sh start\\"
  echo -e \\"\\\\t Starts already created network.\\"
  echo \\"\\"
  echo \\"./fabrikka.sh stop\\"
  echo -e \\"\\\\t Stops already running network.\\"
  echo \\"\\"
  echo \\"./fabrikka.sh recreate\\"
  echo -e \\"\\\\t Fresh start - it destorys whole network, certs, configs and then reruns everything.\\"
  echo \\"\\"
}
"
`;

exports[`network-03-simple-raft should create proper e2e/__tmp__/network-03-simple-raft/fabric-docker/scripts/cli/channel_fns.sh from samples/fabrikkaConfig-1org-1channel-1chaincode-tls-raft.json 1`] = `
"function createChannelAndJoin() {
  local CHANNEL_NAME=$1

  local CORE_PEER_LOCALMSPID=$2
  local CORE_PEER_ADDRESS=$3
  local CORE_PEER_MSPCONFIGPATH=$(realpath $4)

  local ORDERER_URL=$5

  local DIR_NAME=step-createChannelAndJoin-$CHANNEL_NAME-$CORE_PEER_ADDRESS

  echo \\"Creating channel with name: \${CHANNEL_NAME}\\"
  echo \\"   Orderer: $ORDERER_URL\\"
  echo \\"   CORE_PEER_LOCALMSPID: $CORE_PEER_LOCALMSPID\\"
  echo \\"   CORE_PEER_ADDRESS: $CORE_PEER_ADDRESS\\"
  echo \\"   CORE_PEER_MSPCONFIGPATH: $CORE_PEER_MSPCONFIGPATH\\"

  mkdir $DIR_NAME && cd $DIR_NAME

  cp /var/hyperledger/cli/config/\\"$CHANNEL_NAME\\".tx .

  peer channel create -o \${ORDERER_URL} -c \${CHANNEL_NAME} -f ./\\"$CHANNEL_NAME\\".tx
  peer channel join -b \${CHANNEL_NAME}.block

  rm -rf $DIR_NAME
}

function createChannelAndJoinTls() {
  local CHANNEL_NAME=$1

  local CORE_PEER_LOCALMSPID=$2
  local CORE_PEER_ADDRESS=$3
  local CORE_PEER_MSPCONFIGPATH=$(realpath $4)
  local CORE_PEER_TLS_MSPCONFIGPATH=$(realpath $5)
  local TLS_CA_CERT_PATH=$(realpath $6)
  local ORDERER_URL=$7

  local CORE_PEER_TLS_CERT_FILE=$CORE_PEER_TLS_MSPCONFIGPATH/client.crt
  local CORE_PEER_TLS_KEY_FILE=$CORE_PEER_TLS_MSPCONFIGPATH/client.key
  local CORE_PEER_TLS_ROOTCERT_FILE=$CORE_PEER_TLS_MSPCONFIGPATH/ca.crt

  local DIR_NAME=step-createChannelAndJoinTls-$CHANNEL_NAME-$CORE_PEER_ADDRESS

  echo \\"Creating channel with name (TLS): \${CHANNEL_NAME}\\"
  echo \\"   Orderer: $ORDERER_URL\\"
  echo \\"   CORE_PEER_LOCALMSPID: $CORE_PEER_LOCALMSPID\\"
  echo \\"   CORE_PEER_ADDRESS: $CORE_PEER_ADDRESS\\"
  echo \\"   CORE_PEER_MSPCONFIGPATH: $CORE_PEER_MSPCONFIGPATH\\"
  echo \\"\\"
  echo \\"   TLS_CA_CERT_PATH is: $TLS_CA_CERT_PATH\\"
  echo \\"   CORE_PEER_TLS_CERT_FILE: $CORE_PEER_TLS_CERT_FILE\\"
  echo \\"   CORE_PEER_TLS_KEY_FILE: $CORE_PEER_TLS_KEY_FILE\\"
  echo \\"   CORE_PEER_TLS_ROOTCERT_FILE: $CORE_PEER_TLS_ROOTCERT_FILE\\"

  mkdir $DIR_NAME && cd $DIR_NAME

  cp /var/hyperledger/cli/config/\\"$CHANNEL_NAME\\".tx .

  peer channel create -o \${ORDERER_URL} -c \${CHANNEL_NAME} -f ./\\"$CHANNEL_NAME\\".tx --tls --cafile $TLS_CA_CERT_PATH
  peer channel join -b \${CHANNEL_NAME}.block --tls --cafile $TLS_CA_CERT_PATH

  rm -rf $DIR_NAME
}

function fetchChannelAndJoin() {
  local CHANNEL_NAME=$1

  local CORE_PEER_LOCALMSPID=$2
  local CORE_PEER_ADDRESS=$3
  local CORE_PEER_MSPCONFIGPATH=$(realpath $4)

  local ORDERER_URL=$5

  local DIR_NAME=step-fetchChannelAndJoin-$CHANNEL_NAME-$CORE_PEER_ADDRESS

  echo \\"Fetching channel with name: \${CHANNEL_NAME}\\"
  echo \\"   Orderer: $ORDERER_URL\\"
  echo \\"   CORE_PEER_LOCALMSPID: $CORE_PEER_LOCALMSPID\\"
  echo \\"   CORE_PEER_ADDRESS: $CORE_PEER_ADDRESS\\"
  echo \\"   CORE_PEER_MSPCONFIGPATH: $CORE_PEER_MSPCONFIGPATH\\"

  mkdir $DIR_NAME && cd $DIR_NAME

  peer channel fetch newest -c \${CHANNEL_NAME} --orderer \${ORDERER_URL}
  peer channel join -b \${CHANNEL_NAME}_newest.block

  rm -rf $DIR_NAME
}

function fetchChannelAndJoinTls() {
  local CHANNEL_NAME=$1

  local CORE_PEER_LOCALMSPID=$2
  local CORE_PEER_ADDRESS=$3
  local CORE_PEER_MSPCONFIGPATH=$(realpath $4)
  local CORE_PEER_TLS_MSPCONFIGPATH=$(realpath $5)
  local TLS_CA_CERT_PATH=$(realpath $6)
  local ORDERER_URL=$7

  local CORE_PEER_TLS_CERT_FILE=$CORE_PEER_TLS_MSPCONFIGPATH/client.crt
  local CORE_PEER_TLS_KEY_FILE=$CORE_PEER_TLS_MSPCONFIGPATH/client.key
  local CORE_PEER_TLS_ROOTCERT_FILE=$CORE_PEER_TLS_MSPCONFIGPATH/ca.crt

  local DIR_NAME=step-fetchChannelAndJoinTls-$CHANNEL_NAME-$CORE_PEER_ADDRESS

  echo \\"Fetching channel with name (TLS): \${CHANNEL_NAME}\\"
  echo \\"   Orderer: $ORDERER_URL\\"
  echo \\"   CORE_PEER_LOCALMSPID: $CORE_PEER_LOCALMSPID\\"
  echo \\"   CORE_PEER_ADDRESS: $CORE_PEER_ADDRESS\\"
  echo \\"   CORE_PEER_MSPCONFIGPATH: $CORE_PEER_MSPCONFIGPATH\\"
  echo \\"\\"
  echo \\"   TLS_CA_CERT_PATH is: $TLS_CA_CERT_PATH\\"
  echo \\"   CORE_PEER_TLS_CERT_FILE: $CORE_PEER_TLS_CERT_FILE\\"
  echo \\"   CORE_PEER_TLS_KEY_FILE: $CORE_PEER_TLS_KEY_FILE\\"
  echo \\"   CORE_PEER_TLS_ROOTCERT_FILE: $CORE_PEER_TLS_ROOTCERT_FILE\\"

  mkdir $DIR_NAME && cd $DIR_NAME

  peer channel fetch newest -c \${CHANNEL_NAME} --orderer \${ORDERER_URL} --tls --cafile $TLS_CA_CERT_PATH
  peer channel join -b \${CHANNEL_NAME}_newest.block --tls --cafile $TLS_CA_CERT_PATH

  rm -rf $DIR_NAME
}
"
`;

exports[`network-03-simple-raft should create proper e2e/__tmp__/network-03-simple-raft/fabrikka.sh from samples/fabrikkaConfig-1org-1channel-1chaincode-tls-raft.json 1`] = `
"#!/bin/bash
function get_realpath() {
  [[ ! -f \\"$1\\" ]] && return 1 # failure : file does not exist.
  [[ -n \\"$no_symlinks\\" ]] && local pwdp='pwd -P' || local pwdp='pwd' # do symlinks.
  echo \\"$( cd \\"$( echo \\"\${1%/*}\\" )\\" 2>/dev/null; $pwdp )\\"/\\"\${1##*/}\\" # echo result.
  return 0 # success
}

SCRIPT=$(get_realpath \\"$0\\")
BASEDIR=$(dirname \\"$SCRIPT\\")

source \\"$BASEDIR\\"/fabric-docker/scripts/base-help.sh
source \\"$BASEDIR\\"/fabric-docker/scripts/base-functions.sh
source \\"$BASEDIR\\"/fabric-docker/commands-generated.sh

source \\"$BASEDIR\\"/fabric-docker/.env

if [ \\"$1\\" = \\"up\\" ]; then
  generateArtifacts
  startNetwork
  generateChannelsArtifacts
  installChannels
  installChaincodes
  printHeadline \\"Done! Enjoy your fresh network\\" \\"U1F984\\"
elif [ \\"$1\\" = \\"recreate\\" ]; then
  networkDown
  generateArtifacts
  startNetwork
  generateChannelsArtifacts
  installChannels
  installChaincodes
  printHeadline \\"Done! Enjoy your fresh network\\" \\"U1F984\\"
elif [ \\"$1\\" = \\"down\\" ]; then
  networkDown
elif [ \\"$1\\" = \\"start\\" ]; then
  startNetwork
elif [ \\"$1\\" = \\"stop\\" ]; then
  stopNetwork
elif [ \\"$1\\" = \\"chaincodes\\" ] && [ \\"$2\\" = \\"install\\" ]; then
  installChaincodes
elif [ \\"$1\\" = \\"help\\" ]; then
  printHelp
elif [ \\"$1\\" = \\"--help\\" ]; then
  printHelp
else
  echo \\"No command specified\\"
  echo \\"Basic commands are: up, down, start, stop, recreate\\"
  echo \\"Also check: 'chaincodes install'\\"
  echo \\"Use 'help' or '--help' for more information\\"
fi
"
`;

exports[`network-03-simple-raft should create proper files from samples/fabrikkaConfig-1org-1channel-1chaincode-tls-raft.json 1`] = `
Array [
  "e2e/__tmp__/network-03-simple-raft/fabric-config/.gitignore",
  "e2e/__tmp__/network-03-simple-raft/fabric-config/configtx.yaml",
  "e2e/__tmp__/network-03-simple-raft/fabric-config/crypto-config-org1.yaml",
  "e2e/__tmp__/network-03-simple-raft/fabric-config/crypto-config-root.yaml",
  "e2e/__tmp__/network-03-simple-raft/fabric-docker/.env",
  "e2e/__tmp__/network-03-simple-raft/fabric-docker/commands-generated.sh",
  "e2e/__tmp__/network-03-simple-raft/fabric-docker/docker-compose.yaml",
  "e2e/__tmp__/network-03-simple-raft/fabric-docker/scripts/base-functions.sh",
  "e2e/__tmp__/network-03-simple-raft/fabric-docker/scripts/base-help.sh",
  "e2e/__tmp__/network-03-simple-raft/fabric-docker/scripts/cli/channel_fns.sh",
  "e2e/__tmp__/network-03-simple-raft/fabrikka.sh",
]
`;<|MERGE_RESOLUTION|>--- conflicted
+++ resolved
@@ -1,115 +1,5 @@
 // Jest Snapshot v1, https://goo.gl/fbAQLP
 
-<<<<<<< HEAD
-exports[`network-03-simple-raft should create proper e2e/__tmp__/network-03-simple-raft/fabric-config/.gitignore from samples/fabrikkaConfig-1org-1channel-1chaincode-tls-raft.json 1`] = `
-"/config
-/crypto-config
-"
-`;
-
-exports[`network-03-simple-raft should create proper e2e/__tmp__/network-03-simple-raft/fabric-config/configtx.yaml from samples/fabrikkaConfig-1org-1channel-1chaincode-tls-raft.json 1`] = `
-"################################################################################
-#   SECTION: Capabilities
-################################################################################
-Capabilities:
-    Channel: &ChannelCapabilities
-        V1_4_3: true
-    Orderer: &OrdererCapabilities
-        V1_4_2: true
-    Application: &ApplicationCapabilities
-        V1_4_2: true
-
-################################################################################
-#   CHANNEL Defaults
-################################################################################
-Channel: &ChannelDefaults
-    Policies:
-        Readers:
-            Type: ImplicitMeta
-            Rule: \\"ANY Readers\\"
-        Writers:
-            Type: ImplicitMeta
-            Rule: \\"ANY Writers\\"
-        Admins:
-            Type: ImplicitMeta
-            Rule: \\"MAJORITY Admins\\"
-    Capabilities:
-        <<: *ChannelCapabilities
-
-################################################################################
-#   Section: Organizations
-################################################################################
-Organizations:
-    - &OrdererOrg
-        Name: Orderer
-        ID: OrdererMSP
-        MSPDir: crypto-config/ordererOrganizations/root.com/msp 
-    - &Org1
-        Name: Org1MSP
-        ID: Org1MSP
-        MSPDir: crypto-config/peerOrganizations/org1.com/msp
-        AnchorPeers:
-            - Host: peer0.org1.com
-              Port: 7051
-
-################################################################################
-#   SECTION: Application
-################################################################################
-Application: &ApplicationDefaults
-    Organizations:
-    Capabilities:
-        <<: *ApplicationCapabilities
-
-################################################################################
-#   SECTION: Orderer
-################################################################################
-Orderer: &OrdererDefaults
-    OrdererType: etcdraft
-    Addresses: 
-        - orderer0.root.com:7050
-    
-    EtcdRaft:
-        Consenters:
-            - Host: orderer0.root.com
-              Port: 7050
-              ClientTLSCert: crypto-config/ordererOrganizations/root.com/orderers/orderer0.root.com/tls/server.crt
-              ServerTLSCert: crypto-config/ordererOrganizations/root.com/orderers/orderer0.root.com/tls/server.crt
-                    
-    BatchTimeout: 2s
-    BatchSize:
-        MaxMessageCount: 10
-        AbsoluteMaxBytes: 99 MB
-        PreferredMaxBytes: 512 KB
-    Organizations:
-
-################################################################################
-#   Profile
-################################################################################
-# https://github:com/hyperledger/fabric/blob/master/sampleconfig/configtx.yaml
-
-Profiles:
-    OrdererGenesis:
-        <<: *ChannelDefaults
-        Orderer:
-            <<: *OrdererDefaults
-            Organizations:
-                - *OrdererOrg
-            Capabilities:
-                <<: *OrdererCapabilities
-        Consortiums:
-            SampleConsortium:
-                Organizations: 
-                    - *Org1
-    AllOrgChannel:
-        <<: *ChannelDefaults
-        Consortium: SampleConsortium
-        Application:
-            <<: *ApplicationDefaults
-            Organizations: 
-                - *Org1
-            Capabilities:
-                <<: *ApplicationCapabilities
-=======
 exports[`network-03-simple-raft should create proper e2e/__tmp__/network-03-simple-raft/fabric-compose.sh from samples/fabrikkaConfig-1org-1channel-1chaincode-tls-raft.json 1`] = `
 "#!/bin/bash
 
@@ -119,33 +9,44 @@
 source \\"$BASEDIR/fabric-compose/scripts/base-functions.sh\\"
 source \\"$BASEDIR/fabric-compose/commands-generated.sh\\"
 source \\"$BASEDIR/fabric-compose/.env\\"
->>>>>>> ad2d2ed7
-
+
+if [ \\"$1\\" = \\"up\\" ]; then
+  generateArtifacts
+  startNetwork
+  generateChannelsArtifacts
+  installChannels
+  installChaincodes
+  printHeadline \\"Done! Enjoy your fresh network\\" \\"U1F984\\"
+elif [ \\"$1\\" = \\"recreate\\" ]; then
+  networkDown
+  generateArtifacts
+  startNetwork
+  generateChannelsArtifacts
+  installChannels
+  installChaincodes
+  printHeadline \\"Done! Enjoy your fresh network\\" \\"U1F984\\"
+elif [ \\"$1\\" = \\"down\\" ]; then
+  networkDown
+elif [ \\"$1\\" = \\"start\\" ]; then
+  startNetwork
+elif [ \\"$1\\" = \\"stop\\" ]; then
+  stopNetwork
+elif [ \\"$1\\" = \\"chaincodes\\" ] && [ \\"$2\\" = \\"install\\" ]; then
+  installChaincodes
+elif [ \\"$1\\" = \\"help\\" ]; then
+  printHelp
+elif [ \\"$1\\" = \\"--help\\" ]; then
+  printHelp
+else
+  echo \\"No command specified\\"
+  echo \\"Basic commands are: up, down, start, stop, recreate\\"
+  echo \\"Also check: 'chaincodes install'\\"
+  echo \\"Use 'help' or '--help' for more information\\"
+fi
 "
 `;
 
-exports[`network-03-simple-raft should create proper e2e/__tmp__/network-03-simple-raft/fabric-config/crypto-config-org1.yaml from samples/fabrikkaConfig-1org-1channel-1chaincode-tls-raft.json 1`] = `
-"PeerOrgs:
-  - Name: Org1
-    Domain: org1.com
-    Template:
-      Count: 2
-    Users:
-      Count: 1
-
-"
-`;
-
-exports[`network-03-simple-raft should create proper e2e/__tmp__/network-03-simple-raft/fabric-config/crypto-config-root.yaml from samples/fabrikkaConfig-1org-1channel-1chaincode-tls-raft.json 1`] = `
-"OrdererOrgs:
-  - Name: Orderer
-    Domain: root.com
-    Specs: 
-      - Hostname: orderer0
-    "
-`;
-
-exports[`network-03-simple-raft should create proper e2e/__tmp__/network-03-simple-raft/fabric-docker/.env from samples/fabrikkaConfig-1org-1channel-1chaincode-tls-raft.json 1`] = `
+exports[`network-03-simple-raft should create proper e2e/__tmp__/network-03-simple-raft/fabric-compose/.env from samples/fabrikkaConfig-1org-1channel-1chaincode-tls-raft.json 1`] = `
 "COMPOSE_PROJECT_NAME=network
 FABRIC_VERSION=1.4.3
 LOGGING_LEVEL=info
@@ -159,7 +60,7 @@
 "
 `;
 
-exports[`network-03-simple-raft should create proper e2e/__tmp__/network-03-simple-raft/fabric-docker/commands-generated.sh from samples/fabrikkaConfig-1org-1channel-1chaincode-tls-raft.json 1`] = `
+exports[`network-03-simple-raft should create proper e2e/__tmp__/network-03-simple-raft/fabric-compose/commands-generated.sh from samples/fabrikkaConfig-1org-1channel-1chaincode-tls-raft.json 1`] = `
 "#!/bin/bash
 
 BASEDIR=\\"$(cd \\"$(dirname \\"./$0\\")\\" && pwd)\\"
@@ -195,7 +96,7 @@
 function startNetwork() {
   printHeadline \\"Starting network\\" \\"U1F680\\"
   (
-    cd \\"$BASEDIR\\"/fabric-docker
+    cd \\"$BASEDIR\\"/fabric-compose
     docker-compose up -d
     sleep 4
   )
@@ -204,7 +105,7 @@
 function stopNetwork() {
   printHeadline \\"Stopping network\\" \\"U1F68F\\"
   (
-    cd \\"$BASEDIR\\"/fabric-docker
+    cd \\"$BASEDIR\\"/fabric-compose
     docker-compose stop
     sleep 4
   )
@@ -232,7 +133,7 @@
 function networkDown() {
   printHeadline \\"Destroying network\\" \\"U1F916\\"
   (
-    cd \\"$BASEDIR\\"/fabric-docker
+    cd \\"$BASEDIR\\"/fabric-compose
     docker-compose down
   )
 
@@ -261,7 +162,7 @@
 "
 `;
 
-exports[`network-03-simple-raft should create proper e2e/__tmp__/network-03-simple-raft/fabric-docker/docker-compose.yaml from samples/fabrikkaConfig-1org-1channel-1chaincode-tls-raft.json 1`] = `
+exports[`network-03-simple-raft should create proper e2e/__tmp__/network-03-simple-raft/fabric-compose/docker-compose.yaml from samples/fabrikkaConfig-1org-1channel-1chaincode-tls-raft.json 1`] = `
 "version: '2.2'
 
 networks:
@@ -444,7 +345,7 @@
 "
 `;
 
-exports[`network-03-simple-raft should create proper e2e/__tmp__/network-03-simple-raft/fabric-docker/scripts/base-functions.sh from samples/fabrikkaConfig-1org-1channel-1chaincode-tls-raft.json 1`] = `
+exports[`network-03-simple-raft should create proper e2e/__tmp__/network-03-simple-raft/fabric-compose/scripts/base-functions.sh from samples/fabrikkaConfig-1org-1channel-1chaincode-tls-raft.json 1`] = `
 "function certsGenerate() {
   local CONTAINER_NAME=certsGenerate
 
@@ -756,37 +657,37 @@
 "
 `;
 
-exports[`network-03-simple-raft should create proper e2e/__tmp__/network-03-simple-raft/fabric-docker/scripts/base-help.sh from samples/fabrikkaConfig-1org-1channel-1chaincode-tls-raft.json 1`] = `
+exports[`network-03-simple-raft should create proper e2e/__tmp__/network-03-simple-raft/fabric-compose/scripts/base-help.sh from samples/fabrikkaConfig-1org-1channel-1chaincode-tls-raft.json 1`] = `
 "function printHelp() {
   echo \\"Fabrikka is powered by SoftwareMill\\"
 
   echo \\"\\"
-  echo \\"usage: ./fabrikka.sh <command>\\"
+  echo \\"usage: ./fabric-compose.sh <command>\\"
   echo \\"\\"
 
   echo \\"Commands: \\"
   echo \\"\\"
-  echo \\"./fabrikka.sh up\\"
+  echo \\"./fabric-compose.sh up\\"
   echo -e \\"\\\\t Use for first run. Creates all needed artifacts (certs, genesis block) and starts network for the first time.\\"
   echo -e \\"\\\\t After 'up' commands start/stop are used to manage network and rerun to rerun it\\"
   echo \\"\\"
-  echo \\"./fabrikka.sh down\\"
+  echo \\"./fabric-compose.sh down\\"
   echo -e \\"\\\\t Back to empty state - destorys created containers, prunes generated certificates, configs.\\"
   echo \\"\\"
-  echo \\"./fabrikka.sh start\\"
+  echo \\"./fabric-compose.sh start\\"
   echo -e \\"\\\\t Starts already created network.\\"
   echo \\"\\"
-  echo \\"./fabrikka.sh stop\\"
+  echo \\"./fabric-compose.sh stop\\"
   echo -e \\"\\\\t Stops already running network.\\"
   echo \\"\\"
-  echo \\"./fabrikka.sh recreate\\"
+  echo \\"./fabric-compose.sh recreate\\"
   echo -e \\"\\\\t Fresh start - it destorys whole network, certs, configs and then reruns everything.\\"
   echo \\"\\"
 }
 "
 `;
 
-exports[`network-03-simple-raft should create proper e2e/__tmp__/network-03-simple-raft/fabric-docker/scripts/cli/channel_fns.sh from samples/fabrikkaConfig-1org-1channel-1chaincode-tls-raft.json 1`] = `
+exports[`network-03-simple-raft should create proper e2e/__tmp__/network-03-simple-raft/fabric-compose/scripts/cli/channel_fns.sh from samples/fabrikkaConfig-1org-1channel-1chaincode-tls-raft.json 1`] = `
 "function createChannelAndJoin() {
   local CHANNEL_NAME=$1
 
@@ -913,72 +814,151 @@
 "
 `;
 
-exports[`network-03-simple-raft should create proper e2e/__tmp__/network-03-simple-raft/fabrikka.sh from samples/fabrikkaConfig-1org-1channel-1chaincode-tls-raft.json 1`] = `
-"#!/bin/bash
-function get_realpath() {
-  [[ ! -f \\"$1\\" ]] && return 1 # failure : file does not exist.
-  [[ -n \\"$no_symlinks\\" ]] && local pwdp='pwd -P' || local pwdp='pwd' # do symlinks.
-  echo \\"$( cd \\"$( echo \\"\${1%/*}\\" )\\" 2>/dev/null; $pwdp )\\"/\\"\${1##*/}\\" # echo result.
-  return 0 # success
-}
-
-SCRIPT=$(get_realpath \\"$0\\")
-BASEDIR=$(dirname \\"$SCRIPT\\")
-
-source \\"$BASEDIR\\"/fabric-docker/scripts/base-help.sh
-source \\"$BASEDIR\\"/fabric-docker/scripts/base-functions.sh
-source \\"$BASEDIR\\"/fabric-docker/commands-generated.sh
-
-source \\"$BASEDIR\\"/fabric-docker/.env
-
-if [ \\"$1\\" = \\"up\\" ]; then
-  generateArtifacts
-  startNetwork
-  generateChannelsArtifacts
-  installChannels
-  installChaincodes
-  printHeadline \\"Done! Enjoy your fresh network\\" \\"U1F984\\"
-elif [ \\"$1\\" = \\"recreate\\" ]; then
-  networkDown
-  generateArtifacts
-  startNetwork
-  generateChannelsArtifacts
-  installChannels
-  installChaincodes
-  printHeadline \\"Done! Enjoy your fresh network\\" \\"U1F984\\"
-elif [ \\"$1\\" = \\"down\\" ]; then
-  networkDown
-elif [ \\"$1\\" = \\"start\\" ]; then
-  startNetwork
-elif [ \\"$1\\" = \\"stop\\" ]; then
-  stopNetwork
-elif [ \\"$1\\" = \\"chaincodes\\" ] && [ \\"$2\\" = \\"install\\" ]; then
-  installChaincodes
-elif [ \\"$1\\" = \\"help\\" ]; then
-  printHelp
-elif [ \\"$1\\" = \\"--help\\" ]; then
-  printHelp
-else
-  echo \\"No command specified\\"
-  echo \\"Basic commands are: up, down, start, stop, recreate\\"
-  echo \\"Also check: 'chaincodes install'\\"
-  echo \\"Use 'help' or '--help' for more information\\"
-fi
+exports[`network-03-simple-raft should create proper e2e/__tmp__/network-03-simple-raft/fabric-config/.gitignore from samples/fabrikkaConfig-1org-1channel-1chaincode-tls-raft.json 1`] = `
+"/config
+/crypto-config
 "
+`;
+
+exports[`network-03-simple-raft should create proper e2e/__tmp__/network-03-simple-raft/fabric-config/configtx.yaml from samples/fabrikkaConfig-1org-1channel-1chaincode-tls-raft.json 1`] = `
+"################################################################################
+#   SECTION: Capabilities
+################################################################################
+Capabilities:
+    Channel: &ChannelCapabilities
+        V1_4_3: true
+    Orderer: &OrdererCapabilities
+        V1_4_2: true
+    Application: &ApplicationCapabilities
+        V1_4_2: true
+
+################################################################################
+#   CHANNEL Defaults
+################################################################################
+Channel: &ChannelDefaults
+    Policies:
+        Readers:
+            Type: ImplicitMeta
+            Rule: \\"ANY Readers\\"
+        Writers:
+            Type: ImplicitMeta
+            Rule: \\"ANY Writers\\"
+        Admins:
+            Type: ImplicitMeta
+            Rule: \\"MAJORITY Admins\\"
+    Capabilities:
+        <<: *ChannelCapabilities
+
+################################################################################
+#   Section: Organizations
+################################################################################
+Organizations:
+    - &OrdererOrg
+        Name: Orderer
+        ID: OrdererMSP
+        MSPDir: crypto-config/ordererOrganizations/root.com/msp 
+    - &Org1
+        Name: Org1MSP
+        ID: Org1MSP
+        MSPDir: crypto-config/peerOrganizations/org1.com/msp
+        AnchorPeers:
+            - Host: peer0.org1.com
+              Port: 7051
+
+################################################################################
+#   SECTION: Application
+################################################################################
+Application: &ApplicationDefaults
+    Organizations:
+    Capabilities:
+        <<: *ApplicationCapabilities
+
+################################################################################
+#   SECTION: Orderer
+################################################################################
+Orderer: &OrdererDefaults
+    OrdererType: etcdraft
+    Addresses: 
+        - orderer0.root.com:7050
+    
+    EtcdRaft:
+        Consenters:
+            - Host: orderer0.root.com
+              Port: 7050
+              ClientTLSCert: crypto-config/ordererOrganizations/root.com/orderers/orderer0.root.com/tls/server.crt
+              ServerTLSCert: crypto-config/ordererOrganizations/root.com/orderers/orderer0.root.com/tls/server.crt
+                    
+    BatchTimeout: 2s
+    BatchSize:
+        MaxMessageCount: 10
+        AbsoluteMaxBytes: 99 MB
+        PreferredMaxBytes: 512 KB
+    Organizations:
+
+################################################################################
+#   Profile
+################################################################################
+# https://github:com/hyperledger/fabric/blob/master/sampleconfig/configtx.yaml
+
+Profiles:
+    OrdererGenesis:
+        <<: *ChannelDefaults
+        Orderer:
+            <<: *OrdererDefaults
+            Organizations:
+                - *OrdererOrg
+            Capabilities:
+                <<: *OrdererCapabilities
+        Consortiums:
+            SampleConsortium:
+                Organizations: 
+                    - *Org1
+    AllOrgChannel:
+        <<: *ChannelDefaults
+        Consortium: SampleConsortium
+        Application:
+            <<: *ApplicationDefaults
+            Organizations: 
+                - *Org1
+            Capabilities:
+                <<: *ApplicationCapabilities
+
+"
+`;
+
+exports[`network-03-simple-raft should create proper e2e/__tmp__/network-03-simple-raft/fabric-config/crypto-config-org1.yaml from samples/fabrikkaConfig-1org-1channel-1chaincode-tls-raft.json 1`] = `
+"PeerOrgs:
+  - Name: Org1
+    Domain: org1.com
+    Template:
+      Count: 2
+    Users:
+      Count: 1
+
+"
+`;
+
+exports[`network-03-simple-raft should create proper e2e/__tmp__/network-03-simple-raft/fabric-config/crypto-config-root.yaml from samples/fabrikkaConfig-1org-1channel-1chaincode-tls-raft.json 1`] = `
+"OrdererOrgs:
+  - Name: Orderer
+    Domain: root.com
+    Specs: 
+      - Hostname: orderer0
+    "
 `;
 
 exports[`network-03-simple-raft should create proper files from samples/fabrikkaConfig-1org-1channel-1chaincode-tls-raft.json 1`] = `
 Array [
+  "e2e/__tmp__/network-03-simple-raft/fabric-compose.sh",
+  "e2e/__tmp__/network-03-simple-raft/fabric-compose/.env",
+  "e2e/__tmp__/network-03-simple-raft/fabric-compose/commands-generated.sh",
+  "e2e/__tmp__/network-03-simple-raft/fabric-compose/docker-compose.yaml",
+  "e2e/__tmp__/network-03-simple-raft/fabric-compose/scripts/base-functions.sh",
+  "e2e/__tmp__/network-03-simple-raft/fabric-compose/scripts/base-help.sh",
+  "e2e/__tmp__/network-03-simple-raft/fabric-compose/scripts/cli/channel_fns.sh",
   "e2e/__tmp__/network-03-simple-raft/fabric-config/.gitignore",
   "e2e/__tmp__/network-03-simple-raft/fabric-config/configtx.yaml",
   "e2e/__tmp__/network-03-simple-raft/fabric-config/crypto-config-org1.yaml",
   "e2e/__tmp__/network-03-simple-raft/fabric-config/crypto-config-root.yaml",
-  "e2e/__tmp__/network-03-simple-raft/fabric-docker/.env",
-  "e2e/__tmp__/network-03-simple-raft/fabric-docker/commands-generated.sh",
-  "e2e/__tmp__/network-03-simple-raft/fabric-docker/docker-compose.yaml",
-  "e2e/__tmp__/network-03-simple-raft/fabric-docker/scripts/base-functions.sh",
-  "e2e/__tmp__/network-03-simple-raft/fabric-docker/scripts/base-help.sh",
-  "e2e/__tmp__/network-03-simple-raft/fabric-docker/scripts/cli/channel_fns.sh",
-  "e2e/__tmp__/network-03-simple-raft/fabrikka.sh",
 ]
 `;