# Fabrikka

Simple tool to kick-off your Hyperledger Fabric network.

Supports:

* Environment: Docker
* RAFT and solo consensus protocol
* Multiple orgs and channels
* Chaincode installation

## Basic usage

```bash
fabrikka.sh up /path/to/fabrikka-config.json
```

The `up` command creates initial configuration and starts Hyperledger Fabric network on Docker. In this case network configuration is saved in `$(pwd)/fabrikka-target/network`. Then you can manage the network with other commands, for example `stop`, `start`, `down`.

Provided Fabrikka configuration file describes network topology: root organization, other organizations, channels and chaincodes. See the [samples](https://github.com/softwaremill/fabrikka/blob/main/samples/).

There are two basic use cases. You may use Fabrikka to start and manage the network for development purposes, test different network topologies, run it in CI environment etc. In this case you should keep `fabrika-target` directory intact and out of the version control. Fabrikka will manage it locally.

On the other hand you can use Fabrikka to generate initial network configuration, keep it in version control and tweak for specific requirements. In this case, however, you should use generated `fabrikka-docker.sh` instead of `fabrikka.sh`.

## Managing the network

### generate

```bash
fabrikka.sh generate [/path/to/fabrikka-config.json [/path/to/fabrikka/target]]
```

Generates network configuration files in the given directory. Default config file path is `$(pwd)/fabrikka-config.json`, default directory is `$(pwd)/fabrikka-target/network`. If you specify a different directory, you loose Fabrikka support for other commands.

If you want to use Fabrikka only to kick off the Hyperledger Fabric network, you may provide target directory parameter or just copy generated Fabrikka target directory content to desired directory and add it to version control. Note that generated files may contain variables with paths on your disk and generated crypto material for Hyperledger Fabric. Review the files before submitting to version control system.

### up

```bash
fabrikka.sh up [/path/to/fabrikka-config.json]
```

Starts the Hyperledger Fabric network for given Fabrikka configuration file, creates channels, installs and instantiates chaincodes. If there is no configuration, it will call `generate` command for given config file.

### down, start, stop

```bash
fabrikka.sh [down | start | stop]
```

Downs, starts or stops the Hyperledger Fabric network for configuration in the current directory. This is similar to down, start and stop commands for Docker Compose.

### fabric-docker.sh

The script `fabric-docker.sh` is generated among docker network configuration. It does not support `generate` command, however other commands work in same way as in `fabrikka.sh`. Basically `fabrikka.sh` forwards commands other than `generate` to this script. In most cases you can use `fabrikka.sh docker` and `fabric-docker.sh` interchangebly.

<<<<<<< HEAD
## Managing chaincodes
=======
## Managing chaincodes

### chaincode upgrade

```bash
fabrikka.sh chaincode upgrade chaincode-name version
```

Upgrades and instantiates chaincode with given name on all relevant peers. Chaincode directory is specified in Fabrikka config file.
>>>>>>> 62e1ebda
<|MERGE_RESOLUTION|>--- conflicted
+++ resolved
@@ -55,9 +55,6 @@
 
 The script `fabric-docker.sh` is generated among docker network configuration. It does not support `generate` command, however other commands work in same way as in `fabrikka.sh`. Basically `fabrikka.sh` forwards commands other than `generate` to this script. In most cases you can use `fabrikka.sh docker` and `fabric-docker.sh` interchangebly.
 
-<<<<<<< HEAD
-## Managing chaincodes
-=======
 ## Managing chaincodes
 
 ### chaincode upgrade
@@ -66,5 +63,4 @@
 fabrikka.sh chaincode upgrade chaincode-name version
 ```
 
-Upgrades and instantiates chaincode with given name on all relevant peers. Chaincode directory is specified in Fabrikka config file.
->>>>>>> 62e1ebda
+Upgrades and instantiates chaincode with given name on all relevant peers. Chaincode directory is specified in Fabrikka config file.