# Fabrica

Simple tool to kick-off your Hyperledger Fabric network.

Supports:

* Environment: Docker
* RAFT and solo consensus protocol
* Multiple orgs and channels
* Chaincode installation

## Basic usage

```bash
fabrica.sh up /path/to/fabrica-config.json
```

The `up` command creates initial configuration and starts Hyperledger Fabric network on Docker. In this case network configuration is saved in `$(pwd)/fabrica-target/network`. Then you can manage the network with other commands, for example `stop`, `start`, `down`.

Provided Fabrica configuration file describes network topology: root organization, other organizations, channels and chaincodes. See the [samples](https://github.com/softwaremill/fabrica/blob/main/samples/).

There are two basic use cases. You may use Fabrica to start and manage the network for development purposes, test different network topologies, run it in CI environment etc. In this case you should keep `fabrika-target` directory intact and out of the version control. Fabrica will manage it locally.

On the other hand you can use Fabrica to generate initial network configuration, keep it in version control and tweak for specific requirements. In this case, however, you should use generated `fabrica-docker.sh` instead of `fabrica.sh`.

## Utility commands

### version
```bash
fabrica.sh version [--verbose | -v]
```
Prints current Fabrica version. With optional flag `-v` added it will also print supported Fabrica and Hyperledger Fabric versions.

### use
```bash
fabrica.sh use
```   

Lists all available Fabrica versions.

### use <version-number>
```bash
fabrica.sh use <version-number>
```   

Switches current script to selected version


## Managing the network

### init
```bash
fabrica.sh init
```

Creates simple network config file in current dir.  
Good step to start your adventure with Fabrica or set fas prototype. 

### generate

```bash
fabrica.sh generate [/path/to/fabrica-config.json [/path/to/fabrica/target]]
```

Generates network configuration files in the given directory. Default config file path is `$(pwd)/fabrica-config.json`, default directory is `$(pwd)/fabrica-target`. If you specify a different directory, you loose Fabrica support for other commands.

If you want to use Fabrica only to kick off the Hyperledger Fabric network, you may provide target directory parameter or just copy generated Fabrica target directory content to desired directory and add it to version control. Note that generated files may contain variables with paths on your disk and generated crypto material for Hyperledger Fabric. Review the files before submitting to version control system.

### up

```bash
fabrica.sh up [/path/to/fabrica-config.json]
```

Starts the Hyperledger Fabric network for given Fabrica configuration file, creates channels, installs and instantiates chaincodes. If there is no configuration, it will call `generate` command for given config file.

### down, start, stop

```bash
fabrica.sh [down | start | stop]
```

Downs, starts or stops the Hyperledger Fabric network for configuration in the current directory. This is similar to down, start and stop commands for Docker Compose.

<<<<<<< HEAD
### reboot

```bash
fabrica.sh reboot
```

Down and Up steps combined. Useful in cases when you want a fresh instance of network without any state.  
=======
### prune

```bash
fabrica.sh prune
```

Downs the network and removes `fabrica-target` directory.
>>>>>>> ea23a43e

### validate
```bash
fabrica.sh validate [/path/to/fabrica-config.json]
```

Validates network config. This command will validate your network config try to suggest necessary changes or additional tweaks. Please note that this step is also executed automatically before each `generate` to ensure that at least critical errors where fixed. 

### fabric-docker.sh

The script `fabric-docker.sh` is generated among docker network configuration. It does not support `generate` command, however other commands work in same way as in `fabrica.sh`. Basically `fabrica.sh` forwards commands other than `generate` to this script. In most cases you can use `fabrica.sh docker` and `fabric-docker.sh` interchangebly.

## Managing chaincodes

### chaincode upgrade

```bash
fabrica.sh chaincode upgrade chaincode-name version
```

Upgrades and instantiates chaincode with given name on all relevant peers. Chaincode directory is specified in Fabrica config file.<|MERGE_RESOLUTION|>--- conflicted
+++ resolved
@@ -82,7 +82,14 @@
 
 Downs, starts or stops the Hyperledger Fabric network for configuration in the current directory. This is similar to down, start and stop commands for Docker Compose.
 
-<<<<<<< HEAD
+### prune
+
+```bash
+fabrica.sh prune
+```
+
+Downs the network and removes `fabrica-target` directory.
+
 ### reboot
 
 ```bash
@@ -90,15 +97,6 @@
 ```
 
 Down and Up steps combined. Useful in cases when you want a fresh instance of network without any state.  
-=======
-### prune
-
-```bash
-fabrica.sh prune
-```
-
-Downs the network and removes `fabrica-target` directory.
->>>>>>> ea23a43e
 
 ### validate
 ```bash
