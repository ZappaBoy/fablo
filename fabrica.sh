#!/bin/bash

set -e

FABRICA_VERSION="0.0.1"
FABRICA_IMAGE_NAME="softwaremill/fabrica"
FABRICA_IMAGE="$FABRICA_IMAGE_NAME:$FABRICA_VERSION"

COMMAND="$1"
FABRICA_NETWORK_ROOT="$(pwd)/fabrica-target"

printHelp() {
  echo "Fabrica -- kick-off and manage your Hyperledger Fabric network

Usage:
  fabrica.sh init
    Creates simple Fabrica config in current directory.

  fabrica.sh generate [/path/to/fabrica-config.json [/path/to/fabrica/target]]
    Generates network configuration files in the given directory. Default config file path is '\$(pwd)/fabrica-config.json', default (and recommended) directory '\$(pwd)/fabrica-target'.

  fabrica.sh up [/path/to/fabrica-config.json]
    Starts the Hyperledger Fabric network for given Fabrica configuration file, creates channels, installs and instantiates chaincodes. If there is no configuration, it will call 'generate' command for given config file.

  fabrica.sh <down | start | stop>
    Downs, starts or stops the Hyperledger Fabric network for configuration in the current directory. This is similar to down, start and stop commands for Docker Compose.

  fabrica.sh prune
    Downs the network and removes all generated files.

  fabrica.sh chaincode upgrade <chaincode-name> <version>
    Upgrades and instantiates chaincode on all relevant peers. Chaincode directory is specified in Fabrica config file.

  fabrica.sh updates
    Prints all newer versions available.

  fabrica.sh use [version]
    Updates this Fabrica script to specified version. Prints all versions if no version parameter is provided.

  fabrica.sh <help | --help>
    Prints the manual.

  fabrica.sh version [--verbose | -v]
    Prints current Fabrica version, with optional details."
}

executeOnFabricaDockerConsolePrintOnly() {
  passed_command=$1
  docker run -i --rm \
    -u "$(id -u):$(id -g)" \
    -v "$(pwd)":/network/target \
    $FABRICA_IMAGE sh -c "/fabrica/docker-entrypoint.sh $passed_command"
}

executeOnFabricaDockerMountedAllDirs() {
  local passed_command="$1"

  mkdir -p "$FABRICA_NETWORK_ROOT"
  docker run -i --rm \
    -v "$FABRICA_CONFIG":/network/fabrica-config.json \
    -v "$FABRICA_NETWORK_ROOT":/network/target \
    --env FABRICA_CONFIG="$FABRICA_CONFIG" \
    --env CHAINCODES_BASE_DIR="$CHAINCODES_BASE_DIR" \
    --env FABRICA_NETWORK_ROOT="$FABRICA_NETWORK_ROOT" \
    -u "$(id -u):$(id -g)" \
    $FABRICA_IMAGE sh -c "/fabrica/docker-entrypoint.sh $passed_command"
}

executeOnFabricaDockerMountedConfigFile() {
  local passed_command="$1"

  docker run -i --rm \
    -v "$FABRICA_CONFIG":/network/fabrica-config.json \
    -v $(pwd):/network/target \
    --env FABRICA_CONFIG="/network/fabrica-config.json" \
    -u "$(id -u):$(id -g)" \
    $FABRICA_IMAGE sh -c "/fabrica/docker-entrypoint.sh $passed_command"
}

printVersion() {
  optional_full_flag="$1"
  executeOnFabricaDockerConsolePrintOnly "version $optional_full_flag"
}

listVersions() {
  executeOnFabricaDockerConsolePrintOnly "list-versions"
}

init() {
  executeOnFabricaDockerConsolePrintOnly "init"
}

useVersion() {
  version=$1
  echo "Updating '$0' to version $version..."
  curl -Lf https://github.com/softwaremill/fabrica/releases/download/"$version"/fabrica.sh -o "$0" && chmod +x "$0"
}

validateConfig() {
  if [ -z "$1" ]; then
    FABRICA_CONFIG="$FABRICA_NETWORK_ROOT/fabrica-config.json"
    if [ ! -f "$FABRICA_CONFIG" ]; then
      echo "File $FABRICA_CONFIG does not exist"
      exit 1
    fi
  else
    if [ ! -f "$1" ]; then
      echo "File $1 does not exist"
      exit 1
    fi
    FABRICA_CONFIG="$(cd "$(dirname "$1")" && pwd)/$(basename "$1")"
  fi

  executeOnFabricaDockerMountedConfigFile "validate ../fabrica-config.json"
}

generateNetworkConfig() {
  mkdir -p "$FABRICA_NETWORK_ROOT"
  if [ -z "$1" ]; then
    FABRICA_CONFIG="$FABRICA_NETWORK_ROOT/../fabrica-config.json"
    if [ ! -f "$FABRICA_CONFIG" ]; then
      echo "File $FABRICA_CONFIG does not exist"
      exit 1
    fi
  else
    if [ ! -f "$1" ]; then
      echo "File $1 does not exist"
      exit 1
    fi
    FABRICA_CONFIG="$(cd "$(dirname "$1")" && pwd)/$(basename "$1")"
  fi

  CHAINCODES_BASE_DIR="$(dirname "$FABRICA_CONFIG")"

  echo "Generating network config"
  echo "    FABRICA_VERSION:      $FABRICA_VERSION"
  echo "    FABRICA_CONFIG:       $FABRICA_CONFIG"
  echo "    CHAINCODES_BASE_DIR:  $CHAINCODES_BASE_DIR"
  echo "    FABRICA_NETWORK_ROOT: $FABRICA_NETWORK_ROOT"

  executeOnFabricaDockerMountedAllDirs "setup-docker ../fabrica-config.json"
}

networkUp() {
  if [ ! -d "$FABRICA_NETWORK_ROOT" ] || [ -z "$(ls -A "$FABRICA_NETWORK_ROOT")" ]; then
    echo "Fabrica network directory is empty, generating new one..."
    generateNetworkConfig "$1"
  fi
  "$FABRICA_NETWORK_ROOT/fabric-docker.sh" up
}

if [ -z "$COMMAND" ]; then
  printHelp
  exit 1

elif [ "$COMMAND" = "help" ] || [ "$COMMAND" = "--help" ]; then
  printHelp

elif [ "$COMMAND" = "version" ]; then
  printVersion "$2"

elif [ "$COMMAND" = "use" ] && [ -z "$2" ]; then
  listVersions

elif [ "$COMMAND" = "use" ] && [ -n "$2" ]; then
  useVersion "$2"

elif [ "$COMMAND" = "init" ]; then
  init

elif [ "$COMMAND" = "validate" ]; then
  validateConfig "$2"

elif [ "$COMMAND" = "generate" ]; then
  generateNetworkConfig "$2"
  if [ -n "$3" ]; then
    mkdir -p "$3" && mv -R "$FABRICA_NETWORK_ROOT" "$3/*"
  fi
elif [ "$COMMAND" = "up" ]; then
<<<<<<< HEAD
  networkUp "$2"
elif [ "$COMMAND" = "recreate" ]; then
  "$FABRICA_NETWORK_ROOT/fabric-docker.sh" "down"
  rm -rf "$FABRICA_NETWORK_ROOT"
  networkUp "$2"
=======
  if [ ! -d "$FABRICA_NETWORK_ROOT" ] || [ -z "$(ls -A "$FABRICA_NETWORK_ROOT")" ]; then
    echo "Network target directory is empty"
    generateNetworkConfig "$2"
  fi
  "$FABRICA_NETWORK_ROOT/fabric-docker.sh" up

elif [ "$COMMAND" = "prune" ]; then
  if [ -f "$FABRICA_NETWORK_ROOT/fabric-docker.sh" ]; then
    "$FABRICA_NETWORK_ROOT/fabric-docker.sh" down
  fi
  echo "Removing $FABRICA_NETWORK_ROOT"
  rm -rf "$FABRICA_NETWORK_ROOT"

>>>>>>> ea23a43e
else
  echo "Executing Fabrica docker command: $COMMAND"
  "$FABRICA_NETWORK_ROOT/fabric-docker.sh" "$COMMAND" "$2" "$3" "$4"
fi<|MERGE_RESOLUTION|>--- conflicted
+++ resolved
@@ -177,13 +177,11 @@
     mkdir -p "$3" && mv -R "$FABRICA_NETWORK_ROOT" "$3/*"
   fi
 elif [ "$COMMAND" = "up" ]; then
-<<<<<<< HEAD
   networkUp "$2"
 elif [ "$COMMAND" = "recreate" ]; then
   "$FABRICA_NETWORK_ROOT/fabric-docker.sh" "down"
   rm -rf "$FABRICA_NETWORK_ROOT"
   networkUp "$2"
-=======
   if [ ! -d "$FABRICA_NETWORK_ROOT" ] || [ -z "$(ls -A "$FABRICA_NETWORK_ROOT")" ]; then
     echo "Network target directory is empty"
     generateNetworkConfig "$2"
@@ -197,7 +195,6 @@
   echo "Removing $FABRICA_NETWORK_ROOT"
   rm -rf "$FABRICA_NETWORK_ROOT"
 
->>>>>>> ea23a43e
 else
   echo "Executing Fabrica docker command: $COMMAND"
   "$FABRICA_NETWORK_ROOT/fabric-docker.sh" "$COMMAND" "$2" "$3" "$4"
